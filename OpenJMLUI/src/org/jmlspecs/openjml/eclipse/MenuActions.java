/*
 * This file is part of the OpenJML plug-in project.
 * Copyright (c) 2006-2013 David R. Cok
 * @author David R. Cok
 */
package org.jmlspecs.openjml.eclipse;

import java.io.BufferedInputStream;
import java.io.BufferedReader;
import java.io.FileWriter;
import java.io.InputStream;
import java.util.LinkedList;
import java.util.List;

import org.eclipse.core.commands.AbstractHandler;
import org.eclipse.core.commands.ExecutionEvent;
import org.eclipse.core.commands.ExecutionException;
import org.eclipse.core.resources.IFile;
import org.eclipse.jdt.core.IJavaProject;
import org.eclipse.jdt.core.IType;
import org.eclipse.jdt.core.JavaCore;
import org.eclipse.jface.text.ITextSelection;
import org.eclipse.jface.viewers.ISelection;
import org.eclipse.swt.widgets.Shell;
import org.eclipse.ui.IEditorInput;
import org.eclipse.ui.IEditorPart;
import org.eclipse.ui.IWorkbenchWindow;
import org.eclipse.ui.handlers.HandlerUtil;
import org.jmlspecs.openjml.Strings;

import com.sun.tools.javac.code.Flags;
import com.sun.tools.javac.code.Symbol;
import com.sun.tools.javac.code.Symbol.ClassSymbol;
import com.sun.tools.javac.code.Symbol.MethodSymbol;
import com.sun.tools.javac.code.Symbol.VarSymbol;
import com.sun.tools.javac.code.Symtab;
import com.sun.tools.javac.code.Type;
import com.sun.tools.javac.jvm.ClassReader;
import com.sun.tools.javac.util.Context;
import com.sun.tools.javac.util.Names;

/**
 * This class holds the implementations of utility classes registered against
 * menu items in the menubar and toolbar by plugin.xml
 */
abstract public class MenuActions extends AbstractHandler {

    /** Caches the value of the window, when informed of it. */
    protected IWorkbenchWindow window;

    /** Caches the value of the shell in which the window exists. */
    protected Shell shell = null;

    /** The current selection. */
    protected ISelection selection;

    /** Cached value of the utility object */
    protected Utils utils = Activator.utils();
    
    /** Populates the class fields with data about the event, for use in the
     * derived classes.
     */
    protected void initInfo(ExecutionEvent event) throws ExecutionException {
    	window = HandlerUtil.getActiveWorkbenchWindowChecked(event);
    	shell = window.getShell();
    	selection = window.getSelectionService().getSelection();
    }

    /**
     * We can use this method to dispose of any system
     * resources we previously allocated.
	 * @see org.eclipse.core.commands.IHandler#dispose()
     */
    @Override
    public void dispose() {
    	super.dispose();
    }

    /** Called by the system in response to a menu selection (or other command).
     * This should be overridden for individual menu items.
     */
    @Override
    abstract public Object execute(ExecutionEvent event);

    /**
	 * This action enables the JML nature on the selected projects,
	 * so that checking happens as part of compilation.
	 * 
	 * @author David Cok
	 *
	 */
	static public class EnableJMLNature extends MenuActions {
	    // This is all done in the UI thread with no progress monitor
	    @Override
		public Object execute(ExecutionEvent event) {
			try {
				if (Options.uiverboseness) {
					Log.log("Enable JML action initiated"); //$NON-NLS-1$
				}
	    		initInfo(event);
	            utils.changeJmlNatureSelection(true,selection,window,shell);
	        } catch (Exception e) {
	            utils.topLevelException(shell,"MenuActions.EnableJML",e); //$NON-NLS-1$
			}
			return null;
		}
	}

	/**
	 * This action disables the JML nature on the selected projects.
	 * 
	 * @author David Cok
	 *
	 */
	static public class DisableJMLNature extends MenuActions {
	    // This is all done in the UI thread with no progress monitor
	    @Override
		public Object execute(ExecutionEvent event) {
			try {
				if (Options.uiverboseness) {
					Log.log("Disable JML action initiated"); //$NON-NLS-1$
				}
	    		initInfo(event);
	            utils.changeJmlNatureSelection(false,selection,window,shell);
	        } catch (Exception e) {
	            utils.topLevelException(shell,"MenuActions.DisableJML",e); //$NON-NLS-1$
			}
			return null;
		}
	}

	/**
     * This class implements the action for checking
     * JML in the selected objects (which may be working sets, folders,
     * or java files).  Applying the operation
     * to a container applies it to all its contents recursively.
     * The checks are done in a non-UI thread.
     * 
     * @author David R. Cok
     */
    public static class CheckJML extends MenuActions {
    	@Override
    	public Object execute(ExecutionEvent event) {
    		// For now at least, only IResources are accepted for selection
    		try {
    			if (Options.uiverboseness) {
    				Log.log("Type-check action initiated"); //$NON-NLS-1$
    			}
        		initInfo(event);
    			utils.checkSelection(selection,window,shell);
    		} catch (Exception e) {
    			utils.topLevelException(shell,"MenuActions.CheckJML",e); //$NON-NLS-1$
    		}
    		return null;
    	}
    }

    /** This class implements the action for doing ESC on the selected objects -
     * which may be any folder, java file, working set or class or method.
     * Applying the operation
     * to a container applies it to all its contents recursively.
     * The processing is done in a non-UI thread.
     * @author David R. Cok
     *
     */
    public static class CheckESC extends MenuActions {
    	@Override
    	public Object execute(ExecutionEvent event) {
    		try {
    			if (Options.uiverboseness) {
    				Log.log("ESC action initiated"); //$NON-NLS-1$
    			}
        		initInfo(event);
        		utils.checkESCSelection(selection,window,shell);
            } catch (Exception e) {
                utils.topLevelException(shell,"MenuActions.CheckESC",e); //$NON-NLS-1$
    		}
    		return null;
    	}
    }

    /** This class implements the action for compiling RAC on the selected objects -
     * which may be any folder, java file, working set.  Applying the operation
     * to a container applies it to all its contents recursively.
     * The processing is done in a non-UI thread.
     * @author David R. Cok
     *
     */
    public static class RAC extends MenuActions {
        @Override
    	public Object execute(ExecutionEvent event) {
    		try {
    			if (Options.uiverboseness) {
    				Log.log("RAC action initiated"); //$NON-NLS-1$
    			}
        		initInfo(event);
                utils.racSelection(selection,window,shell);
            } catch (Exception e) {
                utils.topLevelException(shell,"MenuActions.RAC",e); //$NON-NLS-1$
    		}
    		return null;
    	}
    }

    /** This class implements the action for compiling RAC on the marked objects.
     * Applying the operation
     * to a container applies it to all its contents recursively.
     * The processing is done in a non-UI thread.
     * @author David R. Cok
     *
     */
    public static class RACMarked extends MenuActions {
        @Override
    	public Object execute(ExecutionEvent event) {
    		try {
    			if (Options.uiverboseness) {
    				Log.log("RAC Marked files action initiated"); //$NON-NLS-1$
    			}
        		initInfo(event);
                utils.racMarked(selection,window,shell);
            } catch (Exception e) {
                utils.topLevelException(shell,"MenuActions.RACMarked",e); //$NON-NLS-1$
    		}
    		return null;
    	}
    }

    /**
	 * This action enables selected resources for RAC compilation.
	 * @author David Cok
	 */
	static public class EnableForRAC extends MenuActions {
	    // This is done in the UI thread. 
	    @Override
		public Object execute(ExecutionEvent event) {
			try {
				if (Options.uiverboseness) {
					Log.log("Mark for RAC action initiated"); //$NON-NLS-1$
				}
	    		initInfo(event);
	            utils.racMark(true,selection,window,shell);
	        } catch (Exception e) {
	            utils.topLevelException(shell,"MenuActions.EnableForRac",e); //$NON-NLS-1$
			}
			return null;
		}
	}

	/**
	 * This action disables selected resources for RAC compilation.
	 * @author David Cok
	 */
	static public class DisableForRAC extends MenuActions {
	    // This is done in the UI thread. 
	    @Override
		public Object execute(ExecutionEvent event) {
			try {
				if (Options.uiverboseness) {
					Log.log("Unmark For RAC action initiated"); //$NON-NLS-1$
				}
	    		initInfo(event);
	            utils.racMark(false,selection,window,shell);
	        } catch (Exception e) {
	            utils.topLevelException(shell,"MenuActions.DisableForRac",e); //$NON-NLS-1$
			}
			return null;
		}
	}

	/**
	 * This action opens a dialog enabling choosing the files for RAC.
	 * @author David Cok
	 */
	static public class ChooseForRAC extends MenuActions {
	    // This is done in the UI thread. 
	    @Override
	    public Object execute(ExecutionEvent event) {
	        try {
				if (Options.uiverboseness) {
					Log.log("Choose For RAC action initiated"); //$NON-NLS-1$
				}
	        	initInfo(event);
	            utils.racChoose(selection,window,shell);
	        } catch (Exception e) {
	            utils.topLevelException(shell,"MenuActions.ChooseForRac",e); //$NON-NLS-1$
	        }
	        return null;
	    }
	}

	/**
	 * This action deletes RAC-compiled class files.
	 * @author David Cok
	 */
	static public class ClearForRAC extends MenuActions {
	    // This is done in the UI thread. 
	    @Override
	    public Object execute(ExecutionEvent event) {
	        try {
				if (Options.uiverboseness) {
					Log.log("Clear RAC Marks action initiated"); //$NON-NLS-1$
				}
	        	initInfo(event);
	            utils.racClear(selection,window,shell);
	        } catch (Exception e) {
	            utils.topLevelException(shell,"MenuActions.ClearForRac",e); //$NON-NLS-1$
	        }
	        return null;
	    }
	}

	/**
     * This class implements the action that clears
     * JML markers.  It is performed entirely in the UI thread, with no
     * progress reporting.  It ought to be fast.
     * 
     * @author David R. Cok
     */
    public static class DeleteJMLMarkers extends MenuActions {
    	@Override
    	public Object execute(ExecutionEvent event) {
    		try {
    			if (Options.uiverboseness) {
    				Log.log("Delete Markers action initiated"); //$NON-NLS-1$
    			}
        		initInfo(event);
        		utils.deleteMarkersInSelection(selection,window,shell);
    		} catch (Exception e) {
    			utils.topLevelException(shell,"MenuActions.DeleteJMLMarkers",e); //$NON-NLS-1$
    		}
    		return null;
    	}
    }

    /**
	 * This action adds selected folders to the specs path.
	 */
	static public class AddToSpecsPath extends MenuActions {
	    // This is done in the UI thread. 
		@Override
		public Object execute(ExecutionEvent event) {
			try {
				if (Options.uiverboseness) {
					Log.log("Add To Specs Path action initiated"); //$NON-NLS-1$
				}
	    		initInfo(event);
	            utils.addSelectionToSpecsPath(selection,window,shell);
	        } catch (Exception e) {
	            utils.topLevelException(shell,"MenuActions.AddToSpecsPath",e); //$NON-NLS-1$
			}
			return null;
		}
	}

	/**
	 * This action removes selected folders from the specs path.
	 */
	static public class RemoveFromSpecsPath extends MenuActions {
	    // This is done in the UI thread. 
	    @Override
		public Object execute(ExecutionEvent event) {
			try {
				if (Options.uiverboseness) {
					Log.log("Remove From Specs Path action initiated"); //$NON-NLS-1$
				}
	    		initInfo(event);
	            utils.removeSelectionFromSpecsPath(selection,window,shell);
	        } catch (Exception e) {
	            utils.topLevelException(shell,"MenuActions.RemoveFromSpecsPath",e); //$NON-NLS-1$
			}
			return null;
		}
	}

	/**
	 * This action puts up a dialog that allows manipulation of the specs path.
	 */
	static public class EditPaths extends MenuActions {
	    // This is done in the UI thread. 
	    @Override
		public Object execute(ExecutionEvent event) {
			try {
				if (Options.uiverboseness) {
					Log.log("Edit Paths action initiated"); //$NON-NLS-1$
				}
	    		initInfo(event);
	            utils.manipulateSpecsPath(selection,window,shell);
	        } catch (Exception e) {
	            utils.topLevelException(shell,"MenuActions.SpecsPath",e); //$NON-NLS-1$
			}
			return null;
		}
	}

	/**
	 * This action puts up a dialog that shows the class, source, specs paths.
	 * @author David Cok
	 */ 
	static public class ShowPaths extends MenuActions {
	    // This is done in the UI thread. 
		@Override
		public Object execute(ExecutionEvent event) {
			try {
				if (Options.uiverboseness) {
					Log.log("Show Paths action initiated"); //$NON-NLS-1$
				}
	    		initInfo(event);
	            utils.showPaths(selection,window,shell);
	        } catch (Exception e) {
	            utils.topLevelException(shell,"MenuActions.ShowPaths",e); //$NON-NLS-1$
			}
			return null;
		}
	}

	/**
     * This action opens an editor containing the specifications file
     * for the selected Java classes.
     */
    static public class SpecsEditor extends MenuActions {
        // This is done in the UI thread.
        @Override
    	public Object execute(ExecutionEvent event) {
    		try {
    			if (Options.uiverboseness) {
    				Log.log("Open Specs Editor action initiated"); //$NON-NLS-1$
    			}
        		initInfo(event);
                utils.openSpecEditorForSelection(selection,window,shell);
            } catch (Exception e) {
                utils.topLevelException(shell,"MenuActions.SpecsEditor",e); //$NON-NLS-1$
    		}
    		return null;
    	}
    }

    /**
	 * This action pops up a dialog showing the specs for the selected
	 * Java element.
	 * 
	 * @author David Cok
	 *
	 */
	static public class ShowSpecs extends MenuActions {
	    // This is mostly done in the UI thread.  Gathering and formatting
	    // the specs for display should be fast, unless the specs actually
	    // need to be computed; that computation is done in a computation
	    // thread.  However, the display of specs has to wait for that to
	    // complete in any case.
	    @Override
		public Object execute(ExecutionEvent event) {
			try {
				if (Options.uiverboseness) {
					Log.log("Show Specifications action initiated"); //$NON-NLS-1$
				}
<<<<<<< HEAD
	    		getInfo(event);
	            utils.showSpecsForSelection(selection,window,shell);
=======
	    		initInfo(event);
>>>>>>> 6f428ac0
	        } catch (Exception e) {
	            utils.topLevelException(shell,"MenuActions.ShowSpecs",e); //$NON-NLS-1$
			}
			return null;
		}
	}

	/**
     * This action pops up a dialog showing the proof result for the selected
     * Java element.
     */
    static public class ProofInformation extends MenuActions {
        @Override
    	public Object execute(ExecutionEvent event) {
    		try {
    			if (Options.uiverboseness) {
    				Log.log("Show Proof Information action initiated"); //$NON-NLS-1$
    			}
        		initInfo(event);
                utils.showProofInfoForSelection(selection,window,shell,false);
            } catch (Exception e) {
                utils.topLevelException(shell,"MenuActions.ShowProofInformation",e); //$NON-NLS-1$
    		}
    		return null;
    	}
    }

	/**
     * This action pops up a dialog showing the proof result for the selected
     * Java element.
     */
    static public class DetailedProofInformation extends MenuActions {
        @Override
    	public Object execute(ExecutionEvent event) {
    		try {
    			if (Options.uiverboseness) {
    				Log.log("Show Proof Information action initiated"); //$NON-NLS-1$
    			}
        		initInfo(event);
                utils.showProofInfoForSelection(selection,window,shell,true);
            } catch (Exception e) {
                utils.topLevelException(shell,"MenuActions.DetailedShowProofInformation",e); //$NON-NLS-1$
    		}
    		return null;
    	}
    }

    /**
     * This action pops up a dialog showing the value of an expression in the
     * current counterexample.
     */
    static public class ShowCounterexampleValue extends MenuActions {
        // This is not done in the UI thread. // FIXME - check all statements about UI thread 
        @Override
    	public Object execute(ExecutionEvent event) {
    		try {
    			if (Options.uiverboseness) {
    				Log.log("Show Counterexample action initiated"); //$NON-NLS-1$
    			}
        		initInfo(event);
                utils.showCEValueForTextSelection(selection,window,shell);
            } catch (Exception e) {
                utils.topLevelException(shell,"MenuActions.ShowCounterexampleValue",e); //$NON-NLS-1$
    		}
    		return null;
    	}
    }

    /**
     * This action pops up a dialog showing the value of an expression in the
     * current counterexample.
     */
    static public class ShowProofView extends MenuActions {
        // This is done in the UI thread. // FIXME - check all statements about UI thread 
        @Override
    	public Object execute(ExecutionEvent event) {
    		utils.refreshView();
    		return null;
    	}
    }

    /**
     * This action generates jmldoc html pages for any selected project
     * (or for projects whose elements are selected).
     * @author David Cok
     */
    static public class JmlDoc extends MenuActions {
        // This is all done in the UI thread with no progress,
        // except for the actual creating of the specs path folders, // FIXME - this comment is not correct; function not yet implemented
        // since for some reason that can take a long time
        @Override
    	public Object execute(ExecutionEvent event) {
    		try {
    			if (Options.uiverboseness) {
    				Log.log("JMLdoc action initiated"); //$NON-NLS-1$
    			}
        		initInfo(event);
        		utils.showMessageInUI(shell, "OpenJML - Not Yet Implemented", //$NON-NLS-1$
        				"jmldoc is not yet implemented"); //$NON-NLS-1$
                if (false) utils.jmldocSelection(selection,window,shell);
            } catch (Exception e) {
                utils.topLevelException(shell,"MenuActions.JmlDoc",e); //$NON-NLS-1$
    		}
    		return null;
    	}
    }

	static public class CreateJmlTemplate extends Commands {
	    // This is all done in the UI thread with no progress monitor
	    @Override
		public Object execute(ExecutionEvent event) {
			try {
				if (true || Options.uiverboseness) {
					Log.log(this.getClass().getSimpleName() + " command initiated"); //$NON-NLS-1$
				}
	    		initInfo(event);
	    		utils.showMessageInUI(shell, "OpenJML", "This operation is not yet implemented");
	            ITextSelection selected = utils.getSelectedText(selection);
	            String text = selected.getText();
	            if (text.length() == 0) return null;
				IEditorPart p = window.getActivePage().getActiveEditor();
				IEditorInput e = p == null ? null : p.getEditorInput();
				IFile o = e == null ? null : (IFile) e.getAdapter(IFile.class);
				IJavaProject jp = o == null ? null : JavaCore.create(o)
						.getJavaProject();
				
				Context context = new Context();
				ClassSymbol csym = ClassReader.instance(context).loadClass(Names.instance(context).fromString(text));

				String name = text;
				int k = name.lastIndexOf('.');
				String packName = name.substring(0,k);
				String cname = name.substring(k+1);
				String dir = "/Users/davidcok/projects/OpenJML/Specs/java8";
				String filepath = dir + "/" + name.replace('.', '/') + ".jml";
				StringBuilder sb = new StringBuilder();
				sb.append("package " + packName + ";" + Strings.eol + Strings.eol);
				sb.append(Flags.toString(csym.flags()) + " class " + csym.getSimpleName()) ;
				if (!csym.getSuperclass().toString().equals("java.lang.Object")) {
					sb.append("extends ").append(csym.getSuperclass().toString());
				}
				boolean first = true;
				for (Type type: csym.getInterfaces()) {
					if (first) {
						sb.append("implements ").append(type.toString());
					} else {
						sb.append(", ").append(type.toString());
					}
				}
				
				sb.append(" {").append(Strings.eol);
				
				String indent = "    ";
				for (Symbol element: csym.getEnclosedElements()) {
					
					if (element instanceof VarSymbol) {
						VarSymbol vsym = (VarSymbol)element;
						sb.append(indent).append(Flags.toString(vsym.flags()))
								.append(" ")
								.append(vsym.type.toString())
								.append(" ")
								.append(vsym.name.toString())
								.append(";")
								.append(Strings.eol);
						
					} else if (element instanceof MethodSymbol) {
						MethodSymbol msym = (MethodSymbol)element;
						sb.append(indent)
								.append(Flags.toString(msym.flags()))
								.append(" ")
								.append(msym.getReturnType().toString())
								.append(" ")
								.append(msym.name.toString())
								.append("(")
								// Need parameters
								.append(");")
								.append(Strings.eol);
						
					} else if (element instanceof ClassSymbol) {
						// Needs to be recursive, with indentation
					}
					
				}
				sb.append(Strings.eol);
				sb.append("}" + Strings.eol);
				
				FileWriter fw = new FileWriter(filepath);
				fw.write(sb.toString());
				fw.close();
	        } catch (Exception e) {
	            utils.topLevelException(shell,this.getClass().getSimpleName(),e);
			}
			return null;
		}
	}


}<|MERGE_RESOLUTION|>--- conflicted
+++ resolved
@@ -453,12 +453,8 @@
 				if (Options.uiverboseness) {
 					Log.log("Show Specifications action initiated"); //$NON-NLS-1$
 				}
-<<<<<<< HEAD
-	    		getInfo(event);
+	    		initInfo(event);
 	            utils.showSpecsForSelection(selection,window,shell);
-=======
-	    		initInfo(event);
->>>>>>> 6f428ac0
 	        } catch (Exception e) {
 	            utils.topLevelException(shell,"MenuActions.ShowSpecs",e); //$NON-NLS-1$
 			}
