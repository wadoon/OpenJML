/*
 * This file is part of the OpenJML plugin project. 
 * Copyright (c) 2006-2013 David R. Cok
 */
package org.jmlspecs.openjml.eclipse;

import java.io.File;
import java.io.PrintWriter;
import java.net.URI;
import java.net.URL;
import java.nio.file.FileSystems;
import java.nio.file.Files;
import java.nio.file.attribute.PosixFilePermissions;
import java.util.ArrayList;
import java.util.Collection;
import java.util.Collections;
import java.util.Date;
import java.util.HashMap;
import java.util.LinkedList;
import java.util.List;
import java.util.Map;

import javax.tools.Diagnostic;
import javax.tools.DiagnosticListener;
import javax.tools.JavaFileObject;

import org.eclipse.core.resources.IFile;
import org.eclipse.core.resources.IFolder;
import org.eclipse.core.resources.IProject;
import org.eclipse.core.resources.IResource;
import org.eclipse.core.resources.IWorkspace;
import org.eclipse.core.resources.IWorkspaceRoot;
import org.eclipse.core.resources.ResourcesPlugin;
import org.eclipse.core.runtime.CoreException;
import org.eclipse.core.runtime.FileLocator;
import org.eclipse.core.runtime.IAdaptable;
import org.eclipse.core.runtime.IPath;
import org.eclipse.core.runtime.IProgressMonitor;
import org.eclipse.core.runtime.NullProgressMonitor;
import org.eclipse.core.runtime.Path;
import org.eclipse.core.runtime.Platform;
import org.eclipse.jdt.core.*;
import org.eclipse.jdt.internal.compiler.problem.ProblemSeverities;
import org.eclipse.jdt.internal.core.JavaProject;
import org.eclipse.swt.widgets.Display;
import org.eclipse.swt.widgets.Shell;
import org.jmlspecs.annotation.NonNull;
import org.jmlspecs.annotation.Nullable;
import org.jmlspecs.annotation.SpecPublic;
import org.jmlspecs.openjml.*;
import org.jmlspecs.openjml.JmlSpecs.FieldSpecs;
import org.jmlspecs.openjml.JmlSpecs.TypeSpecs;
import org.jmlspecs.openjml.JmlTree.JmlCompilationUnit;
import org.jmlspecs.openjml.JmlTree.JmlMethodDecl;
import org.jmlspecs.openjml.JmlTree.JmlVariableDecl;
import org.jmlspecs.openjml.Main;
import org.jmlspecs.openjml.Main.JmlCanceledException;
import org.jmlspecs.openjml.Strings;
import org.jmlspecs.openjml.eclipse.Utils.OpenJMLException;
import org.jmlspecs.openjml.proverinterface.IProverResult;
import org.jmlspecs.openjml.proverinterface.IProverResult.ICounterexample;
import org.jmlspecs.openjml.proverinterface.ProverResult;
import org.osgi.framework.Bundle;

import com.sun.tools.javac.code.Scope;
import com.sun.tools.javac.code.Symbol;
import com.sun.tools.javac.code.Symbol.ClassSymbol;
import com.sun.tools.javac.code.Symbol.MethodSymbol;
import com.sun.tools.javac.code.Symbol.VarSymbol;
import com.sun.tools.javac.code.Type;
import com.sun.tools.javac.code.TypeTag;
import com.sun.tools.javac.comp.AttrContext;
import com.sun.tools.javac.comp.Enter;
import com.sun.tools.javac.tree.JCTree;
import com.sun.tools.javac.util.Context;
import com.sun.tools.javac.util.PropagatedException;

// FIXME - needs review - OpenJMLInterface.java

/**
 * This class is the interface between the Eclipse UI that serves as view and
 * controller and the openjml packages that execute operations on JML annotations.
 * Typically there is just one fairly persistent instance of this class for 
 * each Java project.  Note that we only allow .java files under the control of
 * one Java project to be compiled together - this is because Eclipse manages 
 * options on a per project basis.  Technically if all the relevant projects had
 * the same set of options, they could be combined, but the implementation
 * currently does not do that.
 */
public class OpenJMLInterface implements IAPI.IProofResultListener {
	
    /** The API object corresponding to this Interface class. The api object changes 
     * for each invocation of OpenJML, with a new context, and possibly new input files, etc. 
     * The same API object can be used if all the input files are unchanged and only 
     * new proof attempts are being attempted. */
    @NonNull
    protected IAPI api;
    
    /** The common instance of a UI Utils object that provides various
     * utility methods.  We initialize this when an OpenJMLInterface
     * object is created rather than making it static because the 
     * singleton object is not created until the plugin is actually
     * started.
     */
    @NonNull
    final protected Utils utils = Activator.utils();

    /** Retrieves the descriptive version string from OpenJML 
     * @return returns the descriptive version string from OpenJML
     */
    @NonNull
    public String version() { return api.version(); }

    /** The Java project for this object. */
    @NonNull
    final protected IJavaProject jproject;

    /** The problem requestor that reports problems it is told about to the user
     * in some fashion (here via Eclipse problem markers).
     */
    @NonNull
    protected JmlProblemRequestor preq;

    /** The constructor, which initializes all of the fields of the object.
    *
    * @param jproject The java project associated with this instance of OpenJMLInterface
    */
   public OpenJMLInterface(@NonNull IJavaProject jproject) {
       this.jproject = jproject;
	   initialize(null);
   }
   
   /** Initializes new OpenJMLInterface objects */
   protected void initialize(/*@nullable*/ Main.Cmd cmd) {
       preq = new JmlProblemRequestor(jproject); 
       PrintWriter w = Log.log.listener() != null ? 
    		   new PrintWriter(Log.log.listener().getStream(),true) : null;
       List<String> opts = getOptions(jproject,cmd);
       try { 
    	   api = Factory.makeAPI(w,new EclipseDiagnosticListener(preq), null, opts.toArray(new String[0])); 
    	   api.setProofResultListener(this);
       } catch (Exception e) {
    	   Log.errorlog("Failed to create an interface to OpenJML",e); //$NON-NLS-1$
       }
   }
   
   /**
    * A private helper method that checks to see whether a given IFolder contains
    * at least one source file (that is, a file ending in .jml or .java, constants
    * declared in OpenJML's Strings class).
    * 
    * @param folder The folder to check.
    * @return true if the folder contains at least one source file, false otherwise.
    */
   private boolean hasAtLeastOneSourceFile(final IFolder folder) {
	   boolean result = false;
	   
	   try {
		   IResource[] members = folder.members();
		   for (int i = 0; !result && i < members.length; i++) {
			   if (members[i] instanceof IFolder) {
				   result |= hasAtLeastOneSourceFile((IFolder) members[i]);
			   } else if (members[i] instanceof IFile) {
				   final IFile file = (IFile) members[i];
				   result |= file.getName().endsWith(Strings.javaSuffix);
				   result |= file.getName().endsWith(Strings.specsSuffix);
			   }
		   }
	   } catch (final CoreException e) {
		   // if we couldn't even check for the folder's members, obviously
		   // something's wrong - we'll return false
	   }
	   
	   return result;
   }
   
   /**
    * Adds appropriate arguments to a list of OpenJML command line arguments
    * for all the non-empty source folders in the specified IProject.
    * 
    * @param project The project.
    * @param args The argument list to add to; this is potentially changed by
    * calling this method.
    * @return the number of path and file arguments added to the argument list; this
    * does _not_ include OpenJML "-dir" arguments, which are also added as necessary.
    * If result == 0, the arguments were unchanged.
    */
	private int addSourceFoldersToCommandLine(final IProject project, final List<String> args) {
		int result = 0;
		if (JavaProject.hasJavaNature(project)) {
			// should always be true, we should always be in a Java project
			// so let's get all the source folders
			final IJavaProject javaProject = JavaCore.create(project);
			try {
				for (IClasspathEntry entry : javaProject
						.getResolvedClasspath(true)) {
					// get the classpath for the project
					if (entry.getContentKind() == IPackageFragmentRoot.K_SOURCE) {
						// it's a source folder, let's see if it's empty
						final IFolder folder = 
								ResourcesPlugin.getWorkspace().getRoot().getFolder(entry.getPath());

						if (hasAtLeastOneSourceFile(folder)) {
							// there are files in the source folder
							args.add(JmlOption.DIR.optionName());
							args.add(folder.getLocation().toOSString());
							result = result + 1;
						}
					}
				}
			} catch (final JavaModelException e) {
				// ignore this exception for now
			}
		}
		return result;
	}
   
   /** Executes the JML Check (syntax and typechecking) or the RAC compiler
    * operations on the given set of resources, creating a new compilation context.
    * Must be called in a computational thread.
    * @param command either CHECK or RAC
    * @param files the set of files (or containers) to check
    * @param monitor the progress monitor the UI is using
    */
   public void executeExternalCommand(Main.Cmd command, Collection<IResource> files, @Nullable IProgressMonitor monitor, boolean auto) {
	   boolean verboseProgress = utils.openjmlVerbose() >= Utils.NORMAL;
       try {
           if (files.isEmpty()) {
        	   if (!auto) {
        		   if (verboseProgress) Log.log("Nothing applicable to process"); //$NON-NLS-1$
        		   Activator.utils().showMessageInUI(null,"JML","Nothing applicable to process"); //$NON-NLS-1$ //$NON-NLS-2$
        	   }
        	   return;
           }
           IJavaProject jp = JavaCore.create(files.iterator().next().getProject());
           List<String> args;
           if (command == Main.Cmd.CHECK) {
        	   api.close();
        	   initialize(command);
        	   args = new ArrayList<String>();
        	   args = getOptions(jp,command); // FIXME - somehow the options are not propagating through
           } else {
        	   args = getOptions(jp,command);
        	   String racdir = utils.getRacDir();
        	   if (jp.getProject().findMember(racdir) == null) {
        		   try {
        			   // FIXME - is it a problem that this is done in the UI thread; is local=true correct?
        		       jp.getProject().getFolder(racdir).create(IResource.FORCE,true,null);
        		   } catch (CoreException e) {
                       if (verboseProgress) Log.errorlog("Failed to create the RAC output folder",e); //$NON-NLS-1$
                       Activator.utils().showExceptionInUI(null,"Failed to create the RAC output folder",e); //$NON-NLS-1$
                       return;
        		   }
        	   }
        	   args.add(Strings.outputOptionName);
        	   args.add(jp.getProject().getLocation().append(racdir).toString());
           }

    	   boolean addedSomething = false;
           for (IResource r : files) {
        	   if (r instanceof IProject) {
        		   addedSomething |= addSourceFoldersToCommandLine((IProject) r, args) > 0;
        	   } else if (r instanceof IFolder) {
        		   // the user explicitly selected a folder, and we don't allow empty folders
        		   if (hasAtLeastOneSourceFile((IFolder) r)) {
        			   args.add(JmlOption.DIR.optionName());
        			   args.add(r.getLocation().toString());
        			   addedSomething = true;
        		   }
        	   } else {
        		   // the user explicitly selected a file, so presumably they know what they're doing
        		   args.add(r.getLocation().toString());
        		   addedSomething = true;
        	   }
           }
           if (!addedSomething) {
        	   if (monitor != null) monitor.subTask("OpenJML: No files to check"); //$NON-NLS-1$
        	   if (verboseProgress) Log.log(Timer.timer.getTimeString() + " No files to check"); //$NON-NLS-1$
        	   return; // we don't call OpenJML with no files
           }
           Timer.timer.markTime();
           if (verboseProgress) {
        	   String s = files.size() == 1 ? files.iterator().next().getName() : (files.size() + " items"); //$NON-NLS-1$
        	   Log.log(Timer.timer.getTimeString() + " Executing openjml on " + s); //$NON-NLS-1$
           }
           if (monitor != null) {
               monitor.setTaskName(command == Main.Cmd.RAC ? "JML RAC" : "JML Checking"); //$NON-NLS-1$ //$NON-NLS-2$
               monitor.subTask("Executing openjml"); //$NON-NLS-1$
           }
           try {
               setMonitor(monitor);
               int ret = api.execute(null,args.toArray(new String[args.size()]));
               if (ret == Main.Result.OK.exitCode) {
            	   if (verboseProgress) Log.log(Timer.timer.getTimeString() + " Completed"); //$NON-NLS-1$
               }
               else if (ret == Main.EXIT_CANCELED) {
            	   throw new Main.JmlCanceledException(Utils.emptyString);
               }
               else if (ret == Main.Result.ERROR.exitCode) {
            	   if (verboseProgress) Log.log(Timer.timer.getTimeString() + " Completed with errors"); //$NON-NLS-1$
               }
               else if (ret == Main.Result.CMDERR.exitCode) {
                   StringBuilder ss = new StringBuilder();
                   for (String r: args) {
                       ss.append(r);
                       ss.append(Utils.space);
                   }
                   Log.errorlog("INVALID COMMAND LINE: return code = " + ret + "   Command: " + ss,null);  // FIXME - the reason for the bad command line is lost (it would be an internal error)  //$NON-NLS-1$//$NON-NLS-2$
                   Activator.utils().showMessageInUI(null,"Execution Failure","Invalid commandline - return code is " + ret + Strings.eol + ss);  //$NON-NLS-1$//$NON-NLS-2$
               }
               else if (ret >= Main.Result.SYSERR.exitCode) {
                   StringBuilder ss = new StringBuilder();
                   for (String r: args) {
                       ss.append(r);
                       ss.append(Utils.space);
                   }
                   Log.errorlog("INTERNAL ERROR: return code = " + ret + "   Command: " + ss,null);  // FIXME - when the error is the result of an exception, we don't see the result //$NON-NLS-1$ //$NON-NLS-2$
                   Activator.utils().showMessageInUI(null,"OpenJML Execution Failure","Internal failure in openjml - return code is " + ret + " " + ss);   //$NON-NLS-1$//$NON-NLS-2$ //$NON-NLS-3$
               }
           } catch (JmlCanceledException e) {
               throw e;
           } catch (PropagatedException e) {
               throw e.getCause();
           } catch (Throwable e) {
               StringBuilder ss = new StringBuilder();
               for (String c: args) {
                   ss.append(c);
                   ss.append(Utils.space);
               }
               Log.errorlog("Failure to execute openjml: "+ss,e);  //$NON-NLS-1$
               Activator.utils().showExceptionInUI(null,"Failure to execute openjml: " + ss,e); //$NON-NLS-1$
           }
           if (monitor != null) monitor.subTask("Completed openjml"); //$NON-NLS-1$
       } catch (JmlCanceledException e) {
           if (monitor != null) monitor.subTask("OpenJML Canceled: " + e.getMessage()); //$NON-NLS-1$
    	   if (verboseProgress) Log.log(Timer.timer.getTimeString() + " Operation canceled"); //$NON-NLS-1$
       }
       if (command == Main.Cmd.ESC) utils.refreshView();
   }
 
    /** Executes the jmldoc tool on the given project, producing output according
     * to the current set of options.
     * @param p the project whose jmldocs are to be produced
     * @return 0 for success, 1 for command-line errors, 2 for system errors,
     *     3 for internal or otherwise catastrophic errors
     */
    public int generateJmldoc(IJavaProject p) {
        List<String> args = getOptions(p,Main.Cmd.JMLDOC);
        args.add(Strings.outputOptionName);
        args.add(p.getProject().getLocation().toString() + File.separator + "docx"); //$NON-NLS-1$
        //args.add(JmlOption.DIRS.optionName());
        try {
            for (IPackageFragmentRoot pfr : p.getPackageFragmentRoots()) {
                // PackageFragmentRoots can be source folders or jar files
                // We want just the source folders
                IResource f = (IResource)pfr.getAdapter(IResource.class);
                if (!(f instanceof IFolder)) continue;
                IJavaElement[] packages = pfr.getChildren();
                for (IJavaElement je : packages) {
                    IPackageFragment pf = (IPackageFragment)je;
                    // FIXME - will the following include folders of .jml files? what is the guard trying to exclude?
                    if (pf.containsJavaResources()) args.add(pf.getElementName()); // getElementName gives the fully qualified package name
                }
            }
            // FIXME - we need to do the following in the computational thread
            int ret = Factory.makeAPI().jmldoc(args.toArray(new String[args.size()]));
            return ret;
        } catch (JavaModelException e) {
            Log.errorlog("INTERNAL EXCEPTION while generating jmldoc",e);  //$NON-NLS-1$
        } catch (Exception e) {
            Log.errorlog("INTERNAL EXCEPTION while generating jmldoc",e);  //$NON-NLS-1$
        }
        return 3;
    }
    
    
    public void executeInferCommand(Main.Cmd command, List<?> things, IProgressMonitor monitor) {
        try {
            if (things.isEmpty()) {
                Log.log("Nothing applicable to process");
                Activator.utils().showMessageInUI(null,"JML","Nothing applicable to process");
                return;
            }
            setMonitor(monitor);
           
            List<String> args = getOptions(jproject,Main.Cmd.INFER);
            api.initOptions(null,  args.toArray(new String[args.size()]));
            
            List<IJavaElement> elements = new LinkedList<IJavaElement>();
            
            IResource rr;
            int count = 0;
    		utils.refreshView(); // Sets up the view - then each result is added incrementally
            for (Object r: things) {
            	try {
            		if (r instanceof IPackageFragment) {
            			count += utils.countMethods((IPackageFragment)r);
            		} else if (r instanceof IJavaProject) {
            			count += utils.countMethods((IJavaProject)r);
            		} else if (r instanceof IProject) {
            			count += utils.countMethods((IProject)r);
            		} else if (r instanceof IPackageFragmentRoot) {
            			count += utils.countMethods((IPackageFragmentRoot)r);
            		} else if (r instanceof ICompilationUnit) {
            			count += utils.countMethods((ICompilationUnit)r);
            		} else if (r instanceof IType) {
            			count += utils.countMethods((IType)r);
                    } else if (r instanceof IMethod) {
                        count += 1;
                    } else if (r instanceof IFile || r instanceof IFolder) {
                        // If a file is not part of a source folder, then we
                        // don't have Java elements and it is not a ICompilationUnit
                        // So we can't really count the methods in it.
                        // The number used here is arbitrary, and will result in
                        // a bad estimate of the work to be done. 
                        // TODO - count the methods using the OpenJML AST.
                        count += 2;
            		} else {
            			Log.log("Can't count methods in a " + r.getClass());
            		}
            	} catch (Exception e) {
            		// FIXME - record exception
            	}
            }
            
            final int oldArgsSize = args.size();
            
            for (Object r: things) { 
            	// an IType is adaptable to an IResource (the containing file), but we want it left as an IType
                if (!(r instanceof IType) && r instanceof IAdaptable 
                		&& (rr=(IResource)((IAdaptable)r).getAdapter(IResource.class)) != null) {
                	r = rr;
                }
                if (r instanceof IFolder) {
                	if (hasAtLeastOneSourceFile((IFolder) r)) {
                		// we don't process empty folders
                		args.add(JmlOption.DIR.optionName());
                		args.add(((IResource)r).getLocation().toString());
                	}
                } else if (r instanceof IProject) {
                	// we only want to add source folders, and only if they actually have source in them
                	addSourceFoldersToCommandLine((IProject) r, args);
                } else if (r instanceof IResource) {
                    args.add(((IResource)r).getLocation().toString());
                } else if (r instanceof IType) {  // Here we want types and methods, but a JavaProject is also an IJavaElement
                    elements.add((IJavaElement)r);
                } else if (r instanceof IMethod) {  // Here we want types and methods, but a JavaProject is also an IJavaElement
                    elements.add((IJavaElement)r);
                } else if (r instanceof IJavaElement) {  // Here we want types and methods, but a JavaProject is also an IJavaElement
                    elements.add((IJavaElement)r);
                } else Log.log("Ignoring " + r.getClass() + Strings.space + r.toString()); //$NON-NLS-1$
            }
            if (args.size() == oldArgsSize && elements.isEmpty()) {
                Log.log("No files or elements to process");
                Activator.utils().showMessageInUI(null,"JML","No files or elements to process");
                return;
            }
            
            if (monitor != null) {
            	monitor.beginTask("Doing inference in project " + jproject.getElementName(),  4*count); // 4 ticks per method being checked
            	monitor.subTask("Starting Inference on " + jproject.getElementName());
            }

            Timer.timer.markTime();
            
            if (!args.isEmpty()) {
            	if (Options.uiverboseness) {
            		Log.log(Timer.timer.getTimeString() + " Executing Inference");
            	}
                try {
                    int ret = api.execute(null,args.toArray(new String[args.size()]));
                    //utils.refreshView(); 

                    if (ret == Main.Result.OK.exitCode) Log.log(Timer.timer.getTimeString() + " Completed");
                    else if (ret == Main.Result.ERROR.exitCode) Log.log(Timer.timer.getTimeString() + " Completed with errors");
                    else if (ret >= Main.Result.CMDERR.exitCode) {
                        StringBuilder ss = new StringBuilder();
                        for (String c: args) {
                            ss.append(c);
                            ss.append(" ");
                        }
                        Log.errorlog("INTERNAL ERROR: return code = " + ret + "   Command: " + ss,null);  // FIXME _ dialogs are not working
                        Activator.utils().showMessageInUI(null,"Execution Failure","Internal failure in openjml - return code is " + ret + " " + ss); // FIXME - fix line ending
                    } else if (ret == Main.EXIT_CANCELED) {
                    	// Cancelled
                    	throw new Main.JmlCanceledException("Inference Canceled");
                    }
                } catch (Main.JmlCanceledException e) {
                    throw e;
                } catch (Throwable e) {
                    StringBuilder ss = new StringBuilder();
                    for (String c: args) {
                        ss.append(c);
                        ss.append(" ");
                    }
                    Log.errorlog("Failure to execute openjml: "+ss,e); 
                    Activator.utils().showMessageInUI(null,"JML Execution Failure","Failure to execute openjml: " + e + " " + ss);
                }
            }
            
            for(IProject project : ResourcesPlugin.getWorkspace().getRoot().getProjects()){
        	    try {
			project.refreshLocal(IResource.DEPTH_INFINITE, new NullProgressMonitor());
		    } catch (CoreException e) {
			e.printStackTrace();
		    }
            }
            // Now do individual methods
            // Delete all markers first, so that subsequent proofs do not delete
            // the markers from earlier proofs
            /*if (!elements.isEmpty()) {
            	for (IJavaElement je: elements) {
            		utils.deleteMarkers(je.getResource(),null); // FIXME - would prefer to delete markers and highlighting on just the method.
            	}
            	for (IJavaElement je: elements) {
            		if (je instanceof IMethod) {
            			MethodSymbol msym = convertMethod((IMethod)je);
            			if (msym == null) {
            				IResource r = je.getResource();
            				String filename = null;
            				try {
            					filename = r.getLocation().toString();
            					int errors = api.typecheck(api.parseFiles(filename));
            					if (errors == 0) {
            						msym = convertMethod((IMethod)je);
            					} else {
            						utils.showMessageInUI(null,"JML Error","Inference could not be performed because of JML typechecking errors");
            						msym = null;
            					}
            				} catch (java.io.IOException e) {
            					// FIXME - record or show exception?
        						utils.showMessageInUI(null,"JML Error","Inference could not be performed because of JML typechecking errors");
            					msym = null;
            				}
            			}
            			if (msym != null) {
            				Timer t = new Timer();
            				if (Options.uiverboseness)
            					Log.log("Beginning Inference on " + msym);
            				if (monitor != null) monitor.subTask("Infer " + msym);
            				IProverResult res = api.doESC(msym);
            				highlightCounterexamplePath((IMethod)je,res,null);
            			}
            			else {} // ERROR - FIXME
            		} else if (je instanceof IType) {
            			ClassSymbol csym = convertType((IType)je);
            			if (csym != null) api.doESC(csym);
            			else {} // ERROR - FIXME
            		}
            	}
                if (Options.uiverboseness) Log.log(Timer.timer.getTimeString() + " Completed Inference operation on individual methods");
            }
            */
            if (monitor != null) {
                monitor.subTask("Completed Inference operation");                
            }
        } catch (Main.JmlCanceledException e) {
        	if (monitor != null) {
                monitor.subTask("Canceled Inference operation");
            }
            if (Options.uiverboseness) Log.log(Timer.timer.getTimeString() + " Canceled Inference operation");
        }
    }


    /** Executes the JML ESC (static checking) operation
     * on the given set of resources; launches computational threads.
     * @param command should be ESC
     * @param things the set of files (or containers) or Java elements to check
     * @param monitor the progress monitor the UI is using
     */
    // TODO - Review this
    public void executeESCCommand(Main.Cmd command, List<?> things, IProgressMonitor monitor, String description) {
        try {
        	Date start = new Date();
            if (things.isEmpty()) {
                Log.log("Nothing applicable to process");
                Activator.utils().showMessageInUI(null,"JML","Nothing applicable to process");
                return;
            }
//            if (api == null) {
//                // FIXME - presumes the listener is a ConsoleLogger
//                PrintWriter w = new PrintWriter(((ConsoleLogger)Log.log.listener()).getConsoleStream());
//                api = new API(w,new EclipseDiagnosticListener(preq));
//                api.setProgressReporter(new UIProgressReporter(api.context(),monitor,null));
//            }
           
            List<String> args = getOptions(jproject,Main.Cmd.ESC);
            api.initOptions(null,  args.toArray(new String[args.size()]));
//            args.clear();
            
            setMonitor(monitor); // Must be set after the options are initialized
            List<IJavaElement> elements = new LinkedList<IJavaElement>();
            
            IResource rr;
            utils.refreshView(); // Sets up the view - then each result is added incrementally
    		int count = utils.countMethods(things);
            final int oldArgsSize = args.size();
            for (Object r: things) { 
            	// an IType is adaptable to an IResource (the containing file), but we want it left as an IType
                if (!(r instanceof IType) && r instanceof IAdaptable 
                		&& (rr=(IResource)((IAdaptable)r).getAdapter(IResource.class)) != null) {
                	if (r instanceof IPackageFragment && ((IPackageFragment)r).isDefaultPackage()) {
                	    // Do not add subdirectories
                	    try {
                	    for (IResource rrr: ((IFolder)rr).members(IResource.NONE)) {
                	        if (rrr instanceof IFile && ((IFile)rrr).getFileExtension().equals("java")) {
                	            args.add(((IResource)rrr).getLocation().toString());
                	        }
                	    }
                	    } catch (CoreException e) {} // FIXME - log an error
                	    continue;
                	}
                    r = rr;
                }
                if (r instanceof IFolder) {
                	if (hasAtLeastOneSourceFile((IFolder) r)) {
                		// we don't process empty folders
                		args.add(JmlOption.DIR.optionName());
                		args.add(((IResource)r).getLocation().toString());
                	}
                } else if (r instanceof IProject) {
                	// we only want to add source folders, and only if they actually have source in them
                	addSourceFoldersToCommandLine((IProject) r, args);
                } else if (r instanceof IResource) {
                    args.add(((IResource)r).getLocation().toString());
                } else if (r instanceof IType) {  // Here we want types and methods, but a JavaProject is also an IJavaElement
                    elements.add((IJavaElement)r);
                } else if (r instanceof IMethod) {  // Here we want types and methods, but a JavaProject is also an IJavaElement
                    elements.add((IJavaElement)r);
                } else if (r instanceof IJavaElement) {  // Here we want types and methods, but a JavaProject is also an IJavaElement
                    elements.add((IJavaElement)r);
                } else Log.log("Ignoring " + r.getClass() + Strings.space + r.toString()); //$NON-NLS-1$
            }
            if (args.size() == oldArgsSize && elements.isEmpty()) {
                Log.log("No files or elements to process");
                Activator.utils().showMessageInUI(null,"JML","No files or elements to process");
                return;
            }
            
            if (monitor != null) {
            	monitor.beginTask(description,  count); // 1 tick for each completion
            	monitor.subTask("Starting ESC on " + jproject.getElementName());
            }

        	Timer.timer.markTime();
            if (args.size() != oldArgsSize) {
            	if (Options.uiverboseness) {
            		Log.log(Timer.timer.getTimeString() + " Executing static checks");
            	}
                try {
                    int ret = api.execute(null,args.toArray(new String[args.size()]));
                    if (ret == Main.Result.OK.exitCode) Log.log(Timer.timer.getTimeString() + " Completed");
                    if (ret == Main.Result.CANCELLED.exitCode) Log.log(Timer.timer.getTimeString() + " Cancelled");
                    else if (ret == Main.Result.ERROR.exitCode) Log.log(Timer.timer.getTimeString() + " Completed with errors");
                    else if (ret >= Main.Result.CMDERR.exitCode) {
                        StringBuilder ss = new StringBuilder();
                        for (String c: args) {
                            ss.append(c);
                            ss.append(" ");
                        }
                        Log.errorlog("INTERNAL ERROR: return code = " + ret + "   Command: " + ss,null);  // FIXME _ dialogs are not working
                        Activator.utils().showMessageInUI(null,"Execution Failure","Internal failure in openjml - return code is " + ret + " " + ss); // FIXME - fix line ending
                    } else if (ret == Main.EXIT_CANCELED) {
                    	// Cancelled
                    	throw new Main.JmlCanceledException("ESC Canceled");
                    }
                } catch (Main.JmlCanceledException e) {
                    throw e;
                } catch (Throwable e) {
                    StringBuilder ss = new StringBuilder();
                    for (String c: args) {
                        ss.append(c);
                        ss.append(" ");
                    }
                    Log.errorlog("Failure to execute openjml: "+ss,e); 
                    Activator.utils().showMessageInUI(null,"JML Execution Failure","Failure to execute openjml: " + e + " " + ss);
                }
            }
            // Now do individual methods
            // Delete all markers first, so that subsequent proofs do not delete
            // the markers from earlier proofs
            if (!elements.isEmpty()) {
            	for (IJavaElement je: elements) {
            		utils.deleteMarkers(je.getResource(),null); // FIXME - would prefer to delete markers and highlighting on just the method.
            	}
            	
                args = getOptions(jproject,Main.Cmd.CHECK);
                //api.initOptions(null,  args.toArray(new String[args.size()]));
                //args.clear();
                for (IJavaElement je: elements) {
                    String filepath = je.getResource().getLocation().toOSString();
                    args.add(filepath);
                }
                int ret = api.execute(null,args.toArray(new String[args.size()]));
                if (ret != 0) {
                    Activator.utils().showMessageInUI(null,"JML Execution Failure","Static check aborted because of syntax errors");
                    Log.log(Timer.timer.getTimeString() + " Static check aborted because of syntax errors");
                } else {

                    args = getOptions(jproject,Main.Cmd.ESC);
                    api.initOptions(null,  args.toArray(new String[args.size()]));

                    for (IJavaElement je: elements) {
                        if (je instanceof IMethod) {
                            MethodSymbol msym = convertMethod((IMethod)je);
                            if (msym == null) {
                                IResource r = je.getResource();
                                String filename = null;
                                try {
                                    filename = r.getLocation().toString();
                                    int errors = api.typecheck(api.parseFiles(filename));
                                    if (errors == 0) {
                                        msym = convertMethod((IMethod)je);
                                    } else {
                                        utils.showMessageInUI(null,"JML Error","ESC could not be performed because of JML typechecking errors");
                                        msym = null;
                                    }
                                } catch (java.io.IOException e) {
                                    // FIXME - record or show exception?
                                    utils.showMessageInUI(null,"JML Error","ESC could not be performed because of JML typechecking errors");
                                    msym = null;
                                }
                            }
                            if (msym != null) {
                                Timer t = new Timer();
                                if (Options.uiverboseness)
                                    Log.log("Beginning ESC on " + msym);
                                if (monitor != null) monitor.subTask("ESChecking " + msym);
                                IProverResult res = api.doESC(msym);
                                highlightCounterexamplePath((IMethod)je,res,null);
                            }
                            else {} // ERROR - FIXME
                        } else if (je instanceof IType) {
                            ClassSymbol csym = convertType((IType)je);
                            if (csym != null) api.doESC(csym);
                            else {} // ERROR - FIXME
                        }
                    }
                    if (Options.uiverboseness) Log.log(Timer.timer.getTimeString() + " Completed ESC operation on individual methods");
            	}
            }
            if (monitor != null) {
                monitor.subTask("Completed ESC operation");
            }
        } catch (Main.JmlCanceledException e) {
        	if (monitor != null) {
                monitor.subTask("Canceled ESC operation");
            }
            if (Options.uiverboseness) Log.log(Timer.timer.getTimeString() + " Canceled ESC operation");
        } finally {
        	OpenJMLView.stop();
        }
    }
    
//    public void highlightCounterexamplePath(IMethod je) {
//		MethodSymbol msym = convertMethod(je);
//		if (msym != null) highlightCounterexamplePath(je, msym, null);
//    }
    
    public void highlightCounterexamplePath(IMethod je, IProverResult res, ICounterexample cce) {
    	if (res == null) {
        	utils.deleteHighlights(je.getResource(), null);
        	return;
    	}
//    	Log.log("TIMES " + je.getResource().getLocalTimeStamp() + " " +  res.timestamp().getTime() + " " + (je.getResource().getLocalTimeStamp() > res.timestamp().getTime()));
    	if (je.getResource().getLocalTimeStamp() > res.timestamp().getTime()) {
    		utils.showMessageInUI(null, "OpenJML", "The file is newer than the counterexample information - the highlighting may be offset.");
    	}
    	utils.deleteHighlights(je.getResource(), null);
		if (res != null) {
			IProverResult.ICounterexample ce = cce != null ? cce : res.counterexample();
			if (ce != null && ce.getPath() != null) {
				for (IProverResult.Span span: ce.getPath()) {
					if (span.end > span.start) { // The test is just defensive
						utils.highlight(je.getResource(), span.start, span.end, span.type);
					} else {
    					Log.log("BAD HIGHLIGHT RANGE " + span.start + " " + span.end + " " + span.type);
					}
				}
			}
		}

    }

    /** Converts Eclipse's representation of a type to OpenJML's, that is
     * from an IType to a ClassSymbol.
     * @param type the Eclipse representation of a type
     * @return the corresponding OpenJML ClassSymbol
     * @throws OpenJMLException if the corresponding class symbol does not exist in OpenJML
     * (e.g. the files have not been entered)
     */
    public @NonNull ClassSymbol convertType(IType type) throws Utils.OpenJMLException {
        String className = type.getFullyQualifiedName(); // FIXME - for files that are not actually Java files, the fully qualified name does not include the package ???
        if (className.indexOf('.') == -1) {
            // No dot in the name.  The class might be in the default package,
            // but also if the IType came from a file that is not in a source
            // folder, then the fullyQualifiedName does not include the package
            // I don't know whether this a bug or whether it is the intended
            // behavior for a non-real Java file such as a specification file.
            // In any case, we try to make amends.
            try {
                //System.out.println("NAME OF " + type.getElementName() + " " + className);
                ICompilationUnit cu = type.getCompilationUnit();
                //String s = type.getTypeQualifiedName();
                IPackageDeclaration[] pks = cu.getPackageDeclarations();
                if (pks.length > 0) {
                    // Documentation says not to expect more than one
                    String pname = pks[0].getElementName();
                    className = pname + Strings.dot + className;
                }
            } catch (Exception e) {
            	throw new Utils.OpenJMLException("Could not find a class symbol for " + className,e); //$NON-NLS-1$
            }
        }
        ClassSymbol csym = api.getClassSymbol(className);
        return csym;
    }
    
	public IResource getResourceFor(Symbol sym) {
		if (sym instanceof MethodSymbol) sym = sym.owner;
		if (sym instanceof ClassSymbol) {
			IType t = convertType((ClassSymbol)sym);
			return t.getResource();
		}
		return null;
	}


    
    /** Converts Eclipse's representation of a method (an IMethod) to OpenJML's
     * (a MethodSymbol)
     * @param method the Eclipse IMethod for the method
     * @return OpenJML's MethodSymbol for the same method
     * @throws Utils.OpenJMLException if there is no match
     */
    public @Nullable MethodSymbol convertMethod(IMethod method) {
        ClassSymbol csym = convertType(method.getDeclaringType());
        if (csym == null) return null;
        try {
            com.sun.tools.javac.util.Name name = com.sun.tools.javac.util.Names.instance(api.context()).fromString(
                    method.isConstructor() ? "<init>" : method.getElementName()); //$NON-NLS-1$
            Scope.Entry e = csym.members().lookup(name); // FIXME - Need to match types & number
            MethodSymbol firstsym = null;
            outer: while (e != null && e.sym != null) {
                Symbol sym = e.sym;
                e = e.next();
                if (!(sym instanceof MethodSymbol)) continue;
                MethodSymbol msym = (MethodSymbol)sym;
                List<VarSymbol> params = msym.getParameters();
                String[] paramtypes = method.getParameterTypes();
                if (params.size() != paramtypes.length) continue;
                firstsym = msym;
                int i = 0;
                for (VarSymbol v: params) {
                    // Does v.type match paramtypes[i]
                    if (!typeMatches(v.type,paramtypes[i++])) continue outer;
                }
                return msym;
            }
            if (firstsym != null) return firstsym;  // FIXME: hack because of poor type matching
            String error = "No matching method in OpenJML: " + method.getDeclaringType().getFullyQualifiedName() + Strings.dot + method; //$NON-NLS-1$
            Log.errorlog(error,null);
            throw new Utils.OpenJMLException(error);
        } catch (JavaModelException e) {
            throw new Utils.OpenJMLException("Unable to convert method " + method.getElementName() + " of " + method.getDeclaringType().getFullyQualifiedName(),e); 
        }
    }
    
    public IMethod convertMethod(MethodSymbol msym) {
    	try {
    		String className = msym.owner.getQualifiedName().toString();
    		IType eClass = jproject.findType(className); // FIXME - OK for nested classes?
    		String mname = msym.name.toString();
    		int nargs = msym.params.size();
    		// FIXME - finds first match on name, not on tyep signature
    		if (eClass == null) return null; // FIXME - this can happen if the class is not in a source folder
    		for (IMethod m: eClass.getMethods()) {
    			if (nargs == m.getNumberOfParameters() && mname.equals(m.getElementName())) return m;
    		}
    		return null;
    		//eClass.getMethod(msym.name,toString(),)
    	} catch (Exception e) {
    		return null;
    	}
    }
    
    public IType convertType(ClassSymbol sym) {
    	try {
    		String className = sym.getQualifiedName().toString();
    		IType eClass = jproject.findType(className); // FIXME - OK for nested classes?
    		return eClass;
    	} catch (Exception e) {
    		return null;
    	}
    }
    
    // FIXME - review and document
    public boolean typeMatches(Type t, String tstring) {
        String vt = t.toString();
        if (tstring.charAt(0) == '[') {
            int k = 1;
            while (tstring.charAt(k) == '[') k++;
            int n = vt.length()-2*k;
            if (n < 0 || vt.charAt(n) != '[') return false;
            vt = vt.substring(0,vt.length()-2*k);
            tstring = tstring.substring(k);
        }
        char c = tstring.charAt(0);
        if (tstring.equals("I")) tstring = "int";
        else if (tstring.equals("F")) tstring = "float";
        else if (tstring.equals("D")) tstring = "double";
        else if (tstring.equals("C")) tstring = "char";
        else if (tstring.equals("J")) tstring = "long";
        else if (tstring.equals("S")) tstring = "short";
        else if (tstring.equals("B")) tstring = "byte";
        else if (tstring.equals("Z")) tstring = "boolean";
        else if (c == 'Q') tstring = tstring.substring(1,tstring.length()-1);
        else return false;
        if (c == 'Q') {
            int p = tstring.indexOf('<');
            if (p >= 0) {
                String prefix = tstring.substring(0,p);
                //String rest = tstring.substring(p+1);
                if (!((ClassSymbol)t.tsym).getQualifiedName().toString().endsWith(prefix)) return false;
                return true; // FIXME
                //            List<Type> targs = t.getTypeArguments();
                //            for (Type ta : targs) {
                //                p = rest.index
                //            }
            }
        }
        if (vt.equals(tstring)) {
//            Log.log(tstring + " matches " + vt);
        } else if (vt.endsWith(tstring)) {  // FIXME - trouble with matching type parameters
//            Log.log(tstring + " ends " + vt);
        } else {
//            Log.log(tstring + " does not match " + vt);
            return false;
        }
        return true;
    }
        
    /** Return the specs of the given type, including all inherited specs,
     * pretty-printed as a String.  This
     * may be an empty String if there are no specifications.
     * @param type the Eclipse IType for the class whose specs are wanted
     * @return the corresponding specs, as a String
     */
    public @Nullable String getAllSpecs(@NonNull IType type) {
        ClassSymbol csym = convertType(type);
        if (csym == null) {
        	return null;
        }
        List<TypeSpecs> typeSpecs = api.getAllSpecs(csym);
        try {
            StringBuilder sb = new StringBuilder();
            for (TypeSpecs ts: typeSpecs) {
                sb.append("From " + ts.file.getName() + Strings.eol); //$NON-NLS-1$
                sb.append(api.prettyPrintJML(ts.modifiers));
                sb.append(Strings.eol);
                sb.append(ts.toString());
                sb.append(Strings.eol);
            }
            return sb.toString();
        } catch (Exception e) { 
        	return "<Exception>: " + e; //$NON-NLS-1$
        }
    }
    
    /** Return the specs of the given method, including all inherited specs,
     * pretty-printed as a String.  This
     * may be an empty String if there are no specifications.
     * @param method the Eclipse IMethod for the method whose specs are wanted
     * @return the corresponding specs, as a String
     */
    public @Nullable String getAllSpecs(@NonNull IMethod method) {
        MethodSymbol msym = convertMethod(method);
        if (msym == null) return null;
        List<JmlSpecs.MethodSpecs> methodSpecs = api.getAllSpecs(msym);
        try {
            StringBuilder sb = new StringBuilder();
            for (JmlSpecs.MethodSpecs ts: methodSpecs) {
                sb.append("From " + ts.cases.decl.sourcefile.getName()); //$NON-NLS-1$
                sb.append(Strings.eol);
                sb.append(api.prettyPrintJML(ts.mods)); // FIXME - want the collected mods in the JmlMethodSpecs
                sb.append(Strings.eol);
                sb.append(api.prettyPrintJML(ts.cases));
                sb.append(Strings.eol);
            }
            return sb.toString();
        } catch (Exception e) { 
        	return "<Exception>: " + e;  //$NON-NLS-1$
        }
        
    }

    /** Returns the specs of the given field as a String
     * @param field the Eclipse IField value denoting the field whose specs are wanted
     * @return the specs of the field, as a String; or null, if specs not available
     */
    public @NonNull String getSpecs(@NonNull IField field) {
        String s = field.getDeclaringType().getFullyQualifiedName();
        ClassSymbol csym = api.getClassSymbol(s);
        if (csym == null)  return null;
        VarSymbol fsym = api.getVarSymbol(csym,field.getElementName());
        FieldSpecs fspecs = api.getSpecs(fsym);
        try { 
            return fspecs.toString();
        } catch (Exception e) { 
        	return "<Exception>: " + e;  //$NON-NLS-1$
        }
    }
    
    // FIXME - revise this
    /** Show information about the most recent proof of the given method in a 
     * dialog box for the given Shell.  This information states whether the 
     * proof was performed, whether it was successful, and launches editor
     * windows containing the proof's counterexample context, trace, and
     * basic block program.
     * @param method the Eclipse IMethod for the method whose proof is wanted
     * @param shell the shell to be used to parent any dialog windows
     */
    public void showProofInfo(@NonNull IMethod method, @NonNull Shell shell, boolean showDetails) {
        IProverResult r = getProofResult(method);
        MethodSymbol msym = r.methodSymbol();
        
        utils.setTraceView(keyForSym(msym), method.getJavaProject());
        
        if (!showDetails) return;
        
        utils.showMessage(shell, "OpenJML", "Detailed proof information is not yet implemented");
        // DETAILS
        // FIXME - show altered program, basic block program, SMT program
        
//        String s = ((API)api).getBasicBlockProgram(msym);
//        utils.launchEditor(s,msym.owner.name + Strings.dot + msym.name);

        return;
    }

    // FIXME - documentation
    public String getCEValue(int pos, int end, String text, IResource r) {
        IJavaElement je = (IJavaElement)r.getAdapter(IJavaElement.class);
        ClassSymbol csym = convertType(((ICompilationUnit)je).findPrimaryType());
        if (api == null) return "No proof information available";
        com.sun.tools.javac.comp.Env<AttrContext> env = Enter.instance(api.context()).getEnv(csym);
        if (env == null) return "No proof information available";
    	JmlCompilationUnit tree = (JmlCompilationUnit)env.toplevel;
        if (tree == null) return "No proof information available";
    	API.Finder finder = api.findMethod(tree,pos,end,text,r.getLocation().toString());
        JmlMethodDecl parentMethod = finder.parentMethod;
        JCTree node = finder.found;
        if (parentMethod == null) return  "No containing method found";
//      if (parentMethod.sym != mostRecentProofMethod) {
//          return "Selected text is not within the method of the most recent proof (which is " + mostRecentProofMethod + ")";
//      }
      String out;
      if (node instanceof JmlVariableDecl) {
          // This happens when we have selected a method parameter or the variable within a declaration
          // continue
    	  String name = ((JmlVariableDecl)node).name.toString();
          out = text == null ? null : ("Found declaration: " + name + "\n");
          //node = ((JmlVariableDecl)node).ident;
          if (text == null) out = "Declaration " + name + " <B>is</B> ";
      } else if (!(node instanceof JCTree.JCExpression)) {
          return text == null ? null : ("Selected text is not an expression (" + node.getClass() + "): " + text);
      } else {
          if (text == null) out = node.toString().replace("<", "&lt;") + " <B>is</B> ";
          else    out = "Found expression node: " + node.toString() + "\n";
      }
      
      IProverResult res = getProofResult(parentMethod.sym);
      
      if (res != null) {
          ICounterexample ce = res.counterexample();
          if (ce == null) return null;
          String value = ce.get(node);
          if (value != null) {
              if (text == null) out = out + value;
              else out = out + "Value " + node.type + " : " + value;
              if (node.type.getTag() == TypeTag.CHAR) {
                  try {
                      out = out + " ('" + (char)Integer.parseInt(value) + "')"; 
                  } catch (NumberFormatException e) {
                      // ignore
                  }
              } else if (value.startsWith("#x")) {
            	  try {
            		  value = value.substring(2);
            		  if (value.length() > 2*Integer.BYTES) {
            			  long i = Long.parseLong(value,16);
            			  out = out + " (" + i + ")";
            		  } else {
            			  int i = (int)Long.parseLong(value,16);
            			  if (i == Integer.MIN_VALUE) {
            				  out = out + " (" + i + " == MININT)";

            			  } else if (i == Integer.MAX_VALUE) {
            				  out = out + " (" + i + " == MAXINT)";
            			  } else {
            				  out = out + " (" + i + ")";
            			  }
            		  }
            	  } catch (Exception e) {
            		  Object o = e;
            	  }
              }
          }
          else out = text == null ? null : (out + "Value is unknown (type " + node.type + ")");
          return out;
      }
      return null;
      //return "No counterexample information available";
      
    }

    /** Instances of this class can be registered as OpenJML DiagnosticListeners (that is,
     * listeners for errors from tools in the javac framework); they then convert
     * any diagnostic into an Eclipse problem (a JmlEclipseProblem) of the 
     * appropriate severity, which is
     * then fed to the given IProblemRequestor.
     * 
     * @author David Cok
     *
     */
    static public class EclipseDiagnosticListener implements DiagnosticListener<JavaFileObject> {

        /** When this listener hears a problem from OpenJML, 
         * it needs to report the problem to Eclipse, by calling report
         * on this IProblemRequestor
         */
        @NonNull @SpecPublic
        protected IProblemRequestor preq;

        /** Creates a listener which will translate any diagnostics it hears and
         * send them off to the given IProblemRequestor.
         * @param p the problem requestor that wants to receive any diagnostics
         */
        //@ assignable this.*;
        //@ ensures preq == p;
        public EclipseDiagnosticListener(@NonNull IProblemRequestor p) {
            preq = p;
        }
        
        /** This is the method that is called whenever a diagnostic is issued;
         * it will convert and pass it on to the problem requestor.  If the 
         * diagnostic cannot be converted to an Eclipse IProblem, then it is
         * printed to Log.log or Log.errorlog.
         * 
         * @param diagnostic the diagnostic to be translated and forwarded
         */
        @Override
        @SuppressWarnings("restriction")
        public void report(@NonNull Diagnostic<? extends JavaFileObject> diagnostic) {
        	JavaFileObject javaFileObject = diagnostic.getSource();
            String message = diagnostic.getMessage(null); // uses default locale
            int id = 0; // TODO - we are not providing numerical ids for problems
            Diagnostic.Kind kind = diagnostic.getKind();
            // Here the Diagnostic.Kind is the categorization of errors from OpenJDK
            //  We use: ERROR - compilation and JML typechecking errors
            //          WARNING - less serious JML typechecking errors (e.g. deprecated syntax)
            //          NOTE - informational - e.g. features not implemented and hence ignored
            //          OTHER - used for static checking warnings
            // The ProblemSeverities are Eclipse's categorization of errors
            //          There are various kinds of errors, of which we only use Error (e.g. also Fatal, Abort, ...)
            //          As you see we map  ERROR -> Error, WARNING -> Warning,
            //                             NOTE -> Ignore, OTHER (static check warnings) -> SecondaryError
            // Static check warnings could be mapped to Warning, but we want to 
            // distinguish them from Errors and Warnings.  This is a little problem 
            // prone.  Also, I think that some compiler options might turn off
            // the NOTE/Ignore markers - check this - TODO
            int severity = 
                kind == Diagnostic.Kind.ERROR ? ProblemSeverities.Error :
                    kind == Diagnostic.Kind.WARNING ? ProblemSeverities.Warning :
                        kind == Diagnostic.Kind.MANDATORY_WARNING ? ProblemSeverities.Error : 
                            kind == Diagnostic.Kind.NOTE ? ProblemSeverities.Ignore : 
                                kind == Diagnostic.Kind.OTHER ? ProblemSeverities.SecondaryError : 
                                    ProblemSeverities.Error; // There should not be anything else, but we'll call it an error just in case.

            long pos = diagnostic.getPosition();
            long col = diagnostic.getColumnNumber();// 1-based, from beginning of line
            long line = diagnostic.getLineNumber(); // 1-based
            long startPos = diagnostic.getStartPosition();  //0-based, from beginning of file
            long endPos = diagnostic.getEndPosition();
            if (endPos <= 0) endPos = startPos; // This is defensive - sometimes there is no end position set

            int ENOPOS = -1; // Eclipse value for not having position information

            long startPosition = pos == Diagnostic.NOPOS ? ENOPOS : (startPos-pos) + col; // FIXME - a hack - what if crosses lines
            long endPosition = pos == Diagnostic.NOPOS ? ENOPOS : (endPos-pos) + col; // FIXME - a hack - what if crosses lines

            long lineStart = pos == Diagnostic.NOPOS ? ENOPOS : (pos - col); // FIXME - a hack
            long lineEnd = pos == Diagnostic.NOPOS ? ENOPOS : lineStart + 100; // FIXME - a real hack

            IWorkspace workspace = ResourcesPlugin.getWorkspace();
            IWorkspaceRoot root = workspace.getRoot();
            IFile resource = null;
            if (javaFileObject != null) { // if null, there is no source file
                URI filename = javaFileObject.toUri(); // This should be the full, absolute path 
                IPath path = new Path(filename.getPath());
                resource = root.getFileForLocation(path); // For this to be non-null, 
                // the file must be in the workspace.  This means that all
                // source AND SPECS must be in open projects in the workspace.
                //FIXME - linked resources will not work here I think
            }

            if (resource == null) {
            	// This can happen when the file to which the diagnostic points
            	// is not an IResource. For example, the Associated Declaration
            	// to an error may be in a system specifications file.
            	// FIXME - we should load a read-only text file, with the markers
            	// for this case.
            	if (!diagnostic.toString().contains("Associated declaration")) {
            		if (severity == ProblemSeverities.Error) Log.errorlog(diagnostic.toString(),null);
            		else Log.log(diagnostic.toString());
            	}
            } else {
            	String text = null;
            	// FIXME - the following does not work
//            	try {
//            		text = javaFileObject == null ? null : javaFileObject.getCharContent(true).toString();
//            	} catch (java.io.IOException e) {
//            		// ignore - just leave text as null;
//            	}
                JmlEclipseProblem problem = new JmlEclipseProblem(resource, message, id,  severity,
                        (int)startPosition, (int)endPosition, (int)line, 
                        text,
                        (int)lineStart, (int)lineEnd);
                problem.sourceSymbol = currentMethod;
                preq.acceptProblem(problem);
                // Log it as well
                if (Options.uiverboseness) {
                    if (severity == ProblemSeverities.Error) Log.errorlog(diagnostic.toString(),null);
                    else Log.log(diagnostic.toString());
                }
            }
        }

    }

    /** This class is a specific instantiation of the IProgressReporter interface;
     * it receives progress report calls and both logs them and displays them
     * in the progress monitor supplied by the Eclipse UI.
     * @author David R. Cok
     */
    public static class UIProgressListener implements org.jmlspecs.openjml.Main.IProgressListener {
        /** The associated Eclipse progress monitor */
        protected @Nullable IProgressMonitor monitor;
        /** The associated OpenJML compilation context */
        protected @NonNull Context context;
        /** The UI shell in which to display dialogs */
        protected @Nullable Shell shell = null;
        
        /** Instantiates a listener for progress reports that displays them in
         * the Eclipse UI.
         * @param context the OpenJML compilation context
         * @param monitor the Eclipse progress monitor
         * @param shell the Eclipse UI shell
         */
        //@ assignable this.*;
        public UIProgressListener(@NonNull Context context, @Nullable IProgressMonitor monitor, @Nullable Shell shell) {
            this.monitor = monitor;
            this.context = context;
            this.shell = shell;
        }
        
        /** This is the method called by OpenJML when a progress message is sent.
         * The implementation here logs the message if the level is <=1 and
         * displays it in the progress monitor if one was supplied in the
         * constructor.  The UI work is done in a Runnable spawned from
         * Display.asyncExec .
         * @return true if the progress reporter was canceled
         */
        //@ ensures not_assigned(this.*);
        @Override
        public boolean report(final int level, final String message) {
            Display d = shell == null ? Display.getDefault() : shell.getDisplay();
<<<<<<< HEAD
=======
            String summary = OpenJMLView.exportProofResults(null);
            final String message2 = summary == null ? message : (summary + Strings.eol + message);
            // Singleton reported that with asynExec, this would hang
>>>>>>> dfe88f6b
            d.syncExec(new Runnable() {
                public void run() {
                    if (monitor != null) {
                    	if (level <= 1) monitor.subTask(message2);
                    }
                    Log.log(message);
                }
            });
            boolean cancel = monitor != null && monitor.isCanceled();
//            if (cancel) {
//            	cancel = true;
//            	//throw new Main.JmlCanceledException("Operation cancelled"); //$NON-NLS-1$
//            	//throw new PropagatedException(new Main.JmlCanceledException("Operation cancelled")); //$NON-NLS-1$
//            }
            return cancel;
        }
        
        @Override
        public void worked(int ticks) {
            if (monitor != null) monitor.worked(ticks);
        }
        
        /** Sets the OpenJML compilation context associated with this listener. */
        @Override
        //@ assignable this.context;
        //@ ensures this.context == context;
        public void setContext(@NonNull Context context) { 
            this.context = context; 
        }
    }
    
    Map<String,IProverResult> proofResults = new HashMap<String,IProverResult>();
    Map<IMethod,String> methodResults = new HashMap<IMethod,String>();
    
    protected String keyForSym(Symbol sym) {
    	if (sym instanceof MethodSymbol) {
        	return sym.owner.getQualifiedName().toString() + Strings.dot + sym.toString();
    	} else if (sym.name.isEmpty()) {
    		return ((ClassSymbol)sym).flatname.toString(); // for anonymous types
    	} else {
    		return sym.getQualifiedName().toString();
    	}
    }
    
    @Override
    public void reportProofResult(MethodSymbol msym, IProverResult result) {
    	if (result.result() == IProverResult.RUNNING) {
    		currentMethod = msym;
    	}
    	if (result.result() == IProverResult.COMPLETED) {
    		currentMethod = null;
    		return;
    	}
    	if (result.result() == IProverResult.ERROR) {
    		if (result.otherInfo() == null) {
    			List<String> messages = Log.collect(true);
    			String text = String.join(Strings.eol, messages);
    			result.setOtherInfo(text);
    		}
    	}
    	String key = keyForSym(msym);
    	proofResults.put(key,result);
    	IMethod m = convertMethod(msym);
    	methodResults.put(m, key);
    	Runnable runnable = new Runnable() {
    	    public void run() {
    	        utils.refreshView(jproject,key);
    	    }
    	};
    	Display.getDefault().asyncExec(runnable);
    }
    
    static MethodSymbol currentMethod;
    
    
    public @Nullable IProverResult getProofResult(MethodSymbol msym) {
    	return proofResults.get(keyForSym(msym));
    }

    public @Nullable IProverResult getProofResult(IMethod m) {
    	String key = methodResults.get(m);
    	if (key == null) return null;
    	return proofResults.get(key);
    }

    public @Nullable Map<String,IProverResult> getProofResults() {
    	return proofResults;
    }
    
    public void clearProofResults(IJavaProject currentProject) {
    	proofResults.clear();
    	methodResults.clear();
    }




    /** Sets the monitor to be used to show progress
     * @param monitor the monitor to be used, if any
     */
    public void setMonitor(@Nullable IProgressMonitor monitor) {
        if (monitor != null) {
            api.setProgressListener(new UIProgressListener(api.context(),monitor,null));
        } else {
            api.setProgressListener(null);
        }
    }

    /** Retrieves the options from the preference page, determines the 
     * corresponding options for OpenJML, tailored to the given Cmd.
     * If cmd is null, all options are retrieved.
     * @param jproject
     * @param cmd The command to be executed, or null to get all options
     * @return the list of options and arguments
     */
    public @NonNull List<String> getOptions(IJavaProject jproject, /*@nullable*/Main.Cmd cmd) {
    	
    	//com.sun.tools.javac.util.Options openjmlOptions = com.sun.tools.javac.util.Options.instance(api.context());
    	String eq = "="; //$NON-NLS-1$
    	
        //Options opt = Activator.options;
        List<String> opts = new LinkedList<String>();
        if (cmd != null) {
            opts.add(JmlOption.COMMAND.optionName() +eq+ cmd);
        }
        {
            opts.add(JmlOption.STRICT.optionName() +eq+ Options.isOption(Options.strictKey));
            opts.add(JmlOption.PURITYCHECK.optionName() +eq+ Options.isOption(Options.purityCheckKey));
            opts.add(JmlOption.SHOW.optionName() +eq+ Options.isOption(Options.showKey));
        }
        if (cmd == Main.Cmd.ESC || cmd == null) {
            String prover = Options.value(Options.defaultProverKey);
            opts.add(JmlOption.PROVER.optionName() +eq+ prover);
            
            String internal_external = Options.value(SolversPage.execLocKeyPrefix + prover);
        	String exec = null;
            if ("internal".equals(internal_external)) {
            	//Log.log("Using internal solver. Default is " + prover);
        		URL url = null;
        		try {
        			String osname = org.jmlspecs.openjml.Utils.identifyOS(null);
        			Bundle bundle = Platform.getBundle("org.jmlspecs.Solvers");
        			if (bundle != null) {
        				String ex = osname.equals("windows") ? "/z3-4.3.2.exe" : "/z3-4.3.1";
        				url = FileLocator.find(bundle, new Path("Solvers-"+osname+ex), Collections.EMPTY_MAP);
        				if (url != null) url = FileLocator.toFileURL(url);
                        if (url != null) {
                        	exec = url.getFile();
                        	Files.setPosixFilePermissions(java.nio.file.Paths.get(url.toURI()), PosixFilePermissions.fromString("rwxr-xr-x"));
                        }
        			}
        		} catch (Exception e) {
        			exec = null;
                	Log.log("Internal solver exception " + e.toString());
        		}
        		java.nio.file.Path path = FileSystems.getDefault().getPath(exec);
        		if (exec == null || !Files.exists(path)) {
        			utils.showMessageInUI(null,"OpenJML error","Internal solver for " + prover + "is not found");
        		} else if (!Files.isExecutable(path)) {
        			utils.showMessageInUI(null,"OpenJML error","Internal solver for " + prover + "is not executable");
        		}
        	} else {
        		exec = Options.value(Options.proverPrefix + prover);
        		Log.log("Using external solver " + exec);
        	}
            opts.add(JmlOption.PROVEREXEC.optionName() +eq+ exec);
            opts.add(JmlOption.ESC_MAX_WARNINGS.optionName() +eq+ Options.value(Options.escMaxWarningsKey));
            opts.add(JmlOption.TRACE.optionName() +eq+ "true");
            opts.add(JmlOption.SUBEXPRESSIONS.optionName() +eq+ "true");
            opts.add(JmlOption.FEASIBILITY.optionName() +eq+ Options.value(Options.feasibilityKey));
            String v = Options.value(Options.timeoutKey);
            if (v != null && !v.isEmpty()) opts.add(JmlOption.TIMEOUT.optionName() +eq+ v);
            // FIXME - add an actual option
            opts.add("-code-math=safe");
            opts.add("-spec-math=bigint");
        }
        
        if (cmd == Main.Cmd.INFER) {
            String prover = Options.value(Options.defaultProverKey);
            opts.add(JmlOption.PROVER.optionName() +eq+ prover);
            opts.add(JmlOption.PROVEREXEC.optionName() +eq+ Options.value(Options.proverPrefix + prover));

            //TODO -- make these options
            if(StrongarmPage.getDefaultBoolean(Options.inferDebug).equalsIgnoreCase("true")){
        	opts.add(JmlOption.INFER_DEBUG.optionName());
            }
            opts.add(JmlOption.INFER_TIMEOUT.optionName() +eq+ StrongarmPage.getDefaultInt(Options.inferTimeout));
            
            opts.add(JmlOption.INFER_MAX_DEPTH.optionName() +eq+ StrongarmPage.getDefaultInt(Options.inferMaxDepth));
            

            if(StrongarmPage.getDefaultBoolean(Options.inferDevTools).equalsIgnoreCase("true")){
        	opts.add(JmlOption.INFER_DEV_MODE.optionName());
            }
            
            if(StrongarmPage.getDefaultBoolean(Options.inferDefaultPrecondition).equalsIgnoreCase("true")){
        	opts.add(JmlOption.INFER_PRECONDITIONS.optionName() +eq+ StrongarmPage.getDefaultBoolean(Options.inferDefaultPrecondition));
            }

            
            if(StrongarmPage.getDefaultString(Options.inferPersistSpecsTo).equalsIgnoreCase(StrongarmPage.WEAVE_SEPERATE)){
        	opts.add(JmlOption.INFER_PERSIST.optionName() + eq+ "jml");
            }else{
                opts.add(JmlOption.INFER_PERSIST.optionName() + eq+ "java");
            }
            
        }
        
        if (cmd == Main.Cmd.RAC || cmd == null) {
            opts.add(JmlOption.RAC_SHOW_SOURCE.optionName() +eq+ Options.isOption(Options.racShowSource));
            opts.add(JmlOption.RAC_CHECK_ASSUMPTIONS.optionName() +eq+ Options.isOption(Options.racCheckAssumptions));
            opts.add(JmlOption.RAC_PRECONDITION_ENTRY.optionName() +eq+ Options.isOption(Options.racPreconditionEntry));
            opts.add(JmlOption.RAC_JAVA_CHECKS.optionName() +eq+ Options.isOption(Options.racCheckJavaFeatures));
            opts.add(JmlOption.RAC_COMPILE_TO_JAVA_ASSERT.optionName() +eq+ Options.isOption(Options.compileToJavaAssert));
        }
        
        String v = Options.value(Options.verbosityKey);
        opts.add(JmlOption.VERBOSENESS.optionName()+eq+"2"); // If not at least progress, the monitors will be stuck
        
        if (Options.isOption(Options.javaverboseKey)) {
        	opts.add(com.sun.tools.javac.main.Option.VERBOSE.getText());
        }
        
        if (Options.isOption(Options.showNotImplementedKey)) opts.add(JmlOption.SHOW_NOT_IMPLEMENTED.optionName());
        if (Options.isOption(Options.showNotExecutableKey)) opts.add(JmlOption.SHOW_NOT_EXECUTABLE.optionName());
        if (Options.isOption(Options.checkSpecsPathKey)) opts.add(JmlOption.CHECKSPECSPATH.optionName());
        opts.add(JmlOption.NULLABLEBYDEFAULT.optionName()+eq+Options.isOption(Options.nullableByDefaultKey));
            
        String other = Options.value(Options.otherOptionsKey);
        if (other != null) {
        	other = other.trim();
        	// Split by whitespace (won't handle quoted strings with whitespace)
        	if (!other.isEmpty()) for (String o : other.split("\\s")) { //$NON-NLS-1$
        		opts.add(o);
        	}
        }
        
        
        if (cmd == Main.Cmd.JMLDOC) {
            // jmldoc specific options
            opts.add("-private"); //$NON-NLS-1$
        }

        // The plug-in adds the internal specs (or asks the user for external specs)
        // So, openjml itself never needs to
        opts.add("-no"+JmlOption.INTERNALSPECS.getText());
        opts.add(JmlOption.SPECS.optionName());
        opts.add(PathItem.getAbsolutePath(jproject,Env.specsKey));

        opts.add(com.sun.tools.javac.main.Option.SOURCEPATH.getText()); 
        opts.add(PathItem.getAbsolutePath(jproject,Env.sourceKey));

        
        // Handle the classpath and internal runtime library if needed
       
        List<String> cpes = utils.getClasspath(jproject);
        boolean first = true;
        StringBuilder ss = new StringBuilder();
        for (String s: cpes) {
            if (first) first = false; else ss.append(File.pathSeparator);
            ss.append(s);
        }

        // The runtime library is always either in the classpath or added 
        // here by the plugin, so openjml itself never adds it
        opts.add("-no"+JmlOption.INTERNALRUNTIME.optionName());
        if (Options.isOption(Options.useInternalRuntimeKey)) {
        	String runtime = utils.fetchRuntimeLibEntry();
        	if (runtime != null) {
        		ss.append(File.pathSeparator);
        		ss.append(runtime);
        	}
        }

        opts.add(Strings.classpathOptionName);
        opts.add(ss.toString());

        // FIXME - what about these options
        // roots, nojml, nojavacompiler
        // trace subexpressions counterexample
        // specs, stopiferrors
        // Java options, Jmldoc options
		if (Options.uiverboseness) {
			StringBuilder s = new StringBuilder();
			s.append("Options collected by UI to send to OpenJML: "); //$NON-NLS-1$
			for (String opt: opts) {
				s.append(Strings.space);
				s.append(opt);
			}
			Log.log(s.toString());
		}

        return opts;
    }

    /** Adds additional command-line options in the OpenJml object
     */
    public void addOptions(String... args) {
    	api.addOptions(args);
    }
    
    /** Gets a String representation of the BasicBlock encoding of the method
     * body for the given method.
     * @param msym the method whose body is to be returned
     * @return a String representation of the Basic Bloxk program for the method body
     */
    public @NonNull String getBasicBlockProgram(@NonNull MethodSymbol msym) {
        return ""; // FIXME: ((API)api).getBasicBlockProgram(msym);
    }

//    /** Converts a name into a flatname with dots between the components; this
//     * is particularly suited to converting a tree-form of a package name into
//     * dot-separated name (as a String)
//     * @param n the input Name
//     * @return the output dot-separated name as a String
//     */
//    static public @NonNull String getPackageDotName(@NonNull Name n) {
//        if (n instanceof SimpleName) return ((SimpleName)n).getIdentifier();
//        QualifiedName qn = (QualifiedName)n;
//        return getPackageDotName(qn.getQualifier()) + "." + qn.getName().getIdentifier();
//    }

}<|MERGE_RESOLUTION|>--- conflicted
+++ resolved
@@ -1274,18 +1274,16 @@
          */
         //@ ensures not_assigned(this.*);
         @Override
-        public boolean report(final int level, final String message) {
+        public boolean report(final int ticks, final int level, final String message) {
             Display d = shell == null ? Display.getDefault() : shell.getDisplay();
-<<<<<<< HEAD
-=======
             String summary = OpenJMLView.exportProofResults(null);
             final String message2 = summary == null ? message : (summary + Strings.eol + message);
             // Singleton reported that with asynExec, this would hang
->>>>>>> dfe88f6b
             d.syncExec(new Runnable() {
                 public void run() {
                     if (monitor != null) {
-                    	if (level <= 1) monitor.subTask(message2);
+                    	if (level <= 1) monitor.subTask(message);
+                    	monitor.worked(ticks);
                     }
                     Log.log(message);
                 }
