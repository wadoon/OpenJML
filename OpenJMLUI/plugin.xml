<?xml version="1.0" encoding="UTF-8"?>
<?eclipse version="3.2"?>
<plugin>
        <!-- TODO: Things to be done:
                - get RAC decorator working
                - fix the enablement of the remaining popup menu items / check all enablements
                - define a submenu for the popup menu items
                - look into using org.eclipse.ui.menus, which has
                replaced the menchanisms used here, since 3.3
                - there are a bunch of FIXMEs
          -->
          
  <!-- This defines a builder used to do JML checking as part of the
		Eclipse compilation process.  The unqualified id appears
		to be implicitly prefixed by the plugin id as defined in
		the Activator and in the manifest.
		-->
  <extension
         id="JMLBuilder"
         name="%extension.name"
         point="org.eclipse.core.resources.builders">
    <builder
            hasNature="true">
      <run class="org.jmlspecs.openjml.eclipse.JMLBuilder"/>
    </builder>
  </extension>
   
  <!-- An Eclipse Nature that designates a Java project as one to
   	which JML tools can be applied.  It also controls the builder.
   	The unqualified id appears
    to be implicitly prefixed by the plugin id as defined in
    the Activator and in the manifest.
  -->
  <extension
         id="JMLNatureID"
         name="%extension.name.0"
         point="org.eclipse.core.resources.natures">
    <requires-nature id="org.eclipse.jdt.core.javanature"/>
    <runtime>
      <run class="org.jmlspecs.openjml.eclipse.JMLNature"/>
    </runtime>
    <builder
            id="org.jmlspecs.OpenJMLUI.JMLBuilder">
    </builder>
    <!-- FIXME - what about parameter or content-type ? -->
  </extension>

  <!-- This defines a new console type, so that it is listed in the list of kinds of consoles to create. -->
  <extension
      point="org.eclipse.ui.console.consoleFactories">
    <consoleFactory
         class="org.jmlspecs.openjml.eclipse.ConsoleFactory"
         icon="icons/jml-logo-16x16.png"
         label="%consoleFactory.label">
    </consoleFactory>
  </extension> 
    
  <!-- This decorator is applied to Java projects to indicate whether
	they have a JML Nature (with decorator) or not (no decorator).
	NOTE: Per the code in PopupActions.java the decorator id must
	be PLUGIN_ID + ".JMLDecoration"
	-->
  <extension
         point="org.eclipse.ui.decorators">
    <decorator
            lightweight="true"
            location="TOP_RIGHT"
            label="%decorator.label"
            icon="icons/JMLSmall.png"
            state="true"
            id="org.jmlspecs.OpenJMLUI.JMLDecoration">
       <description>
            %decorator.description
       </description>
       <enablement>
        	<and>
                <objectState name="nature" value="org.jmlspecs.OpenJMLUI.JMLNatureID"/>
                <objectClass name="org.eclipse.jdt.core.IJavaProject"/> 
             </and>
       </enablement>
    </decorator>
  </extension>

   <!-- This adds the OpenJML preference page -->
   <extension
         point="org.eclipse.ui.preferencePages">
      <page
            class="org.jmlspecs.openjml.eclipse.PreferencesPage"
            id="org.jmlspecs.openjml.eclipse.SettingsPage"
            name="%openjml.ui.PreferencePage">
      </page>
      <page
            class="org.jmlspecs.openjml.eclipse.JobControlPage"
            id="org.jmlspecs.openjml.eclipse.JobControlPage"
            category="org.jmlspecs.openjml.eclipse.SettingsPage"
            name="%openjml.ui.PreferencePage.JobControl">
      </page>
      <page
            class="org.jmlspecs.openjml.eclipse.SolversPage"
            id="org.jmlspecs.openjml.eclipse.SolversPage"
            category="org.jmlspecs.openjml.eclipse.SettingsPage"
            name="%openjml.ui.PreferencePage.Solvers">
      </page>
      
      <page
            class="org.jmlspecs.openjml.eclipse.StrongarmPage"
            id="org.jmlspecs.openjml.eclipse.StrongarmPage"
            category="org.jmlspecs.openjml.eclipse.SettingsPage"
            name="%openjml.ui.PreferencePage.Strongarm">
      </page>
   </extension>
   
  <!-- The following set of extensions add various menu items to the
  	popup menus that appear when right-clicking on items in various Views. 
  	They appear in the UI in reverse order of how they are
  	listed here.
  	 -->

<!-- Don't know what locationURI to use - FIXME  	 
  <extension point="org.eclipse.ui.menus">
  	  <menuContribution
            locationURI="popup:org.eclipse.ui.examples.contributions.view?after=additions">
         <command
               id="JMLUI.disableNatureAction"
               commandId="org.jmlspecs.openjml.eclipse.DisableJMLNature"
               label="Disable JML"
               enablesFor="+"
               >
         </command>
         <command
               id="JMLUI.enableNatureAction"
               commandId="org.jmlspecs.openjml.eclipse.EnableJMLNature"
               label="Enable JML"
               enablesFor="+"
               >
         </command>
      </menuContribution>
  </extension>
-->

  <extension
         point="org.eclipse.ui.popupMenus">
    <objectContribution
            adaptable="true"
            objectClass="java.lang.Object"
            nameFilter="*"
            id="JMLUI.container">
            <!-- FIXME: The items in this first objectContribution need more specific enablements -->
       <action
               label="%openjml.ui.command.DeleteRACFiles"
               class="org.jmlspecs.openjml.eclipse.PopupActions$ClearForRAC"
               menubarPath="JML"
               enablesFor="+"
               id="JMLUI.clearForRAC">
       </action>
       <action
               label="%action.label"
               class="org.jmlspecs.openjml.eclipse.PopupActions$DisableForRAC"
               menubarPath="JML"
               enablesFor="+"
               id="JMLUI.disableForRAC">
       </action>
       <action
               label="%action.label.0"
               class="org.jmlspecs.openjml.eclipse.PopupActions$EnableForRAC"
               menubarPath="JML"
               enablesFor="+"
               id="JMLUI.enableForRAC">
       </action>
       <action
               label="%action.label.1"
               class="org.jmlspecs.openjml.eclipse.PopupActions$JmlDoc"
               menubarPath="JML"
               enablesFor="+"
               id="JMLUI.jmldocAction">
       </action>
       <action
               label="%openjml.ui.command.ShowPaths"
               class="org.jmlspecs.openjml.eclipse.PopupActions$ShowPaths"
               menubarPath="JML"
               enablesFor="+"
               id="JMLUI.showpathAction">
       </action>
       <action
               label="%action.label.2"
               class="org.jmlspecs.openjml.eclipse.PopupActions$AddToSpecsPath"
               menubarPath="JML"
               enablesFor="+"
               id="JMLUI.addspecspathAction">
       </action>
       <action
               label="%action.label.3"
               class="org.jmlspecs.openjml.eclipse.PopupActions$RemoveFromSpecsPath"
               menubarPath="JML"
               enablesFor="+"
               id="JMLUI.removespecspathAction">
       </action>
       <action
            label="%action.label.4"
            class="org.jmlspecs.openjml.eclipse.PopupActions$SpecsEditor"
            enablesFor="+"
            id="JMLUI.openspecseditorAction">
       </action>
    </objectContribution>
    <!-- These context menu items are enabled for methods -->
    <objectContribution
            adaptable="true"
            objectClass="org.eclipse.jdt.core.IMethod"
            nameFilter="*"
            id="JMLUI.contribution3K">
       <action
               label="%action.label.5"
               class="org.jmlspecs.openjml.eclipse.PopupActions$ProofInformation"
               menubarPath="JML"
               enablesFor="+"
               id="JMLUI.showProofInformation">
       </action>
    </objectContribution>
    <!-- These context menu items are enabled for any Java element -->
    <objectContribution
            adaptable="true"
            objectClass="org.eclipse.jdt.core.IJavaElement"
            nameFilter="*"
            id="JMLUI.contribution3">
       <action
               label="%action.label.6"
               class="org.jmlspecs.openjml.eclipse.PopupActions$ShowSpecs"
               menubarPath="JML"
               enablesFor="+"
               id="JMLUI.showSpecsAction1">
       </action>
       
       
       <action
               class="org.jmlspecs.openjml.eclipse.PopupActions$InferSpecs"
               icon="icons/strongarm_infer.png"
               label="%action.label.7"
               menubarPath="JML"
               enablesFor="+"
               id="JMLUI.inferSpecsAction1"
               tooltip="%action.tooltip">
       </action>   
       
    </objectContribution>
    
    
    			          
    
    
    
    <!-- These context menu items are enabled for Java projects -->
    <objectContribution
            adaptable="true"
            objectClass="org.eclipse.jdt.core.IJavaProject"
            nameFilter="*"
            id="JMLUI.contribution1">
       <action
               label="%action.label.8"
               class="org.jmlspecs.openjml.eclipse.PopupActions$DisableJMLNature"
               menubarPath="JML"
               enablesFor="+"
               id="JMLUI.removeNatureAction">
       </action>
       <action
               label="%action.label.9"
               class="org.jmlspecs.openjml.eclipse.PopupActions$EnableJMLNature"
               menubarPath="JML"
               enablesFor="+"
               id="JMLUI.addNatureAction">
       </action>
    </objectContribution>

    <!-- These context menu items are enabled for any working set -->
    <objectContribution
            adaptable="true"
            objectClass="org.eclipse.ui.IWorkingSet"
            nameFilter="*"
            id="JMLUI.contribution1WS">
       <action
               label="%action.label.10"
               class="org.jmlspecs.openjml.eclipse.PopupActions$DisableJMLNature"
               menubarPath="JML"
               enablesFor="+"
               id="JMLUI.removeNatureActionWS">
       </action>
       <action
               label="%action.label.11"
               class="org.jmlspecs.openjml.eclipse.PopupActions$EnableJMLNature"
               menubarPath="JML"
               enablesFor="+"
               id="JMLUI.addNatureActionWS">
       </action>
       <action
               label="%action.label.12"
               class="org.jmlspecs.openjml.eclipse.PopupActions$DeleteJMLMarkers"
               menubarPath="JML"
               enablesFor="+"
               id="JMLUI.deleteMarkerAction">
       </action>
       <action
               label="%action.label.13"
               class="org.jmlspecs.openjml.eclipse.PopupActions$RAC"
               menubarPath="JML"
               enablesFor="+"
               id="JMLUI.checkRACAction">
       </action>
    </objectContribution>
    <!-- These context menu items are enabled for any Resource -->
<!-- FIXME _ probably delete
    <objectContribution
            adaptable="true"
            objectClass="org.eclipse.core.resources.IResource"
            nameFilter="*"
            id="JMLUI.contributionE">
       <action
               label="Open Specifications Editor"
               class="org.jmlspecs.openjml.eclipse.PopupActions$SpecsEditor"
               menubarPath="JML"
               enablesFor="+"
               id="JMLUI.specsEditor">
       </action>
    </objectContribution>
    -->
    <objectContribution
            adaptable="true"
            objectClass="org.eclipse.core.resources.IResource"
            nameFilter="*"
            id="JMLUI.contribution4">
       <action
               label="%action.label.14"
               class="org.jmlspecs.openjml.eclipse.PopupActions$DeleteJMLMarkers"
               menubarPath="JML"
               enablesFor="+"
               id="JMLUI.deleteMarkerAction">
       </action>
       <action
               label="%action.label.15"
               class="org.jmlspecs.openjml.eclipse.PopupActions$CheckESC"
               menubarPath="JML"
               enablesFor="+"
               id="JMLUI.checkESCAction">
       </action>
       <action
               label="%action.label.16"
               class="org.jmlspecs.openjml.eclipse.PopupActions$RAC"
               menubarPath="JML"
               enablesFor="+"
               id="JMLUI.checkRACAction">
       </action>
    </objectContribution>
  </extension>
  <!--  FIXME - something like this would simplify this file. 
  <extension
         point="org.eclipse.ui.popupMenus">
    <objectContribution
            adaptable="true"
            nameFilter="*"
            id="JMLUI.contribution6M">
       <action
               label="Static checks"
               class="org.jmlspecs.openjml.eclipse.PopupActions$CheckESC"
               menubarPath="JML"
               enablesFor="+"
               id="JMLUI.checkESCActionM">
          <enablement>
                <or>
                <objectClass name="org.eclipse.jdt.core.IMethod"/> 
                <objectClass name="org.eclipse.jdt.core.IType"/> 
                <objectClass name="org.eclipse.jdt.core.IResource"/> 
                <objectClass name="org.eclipse.jdt.core.IWorkingSet"/> 
             </or>
       </enablement>
       </action>
    </objectContribution>
  </extension>
  -->
  <extension
         point="org.eclipse.ui.popupMenus">
    <objectContribution
            adaptable="true"
            objectClass="org.eclipse.jdt.core.IMethod"
            nameFilter="*"
            id="JMLUI.contribution6M">
       <action
               label="%action.label.17"
               class="org.jmlspecs.openjml.eclipse.PopupActions$CheckESC"
               menubarPath="JML"
               enablesFor="+"
               id="JMLUI.checkESCActionM">
       </action>
    </objectContribution>
    <objectContribution
            adaptable="true"
            objectClass="org.eclipse.jdt.core.IType"
            nameFilter="*"
            id="JMLUI.contribution6T">
       <action
               label="%action.label.18"
               class="org.jmlspecs.openjml.eclipse.PopupActions$CheckESC"
               menubarPath="JML"
               enablesFor="+"
               id="JMLUI.checkESCActionT">
       </action>
    </objectContribution>
  </extension>
  <!-- An IType adapts to be the containing IResource; adaptable is set false,
  otherwise a Class in the PackageNavigator will have two entries in its popup
  menu. But I wonder what other things that would adapt to be an IResource are
  thereby not enabled.  This could be smarter - FIXME.  -->
  <extension
         point="org.eclipse.ui.popupMenus">
    <objectContribution
            adaptable="false"
            objectClass="org.eclipse.core.resources.IResource"
            nameFilter="*"
            id="JMLUI.contribution6">
       <action
               label="%action.label.19"
               class="org.jmlspecs.openjml.eclipse.PopupActions$CheckESC"
               menubarPath="JML"
               enablesFor="+"
               id="JMLUI.checkESCAction">
       </action>
    </objectContribution>
    <objectContribution
            adaptable="true"
            objectClass="org.eclipse.ui.IWorkingSet"
            nameFilter="*"
            id="JMLUI.contribution6WS">
       <action
               label="%action.label.20"
               class="org.jmlspecs.openjml.eclipse.PopupActions$CheckESC"
               menubarPath="JML"
               enablesFor="+"
               id="JMLUI.checkESCActionWS">
       </action>
    </objectContribution>
    <objectContribution
            adaptable="true"
            objectClass="org.eclipse.core.resources.IResource"
            nameFilter="*"
            id="JMLUI.contribution7">
       <action
               label="%action.label.21"
               class="org.jmlspecs.openjml.eclipse.PopupActions$CheckJML"
               menubarPath="JML"
               enablesFor="+"
               id="JMLUI.checkJMLAction">
       </action>
    </objectContribution>
    <objectContribution
            adaptable="true"
            objectClass="org.eclipse.ui.IWorkingSet"
            nameFilter="*"
            id="JMLUI.contribution5WS">
       <action
               label="%action.label.22"
               class="org.jmlspecs.openjml.eclipse.PopupActions$CheckJML"
               menubarPath="JML"
               enablesFor="+"
               id="JMLUI.checkJMLActionWS">
       </action>
    </objectContribution>
  </extension>

<!-- View menu contributions -->

<extension point="org.eclipse.ui.menus">
      <menuContribution
            locationURI="popup:org.eclipse.ui.views.ProblemView">
         <command
               label="%command.label"
               id="org.openjml.problemview.ShowResultsForProblem"
               commandId="org.openjml.commands.ShowResultsForProblem"
               icon="icons/jml-logo-16x16.png"> 
         </command>
      </menuContribution>
      <menuContribution
            locationURI="menu:org.openjml.proofview"
            allPopups="true">
            <!--
            <menu id="org.openjml.proofview.autoopen"
                label="Auto Open"
                >
		    <command
	            commandId="org.openjml.proofview.RadioAutoOpen"
	            id="org.openjml.proofview.On"
	            label="Auto"
	            style="radio">
		        <parameter
 	                name="org.eclipse.ui.commands.radioStateParameter"
	                value="Auto">
	        	</parameter>
		    </command>
 		    <command
	            commandId="org.openjml.proofview.RadioAutoOpen"
	            id="org.openjml.proofview.Error"
	            label="On Error"
	            style="radio">
		        <parameter
 	                name="org.eclipse.ui.commands.radioStateParameter"
	                value="Error">
	        	</parameter>
		    </command>
		    <command
	            commandId="org.openjml.proofview.RadioAutoOpen"
	            id="org.openjml.proofview.Off"
	            label="Off"
	            style="radio">
		        <parameter
 	                name="org.eclipse.ui.commands.radioStateParameter"
	                value="Off">
	        	</parameter>
		    </command>
         </menu>
         -->
         <command 
      			id="org.openjml.proofview.ToggleAutoOpen" 
                commandId="org.openjml.commands.ToggleAutoOpen"
      			label="Auto Open"
      			style="toggle"
      			> 
         </command> 
		 <separator
	            name="org.openjml.proofview.separator"
	            visible="true">
		 </separator>
         <command
               label="%command.label.0"
               id="org.openjml.proofview.RerunStaticCheck"
               commandId="org.openjml.commands.RerunStaticCheck"
               > 
         </command>
         <command
<<<<<<< HEAD
               label="%command.label.1"
=======
               label="Export Results"
               id="org.openjml.proofview.ExportProofResults"
               commandId="org.openjml.commands.ExportProofResults"
               > 
         </command>
         <command
               label="Import Results"
               id="org.openjml.proofview.ImportProofResults"
               commandId="org.openjml.commands.ImportProofResults"
               > 
         </command>
         <command
               label="Clear All Results"
>>>>>>> dfe88f6b
               id="org.openjml.proofview.ClearAllProofResults"
               commandId="org.openjml.commands.ClearAllProofResults"
               > 
         </command>
         <command
               label="%command.label.2"
               id="org.openjml.proofview.ClearSelectedProofResults"
               commandId="org.openjml.commands.ClearSelectedProofResults"
               > 
         </command>
      </menuContribution>
      <!-- This popup on our custom view does not work -->
      <menuContribution
            locationURI="popup:org.openjml.proofview"
            allPopups="true">
         <command
               label="%command.label.3"
               id="org.openjml.proofview.popup.ClearSelectedProofResults"
               commandId="org.openjml.commands.ClearSelectedProofResults"
               > 
         </command>
      </menuContribution>
</extension>

<!-- This next section creates the menu items on the Eclipse main menu -->
<!-- FIXME - I think all the menu tooltips are ignored; is style=push the default? -->
<!-- FIXME - all the labels need to be internationalized -->
<extension
         point="org.eclipse.ui.menus">
      <menuContribution
             allPopups="false"
             locationURI="menu:org.eclipse.ui.main.menu">
          <menu
                label="%openjml.ui.mainmenu.label">
             <command
               label="%openjml.ui.command.typecheck"
               tooltip="%openjml.ui.tooltip.typecheck"
               icon="icons/jml-logo-16x16.png"
               id="org.jmlspecs.openjml.eclipse.MenuActions.CheckJML"
               commandId="org.jmlspecs.eclipse.commands.CheckJML">
             </command>
             <command
               label="%openjml.ui.command.ESC"
               tooltip="%openjml.ui.tooltip.ESC"
               id="org.jmlspecs.openjml.eclipse.MenuActions.CheckESC"
               commandId="org.jmlspecs.eclipse.commands.CheckESC">
             </command>
             <command
               label="%openjml.ui.command.EnableAutoChecking"
               tooltip="%openjml.ui.command.EnableAutoChecking.description"
               id="org.jmlspecs.openjml.eclipse.MenuActions.EnableJMLNature"
               commandId="org.jmlspecs.eclipse.commands.EnableJMLNature">
             </command>
             <command
               label="%openjml.ui.command.DisableAutoChecking"
               tooltip="%openjml.ui.command.DisableAutoChecking.description"
               id="org.jmlspecs.openjml.eclipse.MenuActions.DisableJMLNature"
               commandId="org.jmlspecs.eclipse.commands.DisableJMLNature">
             </command>
             <command
               label="%openjml.ui.command.DeleteMarkers"
               tooltip="%openjml.ui.command.DeleteMarkers.description"
               id="org.jmlspecs.openjml.eclipse.MenuActions.DeleteJMLMarkers"
               commandId="org.jmlspecs.eclipse.commands.DeleteJMLMarkers">
             </command>

             <separator name="org.jmlspecs.openjml.rac" visible="true"/>
             <command
               label="%command.label.4"
               tooltip="%command.tooltip"
               id="org.jmlspecs.openjml.eclipse.MenuActions.RAC"
               commandId="org.jmlspecs.eclipse.commands.RAC">
             </command>
             <command
               label="%command.label.5"
               tooltip="%command.tooltip.0"
               id="org.jmlspecs.openjml.eclipse.MenuActions.CompileMarked"
               commandId="org.jmlspecs.eclipse.commands.RACMarked">
             </command>
             <command
               label="%command.label.6"
               tooltip="%command.tooltip.1"
               id="org.jmlspecs.openjml.eclipse.MenuActions.ChooseForRAC"
               commandId="org.jmlspecs.eclipse.commands.ChooseForRAC"
               style="push">
             </command>
             <command
               label="%command.label.7"
               tooltip="%command.tooltip.2"
               id="org.jmlspecs.openjml.eclipse.MenuActions.EnableForRAC"
               commandId="org.jmlspecs.eclipse.commands.EnableForRAC">
             </command>
             <command
               label="%command.label.8"
               tooltip="%command.tooltip.3"
               id="org.jmlspecs.openjml.eclipse.MenuActions.DisableForRAC"
               commandId="org.jmlspecs.eclipse.commands.DisableForRAC"
               style="push">
             </command>
             <command
               label="%command.label.9"
               tooltip="%command.tooltip.4"
               id="org.jmlspecs.openjml.eclipse.MenuActions.ClearForRAC"
               commandId="org.jmlspecs.eclipse.commands.ClearForRAC"
               style="push">
             </command>
             
             <separator name="org.jmlspecs.openjml.jmldoc" visible="true"/>
             <command
               label="%command.label.10"
               tooltip="%command.tooltip.5"
               id="org.jmlspecs.openjml.eclipse.MenuActions.JmlDoc"
               commandId="org.jmlspecs.eclipse.commands.JmlDoc">
             </command>
             <command
               label="%openjml.ui.command.createJML"
               id="org.jmlspecs.openjml.eclipse.MenuActions.CreateJML"
               commandId="org.jmlspecs.eclipse.commands.CreateJML">
             </command>
             
             <separator name="org.jmlspecs.openjml.paths" visible="true"/>
             <command
               label="%openjml.ui.command.ShowPaths"
               tooltip="%openjml.ui.command.ShowPaths.description"
               id="org.jmlspecs.openjml.eclipse.MenuActions.ShowPaths"
               commandId="org.jmlspecs.eclipse.commands.ShowPaths">
             </command>
             <command
               label="%openjml.ui.command.EditPaths"
               tooltip="%openjml.ui.command.EditPaths.description"
               id="org.jmlspecs.openjml.eclipse.MenuActions.EditPaths"
               commandId="org.jmlspecs.eclipse.commands.EditPaths">
             </command>
             <command
               label="%openjml.ui.command.AddToPaths"
               tooltip="%openjml.ui.command.AddToPaths.description"
               id="org.jmlspecs.openjml.eclipse.MenuActions.AddToSpecsPath"
               commandId="org.jmlspecs.eclipse.commands.AddToSpecsPath">
             </command>
             <command
               label="%openjml.ui.command.RemoveFromPaths"
               tooltip="%openjml.ui.command.RemoveFromPaths.description"
               id="org.jmlspecs.openjml.eclipse.MenuActions.RemoveFromSpecsPath"
               commandId="org.jmlspecs.eclipse.commands.RemoveFromSpecsPath">
             </command>
             <separator name="org.jmlspecs.openjml.traces" visible="true"/>
             <command
               label="%command.label.11"
               tooltip="%command.tooltip.6"
               id="org.jmlspecs.openjml.eclipse.MenuActions.ShowProofView"
               commandId="org.jmlspecs.eclipse.commands.ShowProofView">
             </command>
             <command
               label="%command.label.12"
               tooltip="%command.tooltip.7"
               id="org.jmlspecs.openjml.eclipse.MenuActions.ShowCounterexampleValue"
               commandId="org.jmlspecs.eclipse.commands.ShowCounterexampleValue">
             </command>
             <command
               label="%command.label.13"
               tooltip="%command.tooltip.8"
               id="org.jmlspecs.openjml.eclipse.MenuActions.ProofInformation"
               commandId="org.jmlspecs.eclipse.commands.ProofInformation">
             </command>
             <command
               label="%command.label.14"
               tooltip="%command.tooltip.9"
               id="org.jmlspecs.openjml.eclipse.MenuActions.DetailedProofInformation"
               commandId="org.jmlspecs.eclipse.commands.DetailedProofInformation">
             </command>
             <separator name="org.jmlspecs.openjml.specs" visible="true"/>
			<command
               commandId="org.jmlspecs.eclipse.commands.JMLInfer"
               icon="icons/strongarm_infer.png"
               id="org.jmlspecs.openjml.eclipse.MenuActions.JMLInfer"
               label="%command.label.15"
               style="push"
               tooltip="%command.tooltip.10">
             </command>             
             <separator name="org.jmlspecs.openjml.specs" visible="true"/>
             <command
               label="%command.label.16"
               tooltip="%command.tooltip.11"
               id="org.jmlspecs.openjml.eclipse.MenuActions.ShowSpecs"
               commandId="org.jmlspecs.eclipse.commands.ShowSpecs">
             </command>
             <command
               label="%command.label.17"
               tooltip="%command.tooltip.12"
               id="org.jmlspecs.openjml.eclipse.MenuActions.SpecsEditor"
               commandId="org.jmlspecs.eclipse.commands.SpecsEditor">
             </command>
          </menu>
       </menuContribution>
 </extension>
 
 <extension
         point="org.eclipse.ui.menus">
      <!-- These declarations add items to the main toolbar --> 
      <menuContribution locationURI="toolbar:org.eclipse.ui.main.toolbar">
          <toolbar id="org.jmlspecs.eclipse.openjml.toolbar">
             <command
                   commandId="org.jmlspecs.eclipse.commands.CheckJML"
                   icon="icons/jml-logo-16x16.png"
                   id="org.jmlspecs.openjml.eclipse.MenuActions.CheckJML"
                   label="%command.label.18"
                   style="push"
                   tooltip="%command.tooltip.13">
             </command>
             
             <command
                   commandId="org.jmlspecs.eclipse.commands.CheckESC"
                   id="org.jmlspecs.openjml.eclipse.MenuActions.CheckESC"
                   label="%command.label.19"
                   style="push"
                   tooltip="%command.tooltip.14">
             </command>
             <command
                   commandId="org.jmlspecs.eclipse.commands.RAC"
                   id="org.jmlspecs.openjml.eclipse.MenuActions.RAC"                   
                   label="%command.label.20"
                   style="push"
                   tooltip="%command.tooltip.15">
             </command>
             
           </toolbar>
       </menuContribution>
       </extension>
<!--       
<extension point="org.eclipse.ui.menus">
       <menuContribution locationURI="menu:org.jmlspecs.openjml.eclipse.MenuActions.CheckJML">             
             
             <command
                   commandId="org.jmlspecs.eclipse.commands.CheckESC"
                   id="org.jmlspecs.openjml.eclipse.MenuActions.CheckESC"
                   label="Check with ESC"
                   icon="icons/jml-logo-16x16.png"                   
                   style="push"
                   tooltip="Performs JML static checks for selected objects">
             </command>
             <command
                   commandId="org.jmlspecs.eclipse.commands.RAC"
                   id="org.jmlspecs.openjml.eclipse.MenuActions.RAC"
                   icon="icons/jml-logo-16x16.png"
                   
                   label="Compile for RAC"
                   style="push"
                   tooltip="Compiles JML runtime checks for selected objects">
             </command>
             
             
              <command
                   commandId="org.jmlspecs.eclipse.commands.JMLInfer"
                   icon="icons/strongarm_infer.png"
                   id="org.jmlspecs.openjml.eclipse.MenuActions.JMLInfer"
                   label="Infer JML Contracts"
                   style="push"
                   tooltip="Infers JML Contracts for Selected Objects">
             </command>
             
             <separator name="additions" visible="true">
        	</separator>
             
             
              
              <command
                   commandId="org.jmlspecs.eclipse.commands.CheckJML"
                   icon="icons/settings.png"
                   id="org.jmlspecs.openjml.eclipse.MenuActions.JMLInfer"
                   label="OpenJML Settings"
                   style="push"
                   tooltip="Opens Settings for OpenJML">
             </command>
            
             
       </menuContribution>
 </extension>
--> 
   
  <!-- This defines a new marker type -->
  <!-- The attribute is used to associate additional information with the marker (FIXME - is it used?) -->  
  <extension
         id="JMLProblem"
         name="%extension.name.1"
         point="org.eclipse.core.resources.markers">
    <super type="org.eclipse.jdt.core.problem"/>
    <persistent value="true"/>
    <attribute name="declarationInfo"/>
  </extension>

  <extension
         id="JMLESCProblem"
         name="%extension.name.2"
         point="org.eclipse.core.resources.markers">
    <super type="org.eclipse.jdt.core.problem"/>
    <persistent value="true"/>
    <attribute name="declarationInfo"/>
  </extension>

  <extension
         id="JMLHighlight"
         name="%extension.name.3"
         point="org.eclipse.core.resources.markers">
    <super type="org.eclipse.jdt.core.textmarker"/>
    <persistent value="true"/>
  </extension>

  <extension
         id="JMLHighlightTrue"
         name="%extension.name.4"
         point="org.eclipse.core.resources.markers">
    <super type="org.eclipse.jdt.core.textmarker"/>
    <persistent value="true"/>
  </extension>

  <extension
         id="JMLHighlightFalse"
         name="%extension.name.5"
         point="org.eclipse.core.resources.markers">
    <super type="org.eclipse.jdt.core.textmarker"/>
    <persistent value="true"/>
  </extension>

  <extension
         id="JMLHighlightException"
         name="%extension.name.6"
         point="org.eclipse.core.resources.markers">
    <super type="org.eclipse.jdt.core.textmarker"/>
    <persistent value="true"/>
  </extension>

<!-- FIXME - is the declarationInfo attribute actually used ? -->
	
  <!-- This connects the JML markers to editor annotations  -->
  <!--  NOTE: Per the code in Utils the marker type must
        be PLUGIN_ID + ".JMLProblem" or PLUGIN_ID + ".JMLESCProblem"
  -->
  <!-- Note: The type declarations used to have an attribute
  			super="org.eclipse.ui.workbench.texteditor.error"
  	   (there may be a corresponding one for warning as well).  With that
  	   used, the display would not respond to changes in the preferences.  The super line
  	   needed to be removed for this behavior to get enabled.  I'm not
  	   actually sure what benefit the super attribute provides (and thus
  	   what functionality is broken by its removal. FIXME) -->
  				
  <extension
         point="org.eclipse.ui.editors.annotationTypes"
         id="JMLAnnotation">
    <type
            markerType="org.jmlspecs.OpenJMLUI.JMLHighlight"
            name="org.jmlspecs.OpenJMLUI.ESCHighlightAnnotation"
            >
    </type>

    <type
            markerType="org.jmlspecs.OpenJMLUI.JMLHighlightTrue"
            name="org.jmlspecs.OpenJMLUI.ESCHighlightAnnotationTrue"
            >
    </type>
    <type
            markerType="org.jmlspecs.OpenJMLUI.JMLHighlightFalse"
            name="org.jmlspecs.OpenJMLUI.ESCHighlightAnnotationFalse"
            >
    </type>
    <type
            markerType="org.jmlspecs.OpenJMLUI.JMLHighlightException"
            name="org.jmlspecs.OpenJMLUI.ESCHighlightAnnotationException"
            >
    </type>

    <type
            markerType="org.jmlspecs.OpenJMLUI.JMLESCProblem"
            name="org.jmlspecs.OpenJMLUI.ESCProblemAnnotation"
            markerSeverity="1"
            >
    </type>
    <type
            markerType="org.jmlspecs.OpenJMLUI.JMLProblem"
            name="org.jmlspecs.OpenJMLUI.JMLProblemAnnotation"
            markerSeverity="2"
            >
    </type>
    <type
            markerType="org.jmlspecs.OpenJMLUI.JMLProblem"
            name="org.jmlspecs.OpenJMLUI.JMLWarningAnnotation"
            markerSeverity="1"
                        >
    </type>
    <type
            markerType="org.jmlspecs.OpenJMLUI.JMLProblem"
            name="org.jmlspecs.OpenJMLUI.JMLNoteAnnotation"
            markerSeverity="0"
                        >
    </type>
  </extension>

 <!-- extensions for strongarm -->
 <!--<extension
       id="mymarker"
       name="My Problem"
       point="org.eclipse.core.resources.markers">
    <super
          type="org.eclipse.jdt.core.problem">
    </super>
    <super
          type="org.eclipse.core.resources.problemmarker">
    </super>
    <super
          type="org.eclipse.core.resources.textmarker">
    </super>
    <persistent
          value="true">
    </persistent>
 </extension>-->


<!-- <extension
 id="StrongarmMarker"
 point="org.eclipse.core.resources.markers"
 name="StrongarmMarker">
 <super type="org.eclipse.core.resources.textmarker" />
 <persistent value="false" />
</extension>
 
<extension point="org.eclipse.ui.editors.annotationTypes">
 <type
 super="org.eclipse.ui.workbench.texteditor.warning"
 markerType="org.jmlspecs.openjml.StrongarmMarker"
 name="org.jmlspecs.openjml.StrongarmMarkerAnnotation"/>
</extension>-->
 
<extension point="org.eclipse.ui.editors.markerAnnotationSpecification">
 <specification
 annotationType="org.jmlspecs.openjml.StrongarmMarkerAnnotation"
 icon="icons/strongarm_infer.png" />
</extension>

  <!-- Provides the image for the annotations  -->
  <!-- NOTE: the annotationType must match the name, not the id, of the
  		annotationType defined above -->
  <extension
         point="org.eclipse.ui.editors.markerAnnotationSpecification">
    <specification
            annotationType="org.jmlspecs.OpenJMLUI.ESCHighlightAnnotation"
            label="%specification.label"
            overviewRulerPreferenceKey="org.jmlspecs.openjml.eclipse.orphKey"
            verticalRulerPreferenceKey="org.jmlspecs.openjml.eclipse.vrphKey"
            highlightPreferenceKey="org.jmlspecs.openjml.eclipse.hrphKey"
            textPreferenceKey="org.jmlspecs.openjml.eclipse.trphKey"
            colorPreferenceKey="org.jmlspecs.openjml.eclipse.crphKey"
            colorPreferenceValue="255,255,128"
            textPreferenceValue="false"
            overviewRulerPreferenceValue="false"
            verticalRulerPreferenceValue="false"
            highlightPreferenceValue="true"
            presentationLayer="2"
            >
    </specification>

    <specification
            annotationType="org.jmlspecs.OpenJMLUI.ESCHighlightAnnotationTrue"
            label="%specification.label.0"
            overviewRulerPreferenceKey="org.jmlspecs.openjml.eclipse.orphtKey"
            verticalRulerPreferenceKey="org.jmlspecs.openjml.eclipse.vrphtKey"
            highlightPreferenceKey="org.jmlspecs.openjml.eclipse.hrphtKey"
            textPreferenceKey="org.jmlspecs.openjml.eclipse.trphtKey"
            colorPreferenceKey="org.jmlspecs.openjml.eclipse.crphtKey"
            colorPreferenceValue="128,255,128"
            textPreferenceValue="false"
            overviewRulerPreferenceValue="false"
            verticalRulerPreferenceValue="false"
            highlightPreferenceValue="true"
            presentationLayer="2"
            >
    </specification>
    <specification
            annotationType="org.jmlspecs.OpenJMLUI.ESCHighlightAnnotationFalse"
            label="%specification.label.1"
            overviewRulerPreferenceKey="org.jmlspecs.openjml.eclipse.orphfKey"
            verticalRulerPreferenceKey="org.jmlspecs.openjml.eclipse.vrphfKey"
            highlightPreferenceKey="org.jmlspecs.openjml.eclipse.hrphfKey"
            textPreferenceKey="org.jmlspecs.openjml.eclipse.trphfKey"
            colorPreferenceKey="org.jmlspecs.openjml.eclipse.crphfKey"
            colorPreferenceValue="255,128,128"
            textPreferenceValue="false"
            overviewRulerPreferenceValue="false"
            verticalRulerPreferenceValue="false"
            highlightPreferenceValue="true"
            presentationLayer="2"
            >
    </specification>
    <specification
            annotationType="org.jmlspecs.OpenJMLUI.ESCHighlightAnnotationException"
            label="%specification.label.2"
            overviewRulerPreferenceKey="org.jmlspecs.openjml.eclipse.orpheKey"
            verticalRulerPreferenceKey="org.jmlspecs.openjml.eclipse.vrpheKey"
            highlightPreferenceKey="org.jmlspecs.openjml.eclipse.hrpheKey"
            textPreferenceKey="org.jmlspecs.openjml.eclipse.trpheKey"
            colorPreferenceKey="org.jmlspecs.openjml.eclipse.crpheKey"
            colorPreferenceValue="255,192,64"
            textPreferenceValue="false"
            overviewRulerPreferenceValue="false"
            verticalRulerPreferenceValue="false"
            highlightPreferenceValue="true"
            presentationLayer="2"
            >
    </specification>

  </extension>
  <extension
         point="org.eclipse.ui.editors.markerAnnotationSpecification">
    <specification
          annotationType="org.jmlspecs.OpenJMLUI.ESCProblemAnnotation"
          colorPreferenceKey="org.jmlspecs.openjml.eclipse.crpeKey"
          colorPreferenceValue="255,192,0"
          highlightPreferenceKey="org.jmlspecs.openjml.eclipse.hrpeKey"
          highlightPreferenceValue="true"
          icon="icons/jml_orange.gif"
          includeOnPreferencePage="true"
          label="%specification.label.3"
          overviewRulerPreferenceKey="org.jmlspecs.openjml.eclipse.orpeKey"
          overviewRulerPreferenceValue="true"
          presentationLayer="3"
          textPreferenceKey="org.jmlspecs.openjml.eclipse.trpeKey"
          textPreferenceValue="true"
          verticalRulerPreferenceKey="org.jmlspecs.openjml.eclipse.vrpeKey"
          verticalRulerPreferenceValue="true">
    </specification>
    <specification
          annotationType="org.jmlspecs.OpenJMLUI.JMLProblemAnnotation"
          colorPreferenceKey="org.jmlspecs.openjml.eclipse.crpKey"
          colorPreferenceValue="255,64,64"
          highlightPreferenceKey="org.jmlspecs.openjml.eclipse.hrpKey"
          highlightPreferenceValue="true"
          icon="icons/jml_problem.gif"
          includeOnPreferencePage="true"
          label="%specification.label.4"
          overviewRulerPreferenceKey="org.jmlspecs.openjml.eclipse.orpKey"
          overviewRulerPreferenceValue="true"
          presentationLayer="3"
          textPreferenceKey="org.jmlspecs.openjml.eclipse.trpKey"
          textPreferenceValue="true"
          verticalRulerPreferenceKey="org.jmlspecs.openjml.eclipse.vrpKey"
          verticalRulerPreferenceValue="true">
    </specification>
    <specification
          annotationType="org.jmlspecs.OpenJMLUI.JMLWarningAnnotation"
          colorPreferenceKey="org.jmlspecs.openjml.eclipse.crpwKey"
          colorPreferenceValue="255,255,128"
          highlightPreferenceKey="org.jmlspecs.openjml.eclipse.hrpwKey"
          highlightPreferenceValue="true"
          icon="icons/jml_warning.gif"
          includeOnPreferencePage="true"
          label="%specification.label.5"
          overviewRulerPreferenceKey="org.jmlspecs.openjml.eclipse.orpwKey"
          overviewRulerPreferenceValue="true"
          presentationLayer="3"
          textPreferenceKey="org.jmlspecs.openjml.eclipse.trpwKey"
          textPreferenceValue="true"
          verticalRulerPreferenceKey="org.jmlspecs.openjml.eclipse.vrpwKey"
          verticalRulerPreferenceValue="true">
    </specification>
    <specification
          annotationType="org.jmlspecs.OpenJMLUI.JMLNoteAnnotation"
          colorPreferenceKey="org.jmlspecs.openjml.eclipse.crpnKey"
          colorPreferenceValue="192,192,255"
          highlightPreferenceKey="org.jmlspecs.openjml.eclipse.hrpnKey"
          highlightPreferenceValue="true"
          icon="icons/jml_blue.gif"
          includeOnPreferencePage="true"
          label="%specification.label.6"
          overviewRulerPreferenceKey="org.jmlspecs.openjml.eclipse.orpnKey"
          overviewRulerPreferenceValue="true"
          presentationLayer="3"
          textPreferenceKey="org.jmlspecs.openjml.eclipse.trpnKey"
          textPreferenceValue="true"
          verticalRulerPreferenceKey="org.jmlspecs.openjml.eclipse.vrpnKey"
          verticalRulerPreferenceValue="true">
    </specification>
  </extension> 
 
 <!--  (TODO) This has to do with filters in the problems view - I have not tried it yet
    <extension point="org.eclipse.ui.ide.markerSupport">
  <problemFilter
    name = "Warnings"
    id = "org.eclipse.example.warningFilter"
    enabled = "true"
    scope="ON_SELECTED_AND_CHILDREN"
    onDescription="!NON-NLS"
    severity="WARNING"
  > 
  <selectedType
    markerId="org.jmlspecs.openjml.eclipse.JMLProblem"/>
  </problemFilter>
 </extension>
   --> 

<!-- The following creates commands that are referenced by
	actions above and can be mapped to keys -->      
	
  <extension
	point="org.eclipse.ui.commands">
      <category
            name="%openjml.ui.command.category.name"
            description="%openjml.ui.command.category.description"
            id="org.jmlspecs.eclipse.JMLCommandCategory"
            >
      </category>
      <command
            name="%openjml.ui.command.EnableAutoChecking"
            description="%openjml.ui.command.EnableAutoChecking.description"
            categoryId="org.jmlspecs.eclipse.JMLCommandCategory"
            id="org.jmlspecs.eclipse.commands.EnableJMLNature"
            defaultHandler="org.jmlspecs.openjml.eclipse.MenuActions$EnableJMLNature"
            >
      </command> 
      <command
            name="%openjml.ui.command.DisableAutoChecking"
            description="%openjml.ui.command.DisableAutoChecking.description"
            categoryId="org.jmlspecs.eclipse.JMLCommandCategory"
            id="org.jmlspecs.eclipse.commands.DisableJMLNature"
            defaultHandler="org.jmlspecs.openjml.eclipse.MenuActions$DisableJMLNature"
            >
      </command>
      <command
            name="%openjml.ui.command.typecheck"
            description="%openjml.ui.command.typecheck.description"
            categoryId="org.jmlspecs.eclipse.JMLCommandCategory"
            id="org.jmlspecs.eclipse.commands.CheckJML"
            defaultHandler="org.jmlspecs.openjml.eclipse.MenuActions$CheckJML"
            >
      </command>
      <command
            name="%openjml.ui.command.createJML"
            description="%openjml.ui.command.createJML.description"
            categoryId="org.jmlspecs.eclipse.JMLCommandCategory"
            id="org.jmlspecs.eclipse.commands.CreateJmlTemplate"
            defaultHandler="org.jmlspecs.openjml.eclipse.MenuActionsCreateJmlTemplate"
            >
      </command>
      <command
            name="%openjml.ui.command.ESC"
            description="%openjml.ui.command.ESC.description"
            categoryId="org.jmlspecs.eclipse.JMLCommandCategory"
            id="org.jmlspecs.eclipse.commands.CheckESC"
            defaultHandler="org.jmlspecs.openjml.eclipse.MenuActions$CheckESC"
            >
      </command>
      
      
      <command
            name="%openjml.ui.command.INFER"
            description="%openjml.ui.command.INFER.description"
            categoryId="org.jmlspecs.eclipse.JMLCommandCategory"
            id="org.jmlspecs.eclipse.commands.JMLInfer"
            defaultHandler="org.jmlspecs.openjml.eclipse.MenuActions$JMLInfer"
            >
      </command>
      
      <command
            name="%command.name"
            description="%command.description"
            categoryId="org.jmlspecs.eclipse.JMLCommandCategory"
            id="org.jmlspecs.eclipse.commands.RAC"
            defaultHandler="org.jmlspecs.openjml.eclipse.MenuActions$RAC"
            >
      </command>
      <command
            name="%command.name.0"
            description="%command.description.0"
            categoryId="org.jmlspecs.eclipse.JMLCommandCategory"
            id="org.jmlspecs.eclipse.commands.RACMarked"
            defaultHandler="org.jmlspecs.openjml.eclipse.MenuActions$RACMarked"
            >
      </command>
      <command
            name="%command.name.1"
            description="%command.description.1"
            categoryId="org.jmlspecs.eclipse.JMLCommandCategory"
            id="org.jmlspecs.eclipse.commands.ChooseForRAC"
            defaultHandler="org.jmlspecs.openjml.eclipse.MenuActions$ChooseForRAC"
            >
      </command>
      <command
            name="%command.name.2"
            description="%command.description.2"
            categoryId="org.jmlspecs.eclipse.JMLCommandCategory"
            id="org.jmlspecs.eclipse.commands.EnableForRAC"
            defaultHandler="org.jmlspecs.openjml.eclipse.MenuActions$EnableForRAC"
            >
      </command>
      <command
            name="%command.name.3"
            description="%command.description.3"
            categoryId="org.jmlspecs.eclipse.JMLCommandCategory"
            id="org.jmlspecs.eclipse.commands.DisableForRAC"
            defaultHandler="org.jmlspecs.openjml.eclipse.MenuActions$DisableForRAC"
            >
      </command>
      <command
            name="%command.name.4"
            description="%command.description.4"
            categoryId="org.jmlspecs.eclipse.JMLCommandCategory"
            id="org.jmlspecs.eclipse.commands.ClearForRAC"
            defaultHandler="org.jmlspecs.openjml.eclipse.MenuActions$ClearForRAC"
            >
      </command>
      <!-- DMZ removed this - not sure why
      <command
            name="RAC - choose files"
            description="Select java files and folders for Runtime Assertion Checking"
            categoryId="org.jmlspecs.eclipse.JMLCommandCategory"
            id="org.jmlspecs.eclipse.commands.ChooseForRAC"
            defaultHandler="org.jmlspecs.openjml.eclipse.MenuActions$ChooseForRAC"
            >
      </command>
      -->
      <command
            name="%openjml.ui.command.DeleteMarkers"
            description="%openjml.ui.command.DeleteMarkers.description"
            categoryId="org.jmlspecs.eclipse.JMLCommandCategory"
            id="org.jmlspecs.eclipse.commands.DeleteJMLMarkers"
            defaultHandler="org.jmlspecs.openjml.eclipse.MenuActions$DeleteJMLMarkers"
            >
      </command>
      <command
            name="%command.name.5"
            description="%command.description.5"
            categoryId="org.jmlspecs.eclipse.JMLCommandCategory"
            id="org.jmlspecs.eclipse.commands.ShowSpecs"
            defaultHandler="org.jmlspecs.openjml.eclipse.MenuActions$ShowSpecs"
            >
      </command>
      <command
            name="%command.name.6"
            description="%command.description.6"
            categoryId="org.jmlspecs.eclipse.JMLCommandCategory"
            id="org.jmlspecs.eclipse.commands.ProofInformation"
            defaultHandler="org.jmlspecs.openjml.eclipse.MenuActions$ProofInformation"
            >
      </command>
      <command
            name="%command.name.7"
            description="%command.description.7"
            categoryId="org.jmlspecs.eclipse.JMLCommandCategory"
            id="org.jmlspecs.eclipse.commands.DetailedProofInformation"
            defaultHandler="org.jmlspecs.openjml.eclipse.MenuActions$DetailedProofInformation"
            >
      </command>
      <command
            name="%command.name.8"
            description="%command.description.8"
            categoryId="org.jmlspecs.eclipse.JMLCommandCategory"
            id="org.jmlspecs.eclipse.commands.ShowCounterexampleValue"
            defaultHandler="org.jmlspecs.openjml.eclipse.MenuActions$ShowCounterexampleValue"
            >
      </command>
      <command
            name="%openjml.ui.command.EditPaths"
            description="%openjml.ui.command.EditPaths.description"
            categoryId="org.jmlspecs.eclipse.JMLCommandCategory"
            id="org.jmlspecs.eclipse.commands.EditPaths"
            defaultHandler="org.jmlspecs.openjml.eclipse.MenuActions$EditPaths"
            >
      </command>

      <command
            name="%openjml.ui.command.AddToPaths"
            description="%openjml.ui.command.AddToPaths.description"
            categoryId="org.jmlspecs.eclipse.JMLCommandCategory"
            id="org.jmlspecs.eclipse.commands.AddToSpecsPath"
            defaultHandler="org.jmlspecs.openjml.eclipse.MenuActions$AddToSpecsPath"
            >
      </command>
      <command
            name="%openjml.ui.command.RemoveFromPaths"
            description="%openjml.ui.command.RemoveFromPaths.description"
            categoryId="org.jmlspecs.eclipse.JMLCommandCategory"
            id="org.jmlspecs.eclipse.commands.RemoveFromSpecsPath"
            defaultHandler="org.jmlspecs.openjml.eclipse.MenuActions$RemoveFromSpecsPath"
            >
      </command>
      <command
            name="%openjml.ui.command.ShowPaths"
            description="%openjml.ui.command.ShowPaths.description"
            categoryId="org.jmlspecs.eclipse.JMLCommandCategory"
            id="org.jmlspecs.eclipse.commands.ShowPaths"
            defaultHandler="org.jmlspecs.openjml.eclipse.MenuActions$ShowPaths"
            >
      </command>
      <command
            name="%command.name.9"
            description="%command.description.9"
            categoryId="org.jmlspecs.eclipse.JMLCommandCategory"
            id="org.jmlspecs.eclipse.commands.JmlDoc"
            defaultHandler="org.jmlspecs.openjml.eclipse.MenuActions$JmlDoc"
            >
      </command>
      <command
            name="%command.name.10"
            description="%command.description.10"
            categoryId="org.jmlspecs.eclipse.JMLCommandCategory"
            id="org.jmlspecs.eclipse.commands.SpecsEditor"
            defaultHandler="org.jmlspecs.openjml.eclipse.MenuActions$SpecsEditor"
            >
      </command>
      <command
            name="%command.name.11"
            description="%command.description.11"
            categoryId="org.jmlspecs.eclipse.JMLCommandCategory"
            id="org.jmlspecs.eclipse.commands.ShowProofView"
            defaultHandler="org.jmlspecs.openjml.eclipse.MenuActions$ShowProofView"
            >
      </command>
      <command
            name="%command.name.12"
            description="%command.description.12"
            categoryId="org.jmlspecs.eclipse.JMLCommandCategory"
            id="org.openjml.commands.RerunStaticCheck"
            defaultHandler="org.jmlspecs.openjml.eclipse.Commands$RerunStaticCheck"
            >
      </command>
      <command
            name="%command.name.13"
            description="%command.description.13"
            categoryId="org.jmlspecs.eclipse.JMLCommandCategory"
            id="org.openjml.commands.ClearAllProofResults"
            defaultHandler="org.jmlspecs.openjml.eclipse.Commands$ClearAllProofResults"
            >
      </command>
      <command
<<<<<<< HEAD
            name="%command.name.14"
            description="%command.description.14"
=======
            name="Toggle Auto Open"
            description="Toggles the Auto Open setting in the OpenJML results view"
            categoryId="org.jmlspecs.eclipse.JMLCommandCategory"
            id="org.openjml.commands.ToggleAutoOpen"
            defaultHandler="org.jmlspecs.openjml.eclipse.Commands$ToggleAutoOpen"
            >
   				<state 
         			class="org.eclipse.ui.handlers.RegistryToggleState:true" 
         			id="org.eclipse.ui.commands.toggleState"> 
   				</state> 
      </command>
      <command
            name="Radio Auto Open"
            description="Sets the Auto Open setting in the OpenJML results view"
            categoryId="org.jmlspecs.eclipse.JMLCommandCategory"
            id="org.openjml.commands.RadioAutoOpen"
            defaultHandler="org.jmlspecs.openjml.eclipse.Commands$RadioAutoOpen"
            >
	  	<commandParameter
 	        id="org.eclipse.ui.commands.radioStateParameter"
 	        name="State"
 	        optional="false">
	   	</commandParameter>
	   	<state
	         class="org.eclipse.ui.handlers.RadioState:Auto"
	         id="org.eclipse.ui.commands.radioState">
	   	</state>
      </command>
      <command
            name="Export Proof Results"
            description="Exports proof results to a file"
            categoryId="org.jmlspecs.eclipse.JMLCommandCategory"
            id="org.openjml.commands.ExportProofResults"
            defaultHandler="org.jmlspecs.openjml.eclipse.Commands$ExportProofResults"
            >
      </command>
      <command
            name="Import Proof Results"
            description="Imports proof results from a file"
            categoryId="org.jmlspecs.eclipse.JMLCommandCategory"
            id="org.openjml.commands.ImportProofResults"
            defaultHandler="org.jmlspecs.openjml.eclipse.Commands$ImportProofResults"
            >
      </command>
      <command
            name="Clear Selected Results"
            description="Clears selected Static Check results"
>>>>>>> dfe88f6b
            categoryId="org.jmlspecs.eclipse.JMLCommandCategory"
            id="org.openjml.commands.ClearSelectedProofResults"
            defaultHandler="org.jmlspecs.openjml.eclipse.Commands$ClearSelectedProofResults"
            >
      </command>
      <command
            name="%command.name.15"
            description="%command.description.15"
            categoryId="org.jmlspecs.eclipse.JMLCommandCategory"
            id="org.openjml.commands.ShowResultsForProblem"
            defaultHandler="org.jmlspecs.openjml.eclipse.Commands$ShowResultsForProblem"
            >
      </command>
  </extension>

  <extension
    point="org.eclipse.ui.commands">
      <command
            name="%command.name.16"
            description="%command.description.16"
            categoryId="org.jmlspecs.eclipse.JMLCommandCategory"
            id="org.openjml.commands.InsertRequires"
            defaultHandler="org.jmlspecs.openjml.eclipse.InsertActions"
            >
      </command> 
      <command
            name="%command.name.17"
            description="%command.description.17"
            categoryId="org.jmlspecs.eclipse.JMLCommandCategory"
            id="org.openjml.commands.InsertEnsures"
            defaultHandler="org.jmlspecs.openjml.eclipse.InsertActions"
            >
      </command> 
      <command
            name="%command.name.18"
            description="%command.description.18"
            categoryId="org.jmlspecs.eclipse.JMLCommandCategory"
            id="org.openjml.commands.InsertAssignable"
            defaultHandler="org.jmlspecs.openjml.eclipse.InsertActions"
            >
      </command> 
      <command
            name="%command.name.19"
            description="%command.description.19"
            categoryId="org.jmlspecs.eclipse.JMLCommandCategory"
            id="org.openjml.commands.InsertSignals"
            defaultHandler="org.jmlspecs.openjml.eclipse.InsertActions"
            >
      </command> 
      <command
            name="%command.name.20"
            description="%command.description.20"
            categoryId="org.jmlspecs.eclipse.JMLCommandCategory"
            id="org.openjml.commands.InsertResult"
            defaultHandler="org.jmlspecs.openjml.eclipse.InsertActions"
            >
      </command> 
  </extension>
  
  <!-- Views -->
  <!-- Views without a category cannot be opened by the user.
       -->
   <extension
         point="org.eclipse.ui.views">
      <category
            id="org.openjml.views"
            name="%category.name">
      </category>
      <!--
      <view
            class="codesonar.views.SpeedyView"
            icon="icons/GrammaTech16.png"
            id="codesonar.views.SpeedyView"
            name="SpeedyView"
            restorable="true">
      </view>
      -->
      <view
            category="org.openjml.views"
            class="org.jmlspecs.openjml.eclipse.OpenJMLView"
            id="org.openjml.proofview"
            name="%view.name"
            icon="icons/jml-logo-16x16.png"
            allowMultiple="false"
            restorable="true">
      </view>
      <view
            category="org.openjml.views"
            class="org.jmlspecs.openjml.eclipse.TraceView"
            id="org.openjml.traceview"
            name="%view.name.0"
            icon="icons/jml-logo-16x16.png"
            allowMultiple="false"
            restorable="true">
      </view>
   </extension>

   <!-- This extension adds help information.
   	-->
   <extension
         point="org.eclipse.help.toc">
      <toc file="html/JMLHelp.xml" primary="true" />
   </extension>
   
   <!-- file extensions - treats JML specs files as Java source and so use the
                Java editor -->
   
   <extension point="org.eclipse.core.contenttype.contentTypes"> 
      <file-association 
       content-type="org.eclipse.jdt.core.javaSource"
       file-extensions="jml"/>
   </extension>

   <extension
         point="org.eclipse.jdt.ui.javaEditorTextHovers">
      <hover
            activate="true"
            class="org.jmlspecs.openjml.eclipse.CounterexampleHover"
            description="%hover.description"
            id="org.openjml.counterexampleHover"
            label="%hover.label">
      </hover>
   </extension>
   
   <extension point="org.eclipse.jdt.ui.javaCompletionProposalComputer"
       id="openjml_proposals"
       name="%extension.name.7">
       <proposalCategory icon="icons/jml-logo-16x16.png"/>
   </extension>
   <extension
         id="org.openjml.completionProposals_sl"
         name="%extension.name.8"
         point="org.eclipse.jdt.ui.javaCompletionProposalComputer">
       <javaCompletionProposalComputer
         class="org.jmlspecs.openjml.eclipse.ProposalComputer"
         categoryId="org.jmlspecs.OpenJMLUI.openjml_proposals">
         <partition type="__java_singleline_comment"/>
       </javaCompletionProposalComputer>
   </extension>   
   <extension
         id="org.openjml.completionProposals_ml"
         name="%extension.name.9"
         point="org.eclipse.jdt.ui.javaCompletionProposalComputer">
       <javaCompletionProposalComputer
         class="org.jmlspecs.openjml.eclipse.ProposalComputer"
         categoryId="org.jmlspecs.OpenJMLUI.openjml_proposals">
         <partition type="__java_multiline_comment"/>
       </javaCompletionProposalComputer>
   </extension>   
   
   <!--  FIXME - this would define a new editor, but it is not implemented yet
   <extension
         point="org.eclipse.ui.editors">
      <editor
            class="org.jmlspecs.openjml.eclipse.JMLEditor"
            contributorClass="org.eclipse.ui.texteditor.BasicTextEditorActionContributor"
            extensions="jml,java"
            icon="icons/sample.gif"
            id="org.jmlspecs.openjml.eclipse.JMLEditor"
            name="JML/Java Editor"/>
   </extension>
   -->
   
<!-- TODO: RAC decorator, meant to indicate which files have RAC compiled in, but not implemented yet
    <extension point="org.eclipse.ui.decorators"> 
        <decorator
            id="org.jmlspecs.openjml.eclipse.racDecorator" 
            label="RAC" 
            state="false" 
            lightweight="true" 
            icon="icons/JMLSmall.png" 
            location="BOTTOM_RIGHT"> 
            <enablement>
                <and>
                <objectClass name="org.eclipse.core.resources.IFile"/>
                <objectState name="RAC" value="true"/>
                </and> 
            </enablement>
        </decorator>
    </extension>
    --> 
 
   <!-- FIXME - document -->
   <extension
         point="org.eclipse.jdt.core.classpathVariableInitializer">
      <classpathVariableInitializer
            class="org.jmlspecs.openjml.eclipse.ClasspathVariableInitializer"
            variable="OPENJML_PLUGIN"/>
   </extension>   
 
   <!-- FIXME - document -->
   <extension
         point="org.eclipse.jdt.core.classpathVariableInitializer">
      <classpathVariableInitializer
            class="org.jmlspecs.openjml.eclipse.ClasspathVariableInitializer"
            variable="OPENJML_RUNTIME_LIBRARY"/>
   </extension>
   
   <!-- FIXME - what is this for -->
   <extension
         id="OpenJML"
         point="org.eclipse.core.runtime.products">
      <product
            application="org.eclipse.ui.ide.workbench"
            name="%product.name">
      </product>
   </extension>
   
   <!-- This extension enables quick fix processing -->
   <extension
         point="org.eclipse.jdt.ui.quickFixProcessors">
       <quickFixProcessor
            id="org.jmlspecs.openjml.eclipse.quickfix"
            class="org.jmlspecs.openjml.eclipse.QuickFixes"
            name="%quickFixProcessor.name">
       </quickFixProcessor>
   </extension>
</plugin><|MERGE_RESOLUTION|>--- conflicted
+++ resolved
@@ -531,10 +531,8 @@
                commandId="org.openjml.commands.RerunStaticCheck"
                > 
          </command>
+
          <command
-<<<<<<< HEAD
-               label="%command.label.1"
-=======
                label="Export Results"
                id="org.openjml.proofview.ExportProofResults"
                commandId="org.openjml.commands.ExportProofResults"
@@ -546,20 +544,24 @@
                commandId="org.openjml.commands.ImportProofResults"
                > 
          </command>
-         <command
-               label="Clear All Results"
->>>>>>> dfe88f6b
+         
+          <command
+               label="%command.label.1"
                id="org.openjml.proofview.ClearAllProofResults"
                commandId="org.openjml.commands.ClearAllProofResults"
                > 
          </command>
-         <command
+
+
+          <command
                label="%command.label.2"
                id="org.openjml.proofview.ClearSelectedProofResults"
                commandId="org.openjml.commands.ClearSelectedProofResults"
                > 
          </command>
-      </menuContribution>
+
+
+	</menuContribution>
       <!-- This popup on our custom view does not work -->
       <menuContribution
             locationURI="popup:org.openjml.proofview"
@@ -1380,10 +1382,6 @@
             >
       </command>
       <command
-<<<<<<< HEAD
-            name="%command.name.14"
-            description="%command.description.14"
-=======
             name="Toggle Auto Open"
             description="Toggles the Auto Open setting in the OpenJML results view"
             categoryId="org.jmlspecs.eclipse.JMLCommandCategory"
@@ -1429,9 +1427,8 @@
             >
       </command>
       <command
-            name="Clear Selected Results"
-            description="Clears selected Static Check results"
->>>>>>> dfe88f6b
+            name="%command.name.14"
+            description="%command.description.14"
             categoryId="org.jmlspecs.eclipse.JMLCommandCategory"
             id="org.openjml.commands.ClearSelectedProofResults"
             defaultHandler="org.jmlspecs.openjml.eclipse.Commands$ClearSelectedProofResults"
