--- conflicted
+++ resolved
@@ -281,39 +281,7 @@
                 //nextToken();
             }
             if (s instanceof JCClassDecl && (((JCClassDecl)s).mods.flags & Flags.ENUM) != 0) {
-<<<<<<< HEAD
-                ListBuffer<JCExpression> args = new ListBuffer<JCExpression>();
-                JCClassDecl cd = (JCClassDecl)s;
-                Name n = jmlF.Name(Strings.enumVar);
-                JCExpression disj = null;
-                for (JCTree d: cd.defs) {
-                    if (!(d instanceof JCVariableDecl)) continue;
-                    JCVariableDecl decl = (JCVariableDecl)d;
-                    long flags = decl.mods.flags;
-                    long expected = Flags.PUBLIC | Flags.STATIC | Flags.FINAL;
-                    if ((flags & expected) != expected || decl.init == null) continue;
-                    if (!(decl.vartype instanceof JCIdent && ((JCIdent)decl.vartype).name.equals(cd.name))) continue;
-                    JCExpression id = jmlF.at(d.pos).Ident(decl.getName());
-                    args.add(id);
-                    id = jmlF.at(d.pos).Ident(decl.getName());
-                    JCExpression ide = jmlF.at(d.pos).Ident(n);
-                    JCExpression ex = jmlF.at(id.pos).Binary(JCTree.Tag.EQ, ide, id);
-                    disj = disj == null ? ex : jmlF.at(ex.pos).Binary(JCTree.Tag.OR,disj,ex);
-                }
-                if (disj != null) { // Must be at least one value
-                    args.add(F.Literal(TypeTag.BOT,null));
-                    JCExpression ex = jmlF.at(s.pos).JmlMethodInvocation(JmlTokenKind.BSDISTINCT,args.toList());
-                    JmlTypeClauseExpr axiom = jmlF.at(s.pos).JmlTypeClauseExpr(jmlF.Modifiers(0),axiomID,axiomClause,ex);
-                    cd.defs = cd.defs.append(axiom);
-                    JCVariableDecl decl = jmlF.at(cd.pos).VarDef(jmlF.Modifiers(0),n,jmlF.Ident(jmlF.Name("Object")),null);
-                    ex = jmlF.JmlQuantifiedExpr(JmlTokenKind.BSFORALL,List.<JCVariableDecl>of(decl), null,
-                            jmlF.JmlBinary(JmlTokenKind.EQUIVALENCE, jmlF.TypeTest(jmlF.Ident(n), jmlF.Ident(cd.getSimpleName())),disj));
-                    axiom = jmlF.at(s.pos).JmlTypeClauseExpr(jmlF.Modifiers(Flags.ENUM),axiomID,axiomClause,ex);
-                    cd.defs = cd.defs.append(axiom);
-                }
-=======
                 addImplicitEnumAxioms((JCClassDecl)s);
->>>>>>> adf75dfc
             }
             // Can also be a JCErroneous
 //            if (s instanceof JmlClassDecl) {
@@ -374,21 +342,21 @@
             newdefs.add(vd);
             JCExpression ex = jmlF.Binary(Tag.NE, jmlF.Ident(vd.name), F.Literal(TypeTag.BOT,null));
             // values() is not null
-            JmlTypeClauseExpr axiom = jmlF.JmlTypeClauseExpr(jmlF.Modifiers(0),JmlTokenKind.AXIOM,ex);
+            JmlTypeClauseExpr axiom = jmlF.JmlTypeClauseExpr(jmlF.Modifiers(0), axiomID,axiomClause,ex);
             newdefs.add(axiom);
             ex = jmlF.JmlMethodInvocation(JmlTokenKind.BSDISTINCT,args.toList());
             // The enum constants are all distinct and distinct from NULL.
-            axiom = jmlF.JmlTypeClauseExpr(jmlF.Modifiers(0),JmlTokenKind.AXIOM,ex);
+            axiom = jmlF.JmlTypeClauseExpr(jmlF.Modifiers(0),axiomID,axiomClause,ex);
             newdefs.add(axiom);
             ex = jmlF.JmlMethodInvocation(JmlTokenKind.BSDISTINCT,argsn.toList());
             // The enum names are all distinct and distinct from NULL.
-            axiom = jmlF.JmlTypeClauseExpr(jmlF.Modifiers(0),JmlTokenKind.AXIOM,ex);
+            axiom = jmlF.JmlTypeClauseExpr(jmlF.Modifiers(0),axiomID,axiomClause,ex);
             newdefs.add(axiom);
             // Any non-null enum is one of the declared values
             JCVariableDecl decl = jmlF.VarDef(jmlF.Modifiers(0),n,jmlF.Ident(jmlF.Name("Object")),null);
             ex = jmlF.JmlQuantifiedExpr(JmlTokenKind.BSFORALL,List.<JCVariableDecl>of(decl), null,
                     jmlF.JmlBinary(JmlTokenKind.EQUIVALENCE, jmlF.TypeTest(jmlF.Ident(n), jmlF.Ident(cd.getSimpleName())),disj));
-            axiom = jmlF.JmlTypeClauseExpr(jmlF.Modifiers(Flags.ENUM),JmlTokenKind.AXIOM,ex);
+            axiom = jmlF.JmlTypeClauseExpr(jmlF.Modifiers(Flags.ENUM),axiomID,axiomClause,ex);
             newdefs.add(axiom);
             decl = jmlF.VarDef(jmlF.Modifiers(0),n,jmlF.Ident(cd.name),null);
             JCVariableDecl decl2 = jmlF.VarDef(jmlF.Modifiers(0),jmlF.Name("i"),jmlF.TypeIdent(TypeTag.INT),null);
@@ -399,14 +367,14 @@
                     jmlF.Binary(JCTree.Tag.EQ, jmlF.Indexed(jmlF.Ident("_JMLvalues"), jmlF.Ident("i")), jmlF.Ident(n))  );
             ex = jmlF.JmlQuantifiedExpr(JmlTokenKind.BSFORALL,List.<JCVariableDecl>of(decl), null,
                     jmlF.JmlBinary(JmlTokenKind.IMPLIES, jmlF.Binary(JCTree.Tag.NE, jmlF.Ident(n), jmlF.Literal(TypeTag.BOT,null)),exists));
-            axiom = jmlF.JmlTypeClauseExpr(jmlF.Modifiers(Flags.ENUM),JmlTokenKind.AXIOM,ex);
+            axiom = jmlF.JmlTypeClauseExpr(jmlF.Modifiers(Flags.ENUM),axiomID,axiomClause,ex);
             newdefs.add(axiom);
             ex = jmlF.Select(jmlF.Ident("_JMLvalues"), names.length);
             ex = jmlF.Binary(JCTree.Tag.EQ, ex, jmlF.Literal(num));
-            axiom = jmlF.JmlTypeClauseExpr(jmlF.Modifiers(Flags.ENUM),JmlTokenKind.AXIOM,ex);
+            axiom = jmlF.JmlTypeClauseExpr(jmlF.Modifiers(Flags.ENUM),axiomID,axiomClause,ex);
             newdefs.add(axiom);
             for (JCExpression expr: axiomExpressions) {
-                axiom = jmlF.JmlTypeClauseExpr(jmlF.Modifiers(Flags.ENUM),JmlTokenKind.AXIOM,expr);
+                axiom = jmlF.JmlTypeClauseExpr(jmlF.Modifiers(Flags.ENUM),axiomID,axiomClause,expr);
                 newdefs.add(axiom);
             }
             cd.defs = cd.defs.appendList(newdefs);
@@ -864,7 +832,7 @@
 //                    inJmlDeclaration = prev;
 //                    needSemi = false;
 
-                } else if (methodClauseTokens.contains(jtoken)) {
+                if (methodClauseTokens.contains(jtoken)) {
                     st = parseRefining(pos,jtoken);
                     needSemi = false;
 
@@ -878,10 +846,10 @@
                 } else if (inModelProgram && jtoken == JmlTokenKind.CHOOSE_IF) {
                     st = parseChooseIf();
                     return toP(st); // FIXME - is this the correct end position?
-                } else if (inModelProgram && jtoken == JmlTokenKind.INVARIANT) {
-                    JCTree t = parseInvariantInitiallyAxiom(null);
-                    st = jmlF.JmlModelProgramStatement(t);
-                    return st;
+//                } else if (inModelProgram && jtoken == JmlTokenKind.INVARIANT) {
+//                    JCTree t = parseInvariantInitiallyAxiom(null);
+//                    st = jmlF.JmlModelProgramStatement(t);
+//                    return st;
                 } else if (inModelProgram
                         && (spc = parseSpecificationCase(null, false)) != null) {
                     st = jmlF.JmlModelProgramStatement(spc);
@@ -1838,7 +1806,7 @@
 //        return toP(jmlF.at(p).JmlTypeClauseConditional(mods, jmlTokenKind, id, e));
 //    }
 
-<<<<<<< HEAD
+//<<<<<<< HEAD
 //    /** Parse a monitors_for clause */
 //    public JmlTypeClauseMonitorsFor parseMonitorsFor(JCModifiers mods) {
 //        int p = pos();
@@ -1870,7 +1838,6 @@
 //        }
 //        return toP(jmlF.at(p).JmlTypeClauseMonitorsFor(mods, id, elist.toList()));
 //    }
-=======
     /** Parse a monitors_for clause */
     public JmlTypeClauseMonitorsFor parseMonitorsFor(JCModifiers mods) {
         int p = pos();
@@ -1902,7 +1869,6 @@
         }
         return toP(jmlF.at(p).JmlTypeClauseMonitorsFor(mods, id, elist));
     }
->>>>>>> adf75dfc
 
     /**
      * This parses a comma-separated list of expressions; the last expression in
