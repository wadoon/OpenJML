/*
 * This file is part of the OpenJML project. 
 * Author: David R. Cok
 */
package com.sun.tools.javac.comp;

import static com.sun.tools.javac.code.Flags.ABSTRACT;
import static com.sun.tools.javac.code.Flags.BLOCK;
import static com.sun.tools.javac.code.Flags.INTERFACE;
import static com.sun.tools.javac.code.Flags.NATIVE;
import static com.sun.tools.javac.code.Flags.STATIC;
import static com.sun.tools.javac.code.Flags.STRICTFP;
import static com.sun.tools.javac.code.Flags.SYNTHETIC;
import static com.sun.tools.javac.code.Flags.UNATTRIBUTED;
import static com.sun.tools.javac.code.Kinds.MTH;
import static com.sun.tools.javac.code.Kinds.TYP;
import static com.sun.tools.javac.code.Kinds.VAL;
import static com.sun.tools.javac.code.Kinds.VAR;
import static com.sun.tools.javac.code.TypeTag.FORALL;
import static com.sun.tools.javac.code.TypeTag.METHOD;
import static com.sun.tools.javac.code.TypeTag.NONE;
import static com.sun.tools.javac.tree.JCTree.Tag.ASSIGN;
import static org.jmlspecs.openjml.JmlTokenKind.*;

import java.util.Collection;
import java.util.EnumMap;
import java.util.EnumSet;
import java.util.HashMap;
import java.util.HashSet;
import java.util.Iterator;
import java.util.LinkedList;
import java.util.Map;
import java.util.Set;
import java.util.Stack;

import javax.lang.model.type.TypeKind;
import javax.tools.JavaFileObject;

import org.jmlspecs.annotation.NonNull;
import org.jmlspecs.annotation.Nullable;
import org.jmlspecs.openjml.*;
import org.jmlspecs.openjml.JmlSpecs.MethodSpecs;
import org.jmlspecs.openjml.JmlSpecs.FieldSpecs;
import org.jmlspecs.openjml.JmlSpecs.TypeSpecs;

import org.jmlspecs.openjml.JmlTree.*;
import org.jmlspecs.openjml.ext.FieldExtension;

import com.sun.source.tree.IdentifierTree;
import com.sun.tools.javac.code.*;
import com.sun.tools.javac.code.Attribute.Compound;
import com.sun.tools.javac.code.Symbol.ClassSymbol;
import com.sun.tools.javac.code.Symbol.CompletionFailure;
import com.sun.tools.javac.code.Symbol.MethodSymbol;
import com.sun.tools.javac.code.Symbol.PackageSymbol;
import com.sun.tools.javac.code.Symbol.TypeSymbol;
import com.sun.tools.javac.code.Symbol.VarSymbol;
import com.sun.tools.javac.code.Type.ArrayType;
import com.sun.tools.javac.code.Type.ClassType;
import com.sun.tools.javac.comp.Attr.ResultInfo;
import com.sun.tools.javac.jvm.ClassReader;
import com.sun.tools.javac.parser.ExpressionExtension;
import com.sun.tools.javac.parser.JmlScanner;
import com.sun.tools.javac.parser.JmlTokenizer;
import com.sun.tools.javac.tree.EndPosTable;
import com.sun.tools.javac.tree.JCTree;
import com.sun.tools.javac.tree.JCTree.*;
import com.sun.tools.javac.tree.TreeInfo;
import com.sun.tools.javac.util.Context;
import com.sun.tools.javac.util.JCDiagnostic.DiagnosticPosition;
import com.sun.tools.javac.util.List;
import com.sun.tools.javac.util.ListBuffer;
import com.sun.tools.javac.util.Log;
import com.sun.tools.javac.util.Log.WriterKind;

import com.sun.tools.javac.util.Name;
import com.sun.tools.javac.util.Names;
import com.sun.tools.javac.util.Pair;
import com.sun.tools.javac.util.Position;

/**
 * This class is an extension of the Attr class; it adds visitors methods so
 * that as the Attr class walks the entire AST, attributing all nodes 
 * (i.e., doing name lookup and type assignment), the JML parts of the source tree are
 * attributed and checked as well.
 * <P>
 * On input to this class all top-level types and all their members,
 * recursively, are already entered into the symbol table, but local classes and
 * declarations are not. The types of all annotations and of member
 * fields and member methods (return type, arguments and type arguments) are
 * already attributed.
 * <P>
 * The class has the responsibility of attributing the rest of the AST (e.g.,
 * method bodies, field initializers, expressions within JML annotations, etc.).
 * It also checks that JML modifiers are used correctly.
 * 
 * @author David Cok
 */
/* Note on the visitor class: Each node visitor is responsible to 
 * do the following:
 * a) any attribution of its subtrees, by calling an appropriate
 * attrib... method (e.g., attribExpr or attribType),
 * b) checking that the types of those subtrees are correct,
 * c) determining the type of the node itself,
 * d) checking that against the value of pt.  If a check call is
 * used to do this, then tree.type is set for you.  If you do the
 * checking yourself, then you have to set tree.type directly.
 * The check call handles casting, widening etc. for you, and
 * e) set the value of result to the resulting type (if it is needed
 * by the containing expression).
 * 
 * This design appears to involve a lot of extra work.  Instead of
 * having the attrib calls pass in an expected type, which is set as
 * a member of the Attr class, why not just check it upon return?
 * That would save the stacking that is necessary in attribTree.
 */
public class JmlAttr extends Attr implements IJmlVisitor {

    /** This is the compilation context for which this is the unique instance */
    @NonNull final public Context context;
    
    /** The Name version of resultVarString in the current context */
    @NonNull final public Name resultName;
    
    /** The Name version of exceptionVarString in the current context */
    @NonNull final public Name exceptionName;

    /** The fully-qualified name of the Utils class */
    // Use .class on the class name instead of a string so that an error happens if the class is renamed
    // This class is in the runtime library
    @NonNull final public static String utilsClassName = org.jmlspecs.utils.Utils.class.getCanonicalName();
    
    /** Cached symbol of the org.jmlspecs.utils.Utils class */
    @NonNull final protected ClassSymbol utilsClass;
    
    /** Cached identifier of the org.jmlspecs.utils.Utils class */
    @NonNull final protected JCIdent utilsClassIdent;
    
    /** Cached value of the JMLDataGroup class */
    @NonNull final protected ClassSymbol datagroupClass;
    
    /** The JmlSpecs instance for this context */
    @NonNull final protected JmlSpecs specs;
    
    /** The Utils instance for this context */
    @NonNull final protected Utils utils;

    /** The Types instance for this context */
    @NonNull final public JmlTypes jmltypes;

    /** The Names table from the compilation context, initialized in the constructor */
    @NonNull
    public final Names names;
    
    /** The tool used to read binary classes */
    @NonNull final public ClassReader classReader;
    
    /** The factory used to create AST nodes, initialized in the constructor */
    @NonNull final public JmlTree.Maker jmlMaker;
    
    /** A JmlCompiler instance */
    @NonNull final protected JmlCompiler jmlcompiler;
    
    /** A JmlResolve instance */
    @NonNull final public JmlResolve jmlresolve;
    
    /** An instance of the tree utility class */
    @NonNull final public JmlTreeUtils treeutils;

    /** A Literal for a boolean true */
    @NonNull final protected JCLiteral trueLit;
    
    /** A Literal for a boolean false */
    @NonNull final protected JCLiteral falseLit;
    
    /** A Literal for a null constant */
    @NonNull final protected JCLiteral nullLit;
    
    /** A Literal for an int zero */
    @NonNull final protected JCLiteral zeroLit;
    
    /** Cached value of the @NonNull annotation symbol */
    public ClassSymbol nonnullAnnotationSymbol = null;
    /** Cached value of the @Nullable annotation symbol */
    public ClassSymbol nullableAnnotationSymbol = null;
    /** Cached value of the @NonNullByDefault annotation symbol */
    public ClassSymbol nonnullbydefaultAnnotationSymbol = null;
    /** Cached value of the @NullableByDefault annotation symbol */
    public ClassSymbol nullablebydefaultAnnotationSymbol = null;

    // Unfortunately we cannot increase the number of primitive
    // type tags without modifying the TypeInfo file.  These
    // type tags are out of range, so we cannot use the usual
    // initType call to initialize them.
    // FIXME - may need to revisit this for boxing and unboxing
    final public Type Lock;// = new Type(1003,null);
    final public Type LockSet;// = new Type(1004,null);
    final public Type JMLValuesType;
    final public Type JMLIterType;
    final public Type JMLSetType;
    
    // The following fields are stacked as the environment changes as one
    // visits down the tree.
    
    /** When true, we are visiting subtrees that allow only pure methods and
     * pure operations */
    protected boolean pureEnvironment = false;
    
    /** Holds the env of the enclosing method for subtrees of a MethodDecl. */
    protected Env<AttrContext> enclosingMethodEnv = null;
    
    /** Holds the env of the enclosing class for subtrees of a ClassDecl. */
    protected Env<AttrContext> enclosingClassEnv = null;
    
    /** Set to true when we are within a JML declaration */
    protected boolean isInJmlDeclaration = false;
 
    /** This field stores the clause type when a clause is visited (before 
     * visiting its components), in order that various clause-type-dependent
     * semantic tests can be performed (e.g. \result can only be used in some
     * types of clauses).
     */
    protected JmlTokenKind currentClauseType = null;
    protected String currentClauseName = null;
    
    /**
     * Holds the visibility of JML construct that is currently being visited.
     * Values are 0=package, Flags.PUBLIC=public, Flags.PROTECTED=protected,
     *      Flags.PRIVATE=private, -1=not in JML
     */  // FIXME - isa this Java visibility or JML visibility?
    protected long jmlVisibility = -1;
    
    /** This value is valid within a Signals clause */
    protected Type currentExceptionType = null;
    
    /** Queued up classes to be attributed */
    protected java.util.List<ClassSymbol> todo = new LinkedList<ClassSymbol>();
    
    /** A counter that indicates a level of nesting of attribClass calls */
    protected int level = 0;
    
    /** Registers a singleton factory for JmlAttr against the attrKey, so that there is
     * just one instance per context.
     * @param context the context in which to register the instance
     */
    public static void preRegister(final Context context) {
        context.put(Attr.attrKey, new Context.Factory<Attr>() {
            public Attr make(Context context) {
                return new JmlAttr(context); // Registers itself on construction
            }
        });
    }
    
    /** Returns the instance for the given context
     * 
     * @param context the context in which we are working
     * @return the non-null instance of JmlAttr for this context
     */
    public static JmlAttr instance(Context context) {
        Attr instance = context.get(attrKey); 
        if (instance == null)
            instance = new JmlAttr(context); // Registers itself in the super constructor
        return (JmlAttr)instance; // If the registered instance is only an Attr, something is catastrophically wrong
    }
    
    /** Constructor of a JmlAttr tool for the given context
     * 
     * @param context the compilation context in which we are working
     */
    protected JmlAttr(Context context) {
        super(context);
        this.context = context;
        this.utils = Utils.instance(context);
        this.specs = JmlSpecs.instance(context);
        this.jmlMaker = (JmlTree.Maker)super.make; // same as super.make
        this.names = Names.instance(context);
        this.classReader = ClassReader.instance(context);
        this.jmltypes = (JmlTypes)super.types;  // same as super.types
        this.classReader.init(syms);
        this.jmlcompiler = (JmlCompiler)JmlCompiler.instance(context);
        this.jmlresolve = (JmlResolve)super.rs;
        this.treeutils = JmlTreeUtils.instance(context);
        
        // Caution, because of circular dependencies among constructors of the
        // various tools, it can happen that syms is not fully constructed at this
        // point and syms.objectType will be null.
        if (syms.objectType == null) {
            System.err.println("INTERNAL FAILURE: A circular dependency among constructors has caused a failure to correctly construct objects.  Please report this internal problem.");
            // Stack trace is printed inside the constructor
            throw new JmlInternalError();
        }
        initAnnotationNames(context);

        utilsClass = createClass(utilsClassName);
        utilsClassIdent = jmlMaker.Ident(utilsClassName);
        utilsClassIdent.type = utilsClass.type;
        utilsClassIdent.sym = utilsClassIdent.type.tsym;

        datagroupClass = createClass(Strings.jmlSpecsPackage + ".JMLDataGroup");

        JMLSetType = createClass(Strings.jmlSpecsPackage + ".JMLSetType").type;
        JMLValuesType = createClass(Strings.jmlSpecsPackage + ".JMLList").type;
        JMLIterType = createClass("java.util.Iterator").type;
        Lock = syms.objectType;
        LockSet = JMLSetType;

        this.resultName = names.fromString(Strings.resultVarString);
        this.exceptionName = names.fromString(Strings.exceptionVarString);
        
        trueLit = makeLit(syms.booleanType,1);
        falseLit = makeLit(syms.booleanType,0);
        nullLit = makeLit(syms.botType,null);
        zeroLit = makeLit(syms.intType,0);

    }
 
    /** Returns (creating if necessary) a class symbol for a given fully-qualified name */
    public ClassSymbol createClass(String fqName) {
        return classReader.enterClass(names.fromString(fqName));
    }
 
    /** Overrides the super class call in order to perform JML checks on class
     * modifiers.  (Actually, the work was moved to attribClassBody since attribClass
     * gets called multiple times for a Class).
     * @param c The class to check
     * @throws CompletionFailure
     */
    @Override
    public void attribClass(ClassSymbol c) throws CompletionFailure {
    	if (c.type instanceof Type.IntersectionClassType) {
    		// FIXME - what should we do in this case?
    		super.attribClass(c);
    		return;
    	}
        boolean isUnattributed =  (c.flags_field & UNATTRIBUTED) != 0;
        if (utils.jmlverbose >= Utils.JMLDEBUG) log.getWriter(WriterKind.NOTICE).println("Attributing-requested " + c + " specs="+(specs.get(c)!=null) + " env="+(enter.getEnv(c)!=null));
        
        // FIXME - can we make the following more efficient - this gets called a lot for classes already attributed
        /*@Nullable*/ JmlSpecs.TypeSpecs classSpecs = specs.get(c);  // Get null if there are none yet
        if (classSpecs == null) {
            jmlcompiler.loadSpecsForBinary(env,c);
            classSpecs = specs.get(c);
            if (classSpecs == null) {
                // loadSpecsForBinary should always result in a TypeSpecs for the
                // class symbol, even if the TypeSpecs is empty
                if (!(c.type instanceof Type.ErrorType)) log.warning("jml.internal.notsobad","loadSpecsForBinary failed for class " + c);
                c.complete(); // At least complete it
            } 
        }

        if (utils.jmlverbose >= Utils.JMLDEBUG) log.getWriter(WriterKind.NOTICE).println("Attributing specs for " + c + " " + level);
        level++;
        if (c != syms.predefClass) {
            if (utils.jmlverbose >= Utils.JMLVERBOSE) context.get(Main.IProgressListener.class).report(2,"typechecking " + c);
        }

        // classSpecs.file is only useful for the modifiers/annotations
        // the specs themselves might come from any specification file
        JavaFileObject prev = classSpecs == null ? null : log.useSource(classSpecs.file);

        // We track pureEnvironment since calls can be nested -
        // we can enter a pure environment from either an impure or pure
        // environment and we need to restore it properly.  Also, when in a
        // pure environment we may need to attribute a class, not all of which
        // is pure.
        boolean prevPureEnvironment = pureEnvironment;
        pureEnvironment = false;  
        try {
            Env<AttrContext> eee = typeEnvs.get(c);
            if (eee != null) { // FIXME - is null an error? is null for annotations like SpecPublic, for example, but no attribution is needed either, since there are no spec files.
                JavaFileObject prevv = log.useSource(eee.toplevel.sourcefile);
                try {
                    super.attribClass(c); // No need to attribute the class itself if it was binary
                    c.flags_field &= ~UNATTRIBUTED;
                    attribFieldSpecs(eee,c);
                } finally {
                    log.useSource(prevv);
                }
            }
            if (!isUnattributed) return;

            // FIXME - do we still need this?
            // Binary files with specs had entries put in the Env map so that the
            // specs had environments against which to be attributed.  However, the
            // presence of envs for non-.java files confuses later compiler phases,
            // and we no longer need that mapping since all the specs are now
            // attributed and entered into the JmlSpecs database.  Hence we remove
            // the entry.
            Env<AttrContext> e = enter.getEnv(c);
            if (e != null) {  // SHould be non-null the first time, but subsequent calls will have e null and so we won't do duplicate checking
                //                // FIXME - RAC should take advantage of the same stuff as ESC
                //                if (true || !JmlOptionName.isOption(context,JmlOptionName.RAC)) {
                //                    new JmlTranslator(context).translate(e.tree);
                //                }
                
                if (e.tree != null && e.tree instanceof JmlClassDecl) {
                    Symbol thissym = thisSym(e.tree.pos(),e);
                    if (thissym instanceof VarSymbol) ((JmlClassDecl)e.tree).thisSymbol = (VarSymbol)thissym;
//                    //((JmlClassDecl)e.tree).thisSymbol = (VarSymbol)rs.resolveSelf(e.tree.pos(),e,c,names._this);
//                    if (!((JmlClassDecl)e.tree).sym.isInterface() && c != syms.objectType.tsym) ((JmlClassDecl)e.tree).superSymbol = (VarSymbol)rs.resolveSelf(e.tree.pos(),e,c,names._super);
                }

                if (e.toplevel.sourcefile.getKind() != JavaFileObject.Kind.SOURCE) {
                    // If not a .java file
                    enter.typeEnvs.remove(c); // FIXME - after flow checking of model methods and classes for binary classes?
                }
            }

        } finally {
            pureEnvironment = prevPureEnvironment;
            if (prev != null) log.useSource(prev);
            level--;
            if (c != syms.predefClass) {
                if (utils.jmlverbose >= Utils.JMLVERBOSE) context.get(Main.IProgressListener.class).report(2,"typechecked " + c);
            }
            if (utils.jmlverbose >= Utils.JMLDEBUG) log.getWriter(WriterKind.NOTICE).println("Attributing-complete " + c.fullname + " " + level);
            if (level == 0) completeTodo();
        }
    }
    
    public void attribFieldSpecs(Env<AttrContext> env, ClassSymbol csym) {
        Env<AttrContext> prev = this.env;
        this.env = env;
        try {
            JmlClassDecl cdecl = (JmlClassDecl)env.tree;
            for (JCTree t: cdecl.defs) {
                if (t instanceof JCVariableDecl) {
                    JCVariableDecl vdecl = (JCVariableDecl)t;
                    if (vdecl.sym != null) {  // FIXME - WHY WOULD THIS SYM EVER BE NULL?
                        FieldSpecs fspecs = specs.getSpecs(vdecl.sym);
                        if (fspecs != null) {
                            for (JmlTypeClause spec:  fspecs.list) {
                                if (spec instanceof JmlTypeClauseIn) spec.accept(this);
                                if (spec instanceof JmlTypeClauseMaps) spec.accept(this);
                            }
                        }
                    }
                }
            }
        } finally {
            this.env = prev;
        }
    }
    
    /** Attribute all classes whose attribution was deferred (while in the middle of attributing another class) */
    public void completeTodo() {
        level++;
        while (!todo.isEmpty()) {
            ClassSymbol sym = todo.remove(0);
            if (utils.jmlverbose >= Utils.JMLDEBUG) log.getWriter(WriterKind.NOTICE).println("Retrieved for attribution " + sym + " " + todo.size());
            attribClass(sym);
        }
        level--;
    }
    
    /** Adds a class symbol to the list of classes to be attributed later */
    public void addTodo(ClassSymbol c) {
        if (!todo.contains(c)) {
            if (!utils.isTypeChecked(c)) todo.add(c);
            if (utils.jmlverbose >= Utils.JMLDEBUG) log.getWriter(WriterKind.NOTICE).println("Queueing for attribution " + result.tsym + " " + todo.size());
        }
    }
    
    /** Overrides in order to attribute class specs appropriately. */
    @Override
    protected void attribClassBody(Env<AttrContext> env, ClassSymbol c) {
        Env<AttrContext> prevClassEnv = enclosingClassEnv;
        enclosingClassEnv = env;

        // FIXME - for a binary class c, env.tree appears to be the tree of the specs
        // FIXME - why should we attribute the Java class body in the case of a binary class
        
        boolean prevIsInJmlDeclaration = isInJmlDeclaration;
        isInJmlDeclaration = isInJmlDeclaration || utils.isJML(c.flags());  // REMOVED implementationAllowed ||
        ((JmlCheck)chk).setInJml(isInJmlDeclaration);
        if (utils.jmlverbose >= Utils.JMLDEBUG) log.getWriter(WriterKind.NOTICE).println("ATTRIBUTING-BODY " + c.fullname + " " + (isInJmlDeclaration?"inJML":"notInJML") + " WAS " + (prevIsInJmlDeclaration?"inJML":"notInJML"));
//        JavaFileObject prev = log.useSource(((JmlClassDecl)env.enclClass).toplevel.sourcefile);  // FIXME - no write for multiple source files
        boolean oldRelax = relax;
        try {
            // If the class is binary only, then we have not yet attributed the super/extending/implementing classes in the source AST for the specifications
            
            JmlClassDecl cd = (JmlClassDecl)env.tree;
            {
                JCExpression e = cd.extending;
                if (e != null && e.type == null) attribType(e,env);
            }
            if (cd != null) for (JCExpression e: cd.implementing) {
                if (e.type == null) attribType(e,env);
            }
            
            
            // The JML specs to check are are in the TypeSpecs structure

            relax = true;  // Turns off some bogus lack of overriding warnings
            super.attribClassBody(env,c);
            Enter.instance(context).typeEnvs.put(c,env); // TODO _ not sure why this is not already done, but is needed in some cases, e.g. immutable modifier on an enum class
            attribClassBodySpecs(env,c,prevIsInJmlDeclaration);
        
        } finally {
            relax = oldRelax;
            isInJmlDeclaration = prevIsInJmlDeclaration;
            enclosingClassEnv = prevClassEnv;
            ((JmlCheck)chk).setInJml(isInJmlDeclaration);
//            log.useSource(prev);
        }
    }
    
    // FIXME - do not need this is we can avoid having invariants in the class body
    @Override
    public Type attribStat(JCTree tree, Env<AttrContext> env) {
        if (tree instanceof JmlTypeClause && relax) return null;
        return super.attribStat(tree,env);
    }

    
    /** Attributes the specs (in the TypeSpecs structure) for the given class
     * 
     * @param env the current class environment
     * @param c the current class
     * @param prevIsInJmlDeclaration true if we are in a non-model JML declaration  (FIXME - this needs better evaluation)
     */
    public void attribClassBodySpecs(Env<AttrContext> env, ClassSymbol c, boolean prevIsInJmlDeclaration) {
        JmlSpecs.TypeSpecs tspecs = JmlSpecs.instance(context).get(c);
        JmlClassDecl classDecl = (JmlClassDecl)env.tree;
        JavaFileObject prev = log.currentSourceFile();
        
//        if (c.flatName().toString().equals("java.lang.Throwable")) Utils.stop();
        
        // This is not recursive within a class, but we can call out to attribute 
        // another class while in the middle of a clause
        JmlTokenKind prevClauseType = currentClauseType;
        String prevClauseName = currentClauseName;
        
        try {
            if (tspecs != null) {
                Env<AttrContext> prevEnv = this.env;
                this.env = env;

                // The modifiers and annotations are checked in checkClassMods
                // which is part of checking the class itself

                // clauses and declarations
                for (JmlTypeClause clause: tspecs.clauses) {
                    currentClauseType = clause.token;
                    currentClauseName = clause.token.internedName();
                    clause.accept(this);
                }
                currentClauseType = null;
                currentClauseName = null;

                // model types, which are not in clauses

//                for (JmlClassDecl mtype: tspecs.modelTypes) {
//                    mtype.accept(this);
//                }

                //            // Do the specs for JML initialization blocks // FIXME - test the need for this - for initializatino blocks and JML initializations
                //            for (JCTree.JCBlock m: tspecs.blocks.keySet()) {
                //                m.accept(this);
                //            }


                if (tspecs.modifiers != null) {
                    log.useSource(tspecs.file);
                    attribAnnotationTypes(tspecs.modifiers.annotations,env);
                    isInJmlDeclaration = prevIsInJmlDeclaration;
                    ((JmlCheck)chk).setInJml(isInJmlDeclaration);
                    if (tspecs.file != null) log.useSource(tspecs.file);
                    checkClassMods(c,classDecl,tspecs);
                } else {
//                    log.warning("jml.internal.notsobad","Unexpected lack of modifiers in class specs structure for " + c); // FIXME - testJML2
                }
                
                // Checking all the in and maps clauses is delayed until all the fields have been processed 

                for (JCTree t: classDecl.defs) {
                    if (t instanceof JmlVariableDecl) {
                        checkVarMods2((JmlVariableDecl)t);
                    }
                }

                this.env = prevEnv;
            } else if (c.type instanceof Type.IntersectionClassType){
            	// FIXME - what should really be done here
            } else {
                log.warning("jml.internal.notsobad","Unexpected lack of class specs structure for " + c);
            }
        } finally {
            currentClauseType = prevClauseType;
            currentClauseName = prevClauseName;
            log.useSource(prev);
        }
    }
    
    public Env<AttrContext> localEnv(Env<AttrContext> env, JCTree tree) {
        return env.dup(tree, env.info.dup(env.info.scope.dupUnshared()));
    }
    
    /** This is overridden to attribute the specs for the method, 
     * if there are any.  The specs are walked at the
     * time the block that is the method body is walked so that the scope 
     * is right.
     */
    @Override
    public void visitBlock(JCBlock tree) {
        Env<AttrContext> prevEnclosingMethodEnv = enclosingMethodEnv;
        
        // FIXME - what about initializer blocks - they also need an old environment
        
        if (env.info.scope.owner.kind == TYP) {
           // FIXME - if we are in a spec source file that is not Java, we may not have one of these - error
            super.visitBlock(tree);
            JmlSpecs.MethodSpecs msp = JmlSpecs.instance(context).getSpecs(env.enclClass.sym,tree);
            //if (attribSpecs && sp != null) {
            if (msp != null) {
                JmlMethodSpecs sp = msp.cases;
                Env<AttrContext> localEnv = localEnv(env,tree);
                localEnv.info.scope.owner =
                    new MethodSymbol(tree.flags | BLOCK, names.empty, null,
                                     env.info.scope.owner);
                if (isStatic(tree.flags)) localEnv.info.staticLevel++;
                //boolean prev = attribSpecs;
                //attribSpecs = true;
                attribStat(sp,localEnv);
                //attribSpecs = prev;
            }
        } else {
            // Method blocks
            
            boolean topMethodBodyBlock = env.enclMethod != null &&
                                            env.enclMethod.body == tree;
            if (topMethodBodyBlock) {
                // Scope is not duplicated
                enclosingMethodEnv = env.dup(env.tree,env.info.dupUnshared());
            }
            super.visitBlock(tree);
            //if (!isStatic(env.enclMethod.mods.flags)) {
            if (env.info.staticLevel == 0 && topMethodBodyBlock) {
                ((JmlMethodDecl)env.enclMethod)._this = (VarSymbol)thisSym(tree.pos(),enclosingMethodEnv);
            }
            
            if (env.enclMethod != null &&
                    env.enclMethod.body == tree) {
                // Note: we cannot just cache the current value of env for use later.
                // This is because the envs are presumed to be nested and share their
                // symbol tables.  Access to scopes is presumed to be nested - in Java
                // a reference to an identifier is always resolved in the current scope first,
                // not in an enclosing scope.  However, JML has the \old operator which gives
                // access to the scope at method definition time from within other nestings.
                boolean prevAllowJML = jmlresolve.setAllowJML(true);
                try {
                    JmlSpecs.MethodSpecs sp = ((JmlMethodDecl)env.enclMethod).methodSpecsCombined; //specs.getSpecs(env.enclMethod.sym);
                    currentSecretContext = sp.secretDatagroup;
                    currentQueryContext = null;
//                  if (enclosingMethodEnv == null) {
                    // FIXME - This can happen for anonymous classes, so I expect that
                    // specs (or at least \old) in anonymous classes will cause disaster
//                  log.getWriter(WriterKind.NOTICE).println("DISASTER-2 AWAITS: " + env.enclMethod.name);
//                  log.getWriter(WriterKind.NOTICE).println(env.enclMethod);
//                  }
                    if (sp != null && sp.cases != null) sp.cases.accept(this);
//                  if (enclosingMethodEnv == null) {
//                  log.getWriter(WriterKind.NOTICE).println("DODGED-2: " + env.enclMethod.name);
                    deSugarMethodSpecs(((JmlMethodDecl)env.enclMethod),sp);

//                  }
                } finally {
                    jmlresolve.setAllowJML(prevAllowJML);
                }
            }

        }
        enclosingMethodEnv = prevEnclosingMethodEnv;
    }
    
    @Override
    public void visitUnary(JCUnary tree) {
        super.visitUnary(tree);
        if (pureEnvironment) {
            // FIXME - this and the next two happen in pure model methods - should probably treat them as pure methods and not pureEnvironments
            if (tree.arg instanceof JCIdent && ((JCIdent)tree.arg).sym.owner.kind == Kinds.MTH) return;
            JCTree.Tag op = tree.getTag();
            if (op == JCTree.Tag.PREINC || op == JCTree.Tag.POSTINC ||
                    op == JCTree.Tag.PREDEC || op == JCTree.Tag.POSTDEC)
                log.error(tree.pos,"jml.no.incdec.in.pure");
        }
    }

    @Override
    public void visitAssign(JCAssign tree) {
        super.visitAssign(tree);
        if (pureEnvironment) {
            // The following checks that the assignment is local (the symbol being assigned is owned by the method)
            if (tree.lhs instanceof JCIdent && ((JCIdent)tree.lhs).sym.owner.kind == Kinds.MTH) return;
            log.error(tree.pos,"jml.no.assign.in.pure");
        }
        if (currentSecretContext != null) checkWritable(tree.lhs);
    }

    @Override
    public void visitAssignop(JCAssignOp tree) {
        super.visitAssignop(tree);
        if (pureEnvironment) {
            // The following checks that the assignment is local (the symbol being assigned is owned by the method)
            if (tree.lhs instanceof JCIdent && ((JCIdent)tree.lhs).sym.owner.kind == Kinds.MTH) return;
            log.error(tree.pos,"jml.no.assign.in.pure");
        }
        if (currentSecretContext != null) checkWritable(tree.lhs);
    }
    
    protected void checkWritable(JCTree lhs) {
        Type saved = result;
        Symbol s = null;

        if (lhs instanceof JCArrayAccess) {  // FIXME - shuold this be while instead of if
            lhs = ((JCArrayAccess)lhs).indexed;
        }
        if (lhs instanceof JCIdent) {
            if ((s=((JCIdent)lhs).sym) instanceof VarSymbol) checkSecretWritable(lhs.pos(),(VarSymbol)s);
            // FIXME - else not writable?
        } else if (lhs instanceof JCFieldAccess) {
            if ((s=((JCFieldAccess)lhs).sym) instanceof VarSymbol) checkSecretWritable(lhs.pos(),(VarSymbol)s);
            // FIXME - else not writable?
        }
        if (s == null || (!(s instanceof VarSymbol) && !(lhs instanceof JmlSingleton))) {
            log.error(lhs.pos(),"jml.not.writable.in.secret");  // FIXME - see what relaxed rules we can support; rely on assignable?
        }
        
        result = saved;
    }

    
    public JmlTokenKind[] allowedTypeModifiers = new JmlTokenKind[]{
        CODE_JAVA_MATH, CODE_SAFE_MATH, CODE_BIGINT_MATH, SPEC_JAVA_MATH, SPEC_SAFE_MATH, SPEC_BIGINT_MATH, 
        OPTIONS, PURE, MODEL, QUERY, SKIP_RAC, NULLABLE_BY_DEFAULT, NON_NULL_BY_DEFAULT, IMMUTABLE};

    public JmlTokenKind[] allowedNestedTypeModifiers = new JmlTokenKind[]{
        CODE_JAVA_MATH, CODE_SAFE_MATH, CODE_BIGINT_MATH, SPEC_JAVA_MATH, SPEC_SAFE_MATH, SPEC_BIGINT_MATH, 
        OPTIONS, PURE, MODEL, QUERY, SPEC_PUBLIC, SPEC_PROTECTED, NULLABLE_BY_DEFAULT, NON_NULL_BY_DEFAULT, IMMUTABLE};

    public JmlTokenKind[] allowedNestedModelTypeModifiers = new JmlTokenKind[]{
        CODE_JAVA_MATH, CODE_SAFE_MATH, CODE_BIGINT_MATH, SPEC_JAVA_MATH, SPEC_SAFE_MATH, SPEC_BIGINT_MATH, 
        OPTIONS, PURE, MODEL, QUERY, NULLABLE_BY_DEFAULT, NON_NULL_BY_DEFAULT, IMMUTABLE};

    public JmlTokenKind[] allowedLocalTypeModifiers = new JmlTokenKind[]{
        CODE_JAVA_MATH, CODE_SAFE_MATH, CODE_BIGINT_MATH, SPEC_JAVA_MATH, SPEC_SAFE_MATH, SPEC_BIGINT_MATH, 
        OPTIONS, PURE, MODEL, QUERY, IMMUTABLE};

    /** Checks the JML modifiers so that only permitted combinations are present. */
    public void checkClassMods(ClassSymbol classSymbol, /*@ nullable */ JmlClassDecl javaDecl, TypeSpecs tspecs) {
        //System.out.println("Checking " + javaDecl.name + " in " + owner);
        checkTypeMatch(classSymbol, tspecs.decl);
        Symbol owner = classSymbol.owner;
        JCModifiers specsModifiers = tspecs.modifiers;
        JmlClassDecl specsDecl = tspecs.decl;

        boolean inJML = utils.isJML(specsModifiers);
        JCAnnotation model = findMod(specsModifiers,JmlTokenKind.MODEL);
        boolean isModel = model != null;
        if (specsModifiers == null) {
            // no annotations to check
        } else if (owner.kind == Kinds.PCK) {  // Top level type declaration
            allAllowed(specsModifiers.annotations,allowedTypeModifiers,"type declaration");
        } else if (owner.kind != Kinds.TYP) { // Local
            allAllowed(specsModifiers.annotations,allowedLocalTypeModifiers,"local type declaration");
        } else if (!isModel) { // Nested/inner type declaration
            allAllowed(specsModifiers.annotations,allowedNestedTypeModifiers,"nested type declaration");
        } else { // Nested model type declaration
            allAllowed(specsModifiers.annotations,allowedNestedModelTypeModifiers,"nested model type declaration");
        }
        if (isInJmlDeclaration && isModel) {
            log.error(specsDecl,"jml.no.nested.model.type");
        } else if (inJML && !isModel && !isInJmlDeclaration) {
            log.error(specsDecl,"jml.missing.model");
        } else if (!inJML && isModel) {
            log.error(specsDecl,"jml.ghost.model.on.java");
        } 

        if (!isModel) {
            checkForConflict(specsModifiers,SPEC_PUBLIC,SPEC_PROTECTED);
            checkForRedundantSpecMod(specsModifiers);
        }
        checkForConflict(specsModifiers,NON_NULL_BY_DEFAULT,NULLABLE_BY_DEFAULT);
        checkForConflict(specsModifiers,PURE,QUERY);
        {
         // FIXME - this attribution should be done in the Enter or MemberEnter phase?
            attribAnnotationTypes(specsModifiers.annotations,env); 
            JavaFileObject prev = log.useSource(tspecs.file);
            if (javaDecl != null) {
                checkSameAnnotations(javaDecl.mods,specsModifiers,"class",classSymbol.toString()); 
            } else {
                long flags = classSymbol.flags();
                JCModifiers m = jmlMaker.Modifiers(flags, null); // FIXME - should check annotations
                checkSameAnnotations(m,specsModifiers,"class",classSymbol.toString()); 
            }
            log.useSource(prev);
        }
    }
    
    //public void checkTypeMatch(JmlClassDecl javaDecl, JmlClassDecl specsClassDecl) {
        public void checkTypeMatch(ClassSymbol javaClassSym, JmlClassDecl specsClassDecl) {
        
        //ClassSymbol javaClassSym = javaDecl.sym;
        JmlSpecs.TypeSpecs combinedTypeSpecs = specs.get(javaClassSym);
        
        // If these are the same declaration we don't need to check 
        // that the spec decl matches the java decl
        //if (javaDecl == specsClassDecl) return;

        // Check annotations
        
        
        // Check that every specification class declaration (e.g. class decl in a .jml file) has
        // Java modifiers that match the modifiers in the Java soursce or class file.
        JmlClassDecl specsDecl = combinedTypeSpecs.refiningSpecDecls;
        if (specsDecl != null) {
            // FIXME - no way to skip the loop if the specsDecl is the javaDecl
            
            // Check that modifiers are the same
            long matchf = javaClassSym.flags();
            long specf = specsDecl.mods.flags;
            long diffs = (matchf ^ specf)&Flags.ClassFlags; // Includes whether both are class or both are interface
            if (diffs != 0) {
                boolean isInterface = (matchf & Flags.INTERFACE) != 0;
                boolean isEnum = (matchf & Flags.ENUM) != 0;
                if ((Flags.ABSTRACT & matchf & ~specf) != 0 && (isInterface||isEnum)) diffs &= ~Flags.ABSTRACT; // FIXME - why for enum?
                if ((Flags.STATIC & matchf & ~specf) != 0 && isEnum) diffs &= ~Flags.STATIC; 
                if ((Flags.FINAL & matchf & ~specf) != 0 && isEnum) diffs &= ~Flags.FINAL; 
                if ((Flags.FINAL & matchf & ~specf) != 0 && javaClassSym.name.isEmpty()) diffs &= ~Flags.FINAL; // Anonymous classes are implicitly final
                if (diffs != 0) {
                    //JavaFileObject prev = log.useSource(specsClassDecl.source());
                    Log.instance(context).error(specsDecl.pos(),"jml.mismatched.modifiers", specsClassDecl.name, javaClassSym.fullname, Flags.toString(diffs));  // FIXME - test this
                    //log.useSource(prev);
                }
                // FIXME - how can we tell where in which specs file the mismatched modifiers are
                // SHould probably check this in the combining step
            }
            // FIXME - this is needed, but it is using the environment from the java class, not the 
            // spec class, and so it is using the import statements in the .java file, not those in the .jml file
            attribAnnotationTypes(specsClassDecl.mods.annotations, Enter.instance(context).typeEnvs.get(javaClassSym));  // FIXME - this is done later; is it needed here?

            //checkSameAnnotations(javaDecl.mods,specsClassDecl.mods);
            // FIXME - check that both are Enum; check that both are Annotation
        }
        if (combinedTypeSpecs.file == null || combinedTypeSpecs.file.getKind() == JavaFileObject.Kind.SOURCE){
            // This is already checked in enterTypeParametersForBinary (for binary classes)
            List<Type> t = ((Type.ClassType)javaClassSym.type).getTypeArguments();
            if (specsClassDecl != null) { // FIXME
            List<JCTypeParameter> specTypes = specsClassDecl.typarams;
            if (t.size() != specTypes.size()) {
                Log.instance(context).error(specsClassDecl.pos(),"jml.mismatched.type.arguments",javaClassSym.fullname,javaClassSym.type.toString());
            }
            // FIXME - check that the names and bounds are the same
            }
        }
    }
    
        // FIXME - this should be done in MemberEnter, not here -- needed for JmlVariableDecl, checking class mods
    protected boolean checkSameAnnotations(JCModifiers javaMods, JCModifiers specMods, String kind, String name) {
        //if (javaMods == specMods) return true;
        boolean saved1 = JmlPretty.useFullAnnotationTypeName, saved2 = JmlPretty.useJmlModifier;
        JmlPretty.useFullAnnotationTypeName = JmlPretty.useJmlModifier = false;
        PackageSymbol p = annotationPackageSymbol;
        boolean r = false;
        for (JCAnnotation a: javaMods.getAnnotations()) {
            // if sourcefile is null, the annotation was inserted to make an implicit annotation explicit; we don't complain about those, as the default may be superseded by a different explicit annotation
            TypeSymbol tsym = a.annotationType.type.tsym;
            if (((JmlTree.JmlAnnotation)a).sourcefile != null && tsym.owner.equals(p) && utils.findMod(specMods,tsym) == null) {
                JavaFileObject prev = log.useSource(((JmlTree.JmlAnnotation)a).sourcefile);
                log.warning(a.pos,"jml.java.annotation.superseded",kind,name,a); 
                log.useSource(prev);
                r = true;
            }
        }
        JmlPretty.useFullAnnotationTypeName = saved1; JmlPretty.useJmlModifier = saved2;
        return r;
    }


    
    VarSymbol currentSecretContext = null;
    VarSymbol currentQueryContext = null;
    
    boolean implementationAllowed = false;
    
    @Override
    protected boolean okAsEnum(Type clazztype) {
    	return !(isInJmlDeclaration && (clazztype.tsym.flags_field&Flags.ENUM) != 0);
    }

    @Override
    public void visitNewClass(JCNewClass tree) {
        boolean prev = implementationAllowed;
        boolean prevJml = isInJmlDeclaration;
        isInJmlDeclaration = true;  // FIXME - why is this true
        try {
            implementationAllowed= true;
            super.visitNewClass(tree);
            if (!(tree.type instanceof Type.ErrorType) && pureEnvironment) {
                Symbol sym = tree.constructor;
                MethodSymbol msym = null;
                if (sym instanceof MethodSymbol) msym = (MethodSymbol)sym;
                boolean isAllowed = isPureMethod(msym) || isQueryMethod(msym);
                if (!isAllowed) {
                    nonPureWarning(tree, msym);
                }
            }
            Type saved = result;
            TypeSymbol tsym = tree.clazz.type.tsym;
            if (tsym instanceof ClassSymbol) {
                isInJmlDeclaration = false;
                attribClass((ClassSymbol)tsym); // FIXME - perhaps this needs to be checked when specs are retrieved
            }
            result = saved;
        } finally {
            implementationAllowed = prev;
            isInJmlDeclaration = prevJml;
        }
    }
    
    protected void nonPureWarning(DiagnosticPosition pos, MethodSymbol msym) {
        String name = msym.owner != null ? msym.owner.toString() : "";
        boolean libraryMethod = name.startsWith("java") 
                || name.startsWith("org.jmlspecs.models") // FIXME - the models should be annotated and shjoiuld work
                || name.startsWith("org.jmlspecs.lang.JML");  // FIXME - these should work but don't
        if (!libraryMethod // FIXME && !msym.owner.isEnum())
                || JmlOption.isOption(context,JmlOption.PURITYCHECK)) {
            log.warning(pos,"jml.non.pure.method",utils.qualifiedMethodSig(msym));
        }

    }
    
    @Override 
    public void visitReference(JCMemberReference that) {
        super.visitReference(that);
        if (that.expr.type == null) return;  // This means that type attribution failed; presumably an error is already reported
        if (that.sym == null) {
            for (Symbol s: that.expr.type.tsym.getEnclosedElements()) {
                if (s.name == that.name) {
                    that.sym = s;
                    that.type = s.type;
                    break;
                }
            }
        }
    }
    
    @Override
    protected boolean visitReferenceInJML() { 
        return currentClauseName != null;  // Returns true if in JML clause 
    }

    
    /** This is overridden in order to do correct checking of whether a method body is
     * present or not.
     */
    @Override 
    public void visitMethodDef(JCMethodDecl m) {
//        if (m.name.toString().equals("nonNullCheck") ){//&& m.sym.owner.toString().equals("java.lang.Object")) {
//            log.getWriter(WriterKind.NOTICE).println(m.sym.owner + ":" + m.sym);
//        }
        // Setting relax to true keeps super.visitMethodDef from complaining
        // that a method declaration in a spec file does not have a body
        // FIXME - what else is relaxed?  We should do the check under the right conditions?
        if (m.sym == null) return; // Guards against specification method declarations that are not matched - FIXME

        JmlMethodDecl jmethod = (JmlMethodDecl)m;
        Map<Name,Env<AttrContext>> prevLabelEnvs = labelEnvs;
        labelEnvs = new HashMap<Name,Env<AttrContext>>();


        boolean oldrelax = relax;
        relax = true;
        VarSymbol previousSecretContext = currentSecretContext;
        VarSymbol previousQueryContext = currentQueryContext;
        JavaFileObject prevSource = null;
        try {
            if (jmethod.methodSpecsCombined == null) {
                //log.getWriter(WriterKind.NOTICE).println("METHOD SPECS NOT COMBINED " + m.sym.owner + " " + m.sym);
                        // The following line does happen with anonymous classes implementing an interface, with no constructor given
                        // but what about FINISHING SPEC CLASS
                
                // FIXME: this also causes the Java file's specs to be used when the specs AST has been set to null
                jmethod.methodSpecsCombined = new JmlSpecs.MethodSpecs(jmethod); // BUG recovery?  FIXME - i think this happens with default constructors
                specs.putSpecs(m.sym,jmethod.methodSpecsCombined);
            }

            // Do this before we walk the method body
            determineQueryAndSecret(jmethod,jmethod.methodSpecsCombined);

            if (utils.jmlverbose >= Utils.JMLDEBUG) log.getWriter(WriterKind.NOTICE).println("ATTRIBUTING METHOD " + env.enclClass.sym + " " + m.sym);
            prevSource = log.useSource(jmethod.source());
            attribAnnotationTypes(m.mods.annotations,env); // This is needed at least for the spec files of binary classes
            annotate.flush();
            for (JCAnnotation a : m.mods.annotations) a.type = a.annotationType.type;  // It seems we need this, but it seems this should happen while walking the tree - FIXME
            
            JmlSpecs.MethodSpecs mspecs = specs.getSpecs(m.sym);
            if (mspecs != null) { // FIXME - is mspecs allowed to be null?
                currentSecretContext = mspecs.secretDatagroup;
                currentQueryContext = mspecs.queryDatagroup;
                if (currentQueryContext != null) currentSecretContext = currentQueryContext;
            }

            boolean prevRelax = relax;
            // FIXME - need a better test than this
            // Set relax to true if this method declaration is allowed to have no body
            // because it is a model declaration or it is in a specification file.
            boolean isJavaFile = jmethod.sourcefile != null && jmethod.sourcefile.getKind() == JavaFileObject.Kind.SOURCE;
            boolean isJmlDecl = utils.isJML(m.mods);
            relax = isJmlDecl || !isJavaFile;
            boolean prevAllowJML = jmlresolve.allowJML();
            if (isJmlDecl) prevAllowJML = jmlresolve.setAllowJML(true);
//            boolean prevChk = ((JmlCheck)chk).noDuplicateWarn;
//            ((JmlCheck)chk).noDuplicateWarn = false;
            super.visitMethodDef(m);
//            ((JmlCheck)chk).noDuplicateWarn = prevChk;
//            if (JmlOption.isOption(context, JmlOption.STRICT)) checkClauseOrder(jmethod.methodSpecsCombined);
            if (isJmlDecl) jmlresolve.setAllowJML(prevAllowJML);
            relax = prevRelax;
            if (jmethod.methodSpecsCombined != null) { // FIXME - should we get the specs to check from JmlSpecs?
                if (m.body == null) {
                    currentSecretContext = mspecs.secretDatagroup;
                    currentQueryContext = null;
                    checkMethodSpecsDirectly(jmethod);
                }
                // If the body is null, the specs are checked in visitBlock
                //else deSugarMethodSpecs(jmethod,jmethod.methodSpecs);
            }
            if (isJavaFile && !isJmlDecl) {
                // Java methods in Java files must have a body (usually)
                if (m.body == null) {
                    ClassSymbol owner = env.enclClass.sym;
                    // Empty bodies are only allowed for
                    // abstract, native, or interface methods, or for methods
                    // in a retrofit signature class.
                    if ((owner.flags() & INTERFACE) == 0 &&
                        (m.mods.flags & (ABSTRACT | NATIVE)) == 0 &&
                        !oldrelax)
                        log.error(m.pos(), "missing.meth.body.or.decl.abstract");
                }
            } else if (m.body != null && !isJmlDecl && !isJavaFile && !isInJmlDeclaration && (m.mods.flags & (Flags.GENERATEDCONSTR|Flags.SYNTHETIC)) == 0) {
                // Java methods not in Java files may not have bodies (generated constructors do)
                //log.error(m.pos(),"jml.no.body.allowed",m.sym);
                // A warning is appropriate, but this is a duplicate.
                // A warning is already given in JmlMemberEnter.checkMethodMatch
            }
            checkMethodModifiers(jmethod);
  
            if (jmethod.cases != null) { // FIXME - should we get the specs to check from JmlSpecs?
                // Check the also designation
                if (jmethod.cases.cases != null && jmethod.cases.cases.size() > 0) {
                    JmlSpecificationCase spec = jmethod.cases.cases.get(0);
                    boolean specHasAlso = spec.also != null;
                    boolean methodOverrides = utils.parents(jmethod.sym).size() > 1;
                    if (specHasAlso && !methodOverrides) {
                        if (!jmethod.name.toString().equals("compareTo") && !jmethod.name.toString().equals("definedComparison")) {// FIXME
                            if (JmlOption.isOption(context, JmlOption.STRICT)) {
                                log.error(spec, "jml.extra.also", jmethod.name.toString() );
                            } else {
                                log.warning(spec, "jml.extra.also", jmethod.name.toString() );
                            }
                        }
                    } else if (!specHasAlso && methodOverrides) {
                        if (JmlOption.isOption(context, JmlOption.STRICT)) {
                            log.error(spec, "jml.missing.also", jmethod.name.toString());
                        } else {
                            log.warning(spec, "jml.missing.also", jmethod.name.toString());
                        }
                    }
                }
            }
            
            if (m.body == null) {
                JmlAnnotation annot = findMod(m.mods, JmlTokenKind.INLINE);
                if (annot != null) {
                    log.error(annot, "jml.message", "Cannot inline a method that does not have a body");
                }
            }

        } finally {
            currentSecretContext = previousSecretContext;
            currentQueryContext = previousQueryContext;
            relax = oldrelax;
            if (prevSource != null) log.useSource(prevSource);
            labelEnvs.clear();
            labelEnvs = prevLabelEnvs;
        }
    }
    
    final static Map<JmlTokenKind, int[]> stateTable = new HashMap<>();
    {
        // state -1 - error
        // state 0 - start
        // state 1 - postcondition
        // state 2 - start of spec group
        stateTable.put(JmlTokenKind.REQUIRES, new int[]{0,-1,-1});
        stateTable.put(JmlTokenKind.OLD, new int[]{0,-1,-1});
        stateTable.put(JmlTokenKind.FORALL, new int[]{0,-1,-1});
        stateTable.put(JmlTokenKind.ASSIGNABLE, new int[]{1,1,1});
        stateTable.put(JmlTokenKind.ENSURES, new int[]{1,1,1});
        stateTable.put(JmlTokenKind.SIGNALS, new int[]{1,1,1});
        stateTable.put(JmlTokenKind.SIGNALS_ONLY, new int[]{1,1,1});
        stateTable.put(JmlTokenKind.CALLABLE, new int[]{1,1,1});
        stateTable.put(JmlTokenKind.SPEC_GROUP_START, new int[]{0,1,-1});
//        stateTable.put(JmlTokenKind.ALSO, new int[]{-1,10,-1});
//        stateTable.put(JmlTokenKind.SPEC_GROUP_END, new int[]{-1,10,-1});
    }
    
    public void checkClauseOrder(JmlSpecs.MethodSpecs mspecs) {
        if (mspecs.cases == null) return;
        for (JmlSpecificationCase scase: mspecs.cases.cases) {
            int state = 0;
            checkClauseOrder(state,scase.clauses);
        }
    }
    
    // FIXME - finish this 
    public void checkClauseOrder(int state, List<JmlMethodClause> clauses) {
        for (JmlMethodClause clause: clauses) {
            JmlTokenKind tk = clause.token;
            int[] next = stateTable.get(tk);
            if (next == null) {
                //                   log.warning(clause, "jml.message", "Unimplemented clause type in order checker: " + tk);
                return;
            }
            state = next[state];
            if (state == -1) {
                log.warning(clause,  "jml.message", "Clause " + tk + " is out of order for JML strict mode");
                return;
            }
            if (tk == JmlTokenKind.SPEC_GROUP_START) {
                for (JmlSpecificationCase scase:  ((JmlMethodClauseGroup) clause).cases) {
                    checkClauseOrder(state,scase.clauses);
                }
            }
        }
    }
    
    /** The annotations allowed on non-model non-constructor methods */
    public final JmlTokenKind[] allowedMethodAnnotations =
        new JmlTokenKind[] {
        MODEL, PURE, NONNULL, NULLABLE, OPTIONS, SPEC_PUBLIC, SPEC_PROTECTED, HELPER, EXTRACT, QUERY, SECRET, FUNCTION,
        CODE_JAVA_MATH, CODE_SAFE_MATH, CODE_BIGINT_MATH, SPEC_JAVA_MATH, SPEC_SAFE_MATH, SPEC_BIGINT_MATH, 
        PEER, REP, READONLY, SKIP_ESC, SKIP_RAC, INLINE // FIXME - allowing these until the rules are really implemented

    };
    
    /** The annotations allowed on non-model non-constructor methods in interfaces */
    public final JmlTokenKind[] allowedInterfaceMethodAnnotations =
        new JmlTokenKind[] {
        MODEL, PURE, NONNULL, NULLABLE, OPTIONS, SPEC_PUBLIC, SPEC_PROTECTED, HELPER, QUERY, FUNCTION,
        CODE_JAVA_MATH, CODE_SAFE_MATH, CODE_BIGINT_MATH, SPEC_JAVA_MATH, SPEC_SAFE_MATH, SPEC_BIGINT_MATH, 
        PEER, REP, READONLY, INLINE // FIXME - allowing these until the rules are really implemented

    };
    
    /** The annotations allowed on model non-constructor methods */
    public final JmlTokenKind[] allowedModelMethodAnnotations =
        new JmlTokenKind[] {
        MODEL, PURE, NONNULL, NULLABLE, OPTIONS, HELPER, EXTRACT, QUERY, SECRET, FUNCTION,
        CODE_JAVA_MATH, CODE_SAFE_MATH, CODE_BIGINT_MATH, SPEC_JAVA_MATH, SPEC_SAFE_MATH, SPEC_BIGINT_MATH, 
        PEER, REP, READONLY, SKIP_ESC, INLINE // FIXME - allowing these until the rules are really implemented

    };
    
    /** The annotations allowed on model non-constructor interface methods */
    public final JmlTokenKind[] allowedInterfaceModelMethodAnnotations =
        new JmlTokenKind[] {
        MODEL, PURE, NONNULL, NULLABLE, OPTIONS, HELPER, QUERY, SECRET, FUNCTION,
        CODE_JAVA_MATH, CODE_SAFE_MATH, CODE_BIGINT_MATH, SPEC_JAVA_MATH, SPEC_SAFE_MATH, SPEC_BIGINT_MATH, 
        PEER, REP, READONLY, INLINE // FIXME - allowing these until the rules are really implemented

    };
    
    /** The annotations allowed on non-model constructors */
    public final JmlTokenKind[] allowedConstructorAnnotations =
        new JmlTokenKind[] {
        MODEL, PURE, SPEC_PUBLIC, SPEC_PROTECTED, HELPER, EXTRACT,
        CODE_JAVA_MATH, CODE_SAFE_MATH, CODE_BIGINT_MATH, SPEC_JAVA_MATH, SPEC_SAFE_MATH, SPEC_BIGINT_MATH, 
        PEER, REP, READONLY, OPTIONS, SKIP_ESC // FIXME - allowing these until the rules are really implemented

    };
    
    /** The annotations allowed on model constructors */
    public final  JmlTokenKind[] allowedModelConstructorAnnotations =
        new JmlTokenKind[] {
        MODEL, PURE, HELPER, EXTRACT ,
        CODE_JAVA_MATH, CODE_SAFE_MATH, CODE_BIGINT_MATH, SPEC_JAVA_MATH, SPEC_SAFE_MATH, SPEC_BIGINT_MATH, 
        OPTIONS, SKIP_ESC, PEER, REP, READONLY, INLINE // FIXME - allowing these until the rules are really implemented

    };
    
    /** Does the various checks of method/constructor modifiers */
    public void checkMethodModifiers(JmlMethodDecl javaMethodTree) {
        if ((javaMethodTree.sym.flags() & SYNTHETIC) != 0) return;
        JavaFileObject prev = log.currentSourceFile();
        try {
            JmlSpecs.MethodSpecs mspecs = specs.getSpecs(javaMethodTree.sym); //javaMethodTree.methodSpecsCombined;

            JCModifiers mods = mspecs.mods;
            boolean inJML = utils.isJML(mods);
            boolean classIsModel = isModel(javaMethodTree.sym.owner);
            boolean model = isModel(mods);
            boolean synthetic = mods != null && (mods.flags & Flags.SYNTHETIC) != 0;
            boolean abst = mods != null && (mods.flags & Flags.ABSTRACT) != 0;
            boolean anon = javaMethodTree.sym.owner.isAnonymous();
            boolean isConstructor = javaMethodTree.getReturnType() == null;
            if (classIsModel && model && !synthetic) {
                log.useSource(javaMethodTree.sourcefile);
                log.error(javaMethodTree.pos,"jml.no.nested.model.type");
            } else if (inJML && !model  && !isInJmlDeclaration) {
                if (javaMethodTree.sym.isConstructor() && javaMethodTree.params.isEmpty()) {
                    // OK
                    for (Symbol elem: javaMethodTree.sym.owner.getEnclosedElements()) {
                        if (elem != javaMethodTree.sym && elem instanceof Symbol.MethodSymbol && elem.isConstructor()) {
                            // Found another constructor
                            log.useSource(javaMethodTree.sourcefile);
                            log.error(javaMethodTree.pos(),"jml.no.default.constructor");
                            break;
                        }
                    }
//                } else if (inJML && !model && javaMethodTree.sym.owner.isEnum()) {
//                    // OK
                } else if (abst) {
                    // OK
                } else if (!anon) {
                    log.useSource(javaMethodTree.sourcefile);
                    log.error(javaMethodTree.pos,"jml.missing.model");
                }
            } else if (!inJML && model) {
                log.useSource(javaMethodTree.sourcefile);
                log.error(javaMethodTree.pos,"jml.ghost.model.on.java");
            }
            
            // FIXME - this test is in the wrong place (NPE would happen above) and needs review inany case
            if (mods == null) mods = javaMethodTree.mods; // FIXME - this can happen for JML synthesized methods, such as are added for RAC - perhaps we should properly initialize the modifiers, but for now we just say they are OK

            // Check that any annotations are allowed and no conflicting pairs occur
            if (!isConstructor) {
                if (javaMethodTree.sym.enclClass().isInterface()) {
                    if (model) {
                        allAllowed(mods.annotations,allowedInterfaceModelMethodAnnotations,"interface model method declaration");
                    } else {
                        allAllowed(mods.annotations,allowedInterfaceMethodAnnotations,"interface method declaration");
                    }
                } else {
                    if (model) {
                        allAllowed(mods.annotations,allowedModelMethodAnnotations,"model method declaration");
                    } else {
                        allAllowed(mods.annotations,allowedMethodAnnotations,"method declaration");
                    }
                }
                checkForConflict(mods,NONNULL,NULLABLE);
                checkForConflict(mods,PURE,QUERY);
            } else { // Constructor
                if (model) {
                    allAllowed(mods.annotations,allowedModelConstructorAnnotations,"model constructor declaration");
                } else {
                    allAllowed(mods.annotations,allowedConstructorAnnotations,"constructor declaration");
                }            
            }
            
            // Check rules about Function
            JCAnnotation a=utils.findMod(mods,tokenToAnnotationSymbol.get(FUNCTION));
            if (a != null && !utils.isJMLStatic(javaMethodTree.sym)) {
                Symbol sym = javaMethodTree.sym.owner;
                if (sym instanceof ClassSymbol && !isImmutable((ClassSymbol)sym)) {
                    log.error(a.pos,"jml.function.must.have.immutable",javaMethodTree.name.toString());
                }
            }
            
            // Check rules about helper
            if ( (a=utils.findMod(mods,tokenToAnnotationSymbol.get(HELPER))) != null  &&
                    !isPureMethod(javaMethodTree.sym)  && 
                    (javaMethodTree.mods.flags & Flags.FINAL) == 0  && 
                    (    (mods.flags & Flags.PRIVATE) == 0 
                    || utils.findMod(mods,tokenToAnnotationSymbol.get(SPEC_PUBLIC)) != null
                    || utils.findMod(mods,tokenToAnnotationSymbol.get(SPEC_PROTECTED)) != null
                            )
                    ) {
                log.useSource(((JmlTree.JmlAnnotation)a).sourcefile);
                log.error(a.pos,"jml.helper.must.be.private",javaMethodTree.name.toString());
            }
            if (!model) {
                checkForConflict(mods,SPEC_PUBLIC,SPEC_PROTECTED);
                checkForRedundantSpecMod(mods);
            }
            
            if ( (a=utils.findMod(mods,tokenToAnnotationSymbol.get(INLINE))) != null  &&
                    ((javaMethodTree.sym.enclClass().flags() & Flags.FINAL) == 0)  &&
                    ((mods.flags & (Flags.FINAL|Flags.STATIC)) == 0)  &&
                    !isConstructor
                    ) {
                log.useSource(((JmlTree.JmlAnnotation)a).sourcefile);
                log.warning(a.pos,"jml.inline.should.be.final",javaMethodTree.name.toString());
            }
        } finally {
            log.useSource(prev);
        }
    }
    
    protected void determineQueryAndSecret(JmlMethodDecl tree, JmlSpecs.MethodSpecs mspecs) {
        // Query

        // If no datagroup is named in a Query annotation, and the
        // default datagroup does not exist for the method, then a datagroup
        // is created for it.  However, if a datagroup is named in a Query annotation
        // then it is not created if it does not exist, even if it is the
        // name of the default datagroup.  The same rule applies to a 
        // Secret annotation for the method - but in some cases the Query
        // annotation will have created it, making for a bit of an anomaly.
        // TODO: clarify what the behavior should be and implement here and in the tests

        JCAnnotation query = findMod(tree.mods,JmlTokenKind.QUERY);
        VarSymbol queryDatagroup = null;
        if (query != null) {
            List<JCExpression> args = query.getArguments();
            Name datagroup = null;
            int pos = 0;
            if (args.isEmpty()) {
                // No argument - use the name of the method
                datagroup = tree.name;
                pos = query.pos;
            } else {
                datagroup = getAnnotationStringArg(query);
                pos = args.get(0).pos;
            }
            if (datagroup != null) {
                // Find the field with that name
                boolean prev = jmlresolve.setAllowJML(true);
                Symbol v = rs.findField(env,env.enclClass.type,datagroup,env.enclClass.sym);  // FIXME - test that this does not look outside the class and supertypes
                jmlresolve.setAllowJML(prev);
                if (v instanceof VarSymbol) {
                    //OK
                    queryDatagroup = (VarSymbol)v;
                    // Don't require datagroups to be model fields
                    //                  if (!isModel(v)) {
                    //                      // TODO - ideally would like this to point to the declaration of the VarSymbol - but it might not exist and we have to find it
                    //                      log.error(pos,"jml.datagroup.must.be.model");
                    //                  }
                } else if (args.size() == 0) {
                    // Create a default: public model secret JMLDataGroup
                    JmlTree.Maker maker = JmlTree.Maker.instance(context);
                    JCTree.JCModifiers nmods = maker.Modifiers(Flags.PUBLIC);
                    JCTree.JCAnnotation a = maker.Annotation(maker.Type(tokenToAnnotationSymbol.get(JmlTokenKind.MODEL).type),List.<JCExpression>nil());
                    JCTree.JCAnnotation aa = maker.Annotation(maker.Type(tokenToAnnotationSymbol.get(JmlTokenKind.SECRET).type),List.<JCExpression>nil());
                    boolean isStatic = utils.isJMLStatic(tree.sym);
                    if (isStatic) {
                        nmods.flags |= Flags.STATIC;
                        nmods.annotations = List.<JCAnnotation>of(a,aa);
                    } else {
                        JCTree.JCAnnotation aaa = maker.Annotation(maker.Type(tokenToAnnotationSymbol.get(JmlTokenKind.INSTANCE).type),List.<JCExpression>nil());
                        nmods.annotations = List.<JCAnnotation>of(a,aa,aaa);
                    }
                    JCTree.JCExpression type = maker.Type(datagroupClass.type);
                    JCTree.JCVariableDecl vd = maker.VarDef(nmods,datagroup,type,null);
                    JmlMemberEnter.instance(context).memberEnter(vd,enclosingClassEnv);
                    JmlTree.JmlTypeClauseDecl td = maker.JmlTypeClauseDecl(vd);
                    utils.setJML(vd.mods);
                    vd.accept(this); // attribute it
                    queryDatagroup = vd.sym;
                    specs.getSpecs(enclosingClassEnv.enclClass.sym).clauses.append(td);
                } else {
                    log.error(pos,"jml.no.such.field",datagroup);
                }
            }
        }
        mspecs.queryDatagroup = queryDatagroup;
        // Secret
        JCAnnotation secret = findMod(tree.mods,JmlTokenKind.SECRET);
        VarSymbol secretDatagroup = null;
        if (secret != null) {
            List<JCExpression> args = secret.getArguments();
            int pos = 0;
            Name datagroup = null;
            if (args.size()!=1) {
                // No argument - error
                log.error(secret.pos(),"jml.secret.method.one.arg");
                datagroup = null;
            } else {
                // FIXME - what if the string is a qualified name?
                datagroup = getAnnotationStringArg(secret);
                pos = args.get(0).pos;
            }
            if (datagroup != null) {
                // Find the model field with that name
                boolean prev = jmlresolve.setAllowJML(true);
                Symbol v = rs.findField(env,env.enclClass.type,datagroup,env.enclClass.sym);
                jmlresolve.setAllowJML(prev);
                if (v instanceof VarSymbol) {
                    secretDatagroup = (VarSymbol)v;
                    //OK
                    //                  if (!isModel(v)) {
                    //                      // TODO - ideally would like this to point to the declaration of the VarSymbol - but it might not exist and we have to find it
                    //                      log.error(pos,"jml.datagroup.must.be.model");
                    //                  }
                } else {
                    log.error(pos,"jml.no.such.field",datagroup);
                }
            }
        }
        mspecs.secretDatagroup = secretDatagroup;
        if (queryDatagroup != null && queryDatagroup.equals(secretDatagroup)) {
            log.error(query.pos,"jml.not.both.query.and.secret");
        }    
    }
    
    public void checkMethodSpecsDirectly(JmlMethodDecl tree) {
        // Copying what is done in super.visitMethodDef to setup an environment
        // This is only done if the method body is null, otherwise, it is quicker
        // to check the method specs with the body
        
        boolean isInJml = ((JmlCheck)chk).setInJml(true);
        MethodSymbol m = tree.sym;

        Lint lint = env.info.lint.augment(m);
        Lint prevLint = chk.setLint(lint);
        MethodSymbol prevMethod = chk.setMethod(m);
        try {
            deferredLintHandler.flush(tree.pos());
            chk.checkDeprecatedAnnotation(tree.pos(), m);

            // Create a new environment with local scope
            // for attributing the method.
            Env<AttrContext> localEnv = memberEnter.methodEnv(tree, env);

            localEnv.info.lint = lint;

            // Enter all type parameters into the local method scope.
            for (List<JCTypeParameter> l = tree.typarams; l.nonEmpty(); l = l.tail)
                localEnv.info.scope.enterIfAbsent(l.head.type.tsym);

            // Attribute all value parameters if needed and add them into the scope
            for (List<JCVariableDecl> l = tree.params; l.nonEmpty(); l = l.tail) {
                attribStat(l.head, localEnv);
            }

            {
                // Both method specs and specs in statements in the method body use enclosingMethodEnv to resolve \old and \pre
                // references against the environment present when the method is called.  For method specs this does not change since
                // there are no introduced declarations, but it is convenient to use the same variable anyway.
                // In this case we don't need to dup it because it does not change.
                Env<AttrContext> prevEnv = enclosingMethodEnv;
                enclosingMethodEnv = localEnv;
                // Note: we cannot just cache the current value of env for use later.
                // This is because the envs are presumed to be nested and share their
                // symbol tables.  Access to scopes is presumed to be nested - in Java
                // a reference to an identifier is always resolved in the current scope first,
                // not in an enclosing scope.  However, JML has the \old operator which gives
                // access to the scope at method definition time from within other nestings.
                boolean prevAllowJML = jmlresolve.setAllowJML(true);
                Env<AttrContext> prevEnv2 = env;
                try {
                    env = localEnv;
                    JmlSpecs.MethodSpecs sp = tree.methodSpecsCombined; // OR specs.getSpecs(env.enclMethod.sym); if we don't have a tree - FIXME
                    if (sp != null) sp.cases.accept(this);
                    deSugarMethodSpecs(tree,tree.methodSpecsCombined);
                } finally {
                    env = prevEnv2;
                    jmlresolve.setAllowJML(prevAllowJML);
                    enclosingMethodEnv = prevEnv;
                }
            }
            localEnv.info.scope.leave();
            result = tree.type = m.type;

        }
        finally {
            ((JmlCheck)chk).setInJml(isInJml);
            chk.setLint(prevLint);
        }
    }
    
    /** Makes an attributed node representing a new variable declaration
     * such as a local declaration within the body of a method;
     * a new symbol is created, though not entered as a member in any scope;
     * the sourcefile (if it is a JmlVariableDecl) is not filled in;
     * @param name the name of the variable
     * @param type the type of the variable
     * @param init the (attributed) initialization expression or null
     * @param pos the preferred position indication
     * @return the AST node
     */
    protected JCVariableDecl makeVariableDecl(Name name, Type type, /*@Nullable*/ JCExpression init, int pos) {
        JmlTree.Maker factory = JmlTree.Maker.instance(context);
        VarSymbol vsym = new VarSymbol(0, name, type, null);
        vsym.pos = pos;
        JCVariableDecl decl = factory.at(pos).VarDef(vsym,init);
        return decl;
    }

    /** Make an attributed node representing a literal (no node position is set); 
     *  the value is an Integer for boolean (0=false, 1=true) or char types
     *  @param type       The literal's type.
     *  @param value      The literal's value (0/1 for boolean)
     */
    protected JCLiteral makeLit(Type type, Object value) {  // FIXME - should be given a position
        return make.Literal(type.getTag(), value).setType(type);
    }

    // FIXME - is there a faster way to do this?
    /** Returns a Symbol (in the current compilation context) for the given operator
     * with the given (lhs) type
     * @param op the operator (e.g. JCTree.AND)
     * @param type the type of the lhs, for disambiguation
     * @return the method Symbol for the operation
     */
    protected Symbol predefBinOp(JCTree.Tag op, Type type) {
        Name n = TreeInfo.instance(context).operatorName(op);
        Scope.Entry e = syms.predefClass.members().lookup(n);
        while (e.sym != null) {
            if (e.sym instanceof MethodSymbol) {
                MethodSymbol msym = (MethodSymbol)e.sym;
                Type t = msym.getParameters().head.type;
                if (t == type || (!type.isPrimitive() && t == syms.objectType)) return e.sym;
            }
            e = e.next();
        }
        return null;
    }

    
    /** Does a custom desugaring of the method specs.  It adds in the type
     * restrictions (non_null) and purity, desugars lightweight and heavyweight
     * to behavior cases, adds in defaults, desugars signals_only and denests.
     * It does not merge multiple specification cases (so we can give better
     * error messages) and it does not pull in inherited specs.  So in the end 
     * the desugared specs consist of a set of specification cases, each of 
     * which consists of a series of clauses without nesting; there is no
     * combining of requires or other clauses and no insertion of preconditions
     * into the other clauses.
     * <BR>
     * A method specification can have
     * some preliminary clauses and then fork into multiple specification cases
     * or into the elements of a clause group.  We accumulate a prefix - a list
     * of clauses that are common to all subsequent specification cases. Then
     * we replicate the list and append the subsequent clauses to the appropriate
     * replicate. Note that the replication is shallow, so the replicates contain
     * equal object references to the common clauses.
     * @param decl the method declaration whose specs are being desugared
     * @param msp the method specs being desugared
     */
    // FIXME - base this on symbol rather than decl, but first check when all
    // the modifiers are added into the symbol
    // FIXME - check everything for position information
    public void deSugarMethodSpecs(JmlMethodDecl decl, JmlSpecs.MethodSpecs msp) {
        //log.getWriter(WriterKind.NOTICE).println("DESUGARING " + decl.sym.owner + " " + decl.sym + decl.toString());
        if (msp == null) return;
        JmlMethodSpecs methodSpecs = msp.cases;
        Env<AttrContext> prevEnv = env;
        
        Symbol owner = decl.sym.owner; 
        boolean specsCompletelyEmpty = methodSpecs.cases.isEmpty();
        
        env = enter.getEnv((ClassSymbol)decl.sym.owner);
        JCMethodDecl prevEnclMethod = env == null ? null : env.enclMethod;
        if (env != null) env.enclMethod = decl; // This is here to handle the situation when deSugarMethodSPecs
                // is called from JmlSpecs to provide on demand desugaring.  In that case we are not within
                // a tree hierarchy, so we have to set the enclosing method declaration directly.  If we were only
                // calling deSugarMethodSpecs during AST attribution, then we would not need to set env or adjust
                // env.enclMethod.
        if (env == null) env = enclosingMethodEnv;
        
        // DO a defensive check
        if (methodSpecs.decl != decl) {
            // FIXME this fails
            //log.error("jml.internal","UNEXPECTED MISMATCH when desugaring specs " + decl.sym + " " + methodSpecs.decl.sym);
        }
        
        
        JavaFileObject prevSource = log.useSource(decl.sourcefile);
        EndPosTable endPosTable = log.currentSource().getEndPosTable();

        try {
            JmlTree.Maker jmlMaker = (JmlTree.Maker)make;
            JCAnnotation pure = findMod(msp.mods,JmlTokenKind.PURE);
            if (pure == null) pure = findMod(msp.mods,JmlTokenKind.FUNCTION);
            desugaringPure = pure != null;
            if (!desugaringPure) {
                if (enclosingClassEnv != null) desugaringPure = (pure = findMod(enclosingClassEnv.enclClass.mods,JmlTokenKind.PURE)) != null;
            }

            if (specsCompletelyEmpty) {
                // If the local specs are completely empty, then the desugaring depends on what is inherited:
                // If the method at hand does not override anything, then we go on to add the default specs;
                // If the method at hand does override some parent methods, then we add no additional specs here
                if (!desugaringPure && !decl.sym.isConstructor() && utils.parents(decl.sym).size() > 1) { // The override list will always include the method itself
                    JmlMethodSpecs newspecs = jmlMaker.at(methodSpecs.pos).JmlMethodSpecs(List.<JmlTree.JmlSpecificationCase>nil());
                    newspecs.decl = methodSpecs.decl;
                    methodSpecs.deSugared = newspecs;
                    return;
                }
                JmlSpecs.MethodSpecs jms = JmlSpecs.instance(context).defaultSpecs(decl);
                decl.methodSpecsCombined = jms;
                specs.putSpecs(decl.sym,jms);
                methodSpecs = jms.cases;
                msp.mods = jms.mods;
                msp.cases = jms.cases;
                    JCAnnotation tpure = findMod(jms.mods,JmlTokenKind.PURE);
                    if (tpure != null) { 
                        pure = tpure; 
                        desugaringPure = true; 
                        msp.mods.annotations = msp.mods.annotations.append(tpure);
                    }

            }

            JCLiteral nulllit = make.Literal(TypeTag.BOT, null).setType(syms.objectType.constType(null));
            
            // A list in which to collect clauses
            ListBuffer<JmlMethodClause> commonClauses = new ListBuffer<JmlMethodClause>();

            // Add a precondition for each nonnull parameter
            for (JCVariableDecl p : decl.params) {
                if (p.type == null && p.sym != null) p.type = p.sym.type; // FIXME - A hack - why is p.type null - has the corresponding class not been Attributed?
                if (!utils.isPrimitiveType(p.type)) {
                    JmlVariableDecl jp = (JmlVariableDecl)p;
                    boolean isNonnull = specs.isNonNull(jp); 
                    JCAnnotation nonnull = jp.specsDecl == null ? null : findMod(jp.specsDecl.mods,JmlTokenKind.NONNULL); // FIXME - this is not necessarily the correct position - could be in a .jml file
                    if (nonnull == null) nonnull = findMod(jp.mods,JmlTokenKind.NONNULL); // FIXME - this is not necessarily the correct position - could be in a .jml file
                    if (isNonnull) {
                        JCTree treeForPos = nonnull == null ? jp : nonnull;
                        int endPos = treeForPos.getEndPosition(endPosTable); 
                        JCIdent id = treeutils.makeIdent(treeForPos,p.sym);
                        endPosTable.storeEnd(id, endPos);
                        JCExpression e = treeutils.makeBinary(treeForPos,JCTree.Tag.NE,id,nulllit);
                        endPosTable.storeEnd(e, endPos);
                        JmlMethodClauseExpr clause = jmlMaker.JmlMethodClauseExpr(JmlTokenKind.REQUIRES,e);
                        clause.pos = e.pos;
                        clause.sourcefile = decl.source(); // FIXME - should be set by where the nonnull annotation is
                        endPosTable.storeEnd(clause,endPos);
                        commonClauses.append(clause);
                    }
                }
            }
            
            // Add a nonnull postcondition on the return type
            JCAnnotation nonnullAnnotation = findMod(decl.mods,JmlTokenKind.NONNULL);
            int annotationPos = (nonnullAnnotation != null) ? nonnullAnnotation.getPreferredPosition() : decl.getPreferredPosition();
            int annotationEnd = (nonnullAnnotation != null) ? nonnullAnnotation.getEndPosition(endPosTable) : decl.getPreferredPosition()+1;
            // restype is null for constructors, possibly void for methods
            if (decl.restype != null && decl.restype.type.getTag() != TypeTag.VOID && !utils.isPrimitiveType(decl.restype.type)) {
                boolean isNonnull = specs.isNonNull(decl.sym,decl.sym.enclClass());
                if (isNonnull) {
                    JCExpression id = jmlMaker.JmlSingleton(JmlTokenKind.BSRESULT);
                    id.type = decl.restype.type;
                    JCExpression e = treeutils.makeBinary(id,JCTree.Tag.NE,id,nulllit);
                    id.pos = annotationPos;
                    e.pos = annotationPos;
                    endPosTable.storeEnd(e,annotationEnd);
                    endPosTable.storeEnd(id,annotationEnd);
                    JmlTokenKind prev = currentClauseType;
                    String prevName = currentClauseName;
                    currentClauseType = JmlTokenKind.ENSURES;
                    currentClauseName = JmlTokenKind.ENSURES.internedName();
                    //attribExpr(e,env);
                    currentClauseType = prev;
                    currentClauseName = prevName;
                    JmlMethodClauseExpr cl = jmlMaker.at(annotationPos).JmlMethodClauseExpr(JmlTokenKind.ENSURES,e);
                    cl.sourcefile = decl.source();
                    endPosTable.storeEnd(cl,annotationEnd);
                    commonClauses.append(cl);
                }
            }
            
            // Add an assignable clause if the method is pure and has no assignable clause
//            JmlMethodClause clp = null;
//            if (desugaringPure) {
//                clp = jmlMaker.JmlMethodClauseStoreRef(JmlTokenKind.ASSIGNABLE,
//                        List.<JCExpression>of(jmlMaker.JmlStoreRefKeyword(JmlTokenKind.BSNOTHING)));
//                if (pure != null) {
//                    clp.pos = pure.pos;
//                    endPosTable.storeEnd(clp,pure.getEndPosition(endPosTable));
//                } else {
//                    // This branch is defensive - should never happen
//                    clp.pos = Position.NOPOS;
//                    endPosTable.storeEnd(clp,Position.NOPOS);
//                }
//            }
            
            // We already have some implicit method spec clauses in 'clauses'
            // Desugar any specification cases
            JmlMethodSpecs newspecs;
            if (!methodSpecs.cases.isEmpty()) {
                ListBuffer<JmlSpecificationCase> allcases = new ListBuffer<JmlSpecificationCase>();
                ListBuffer<JmlSpecificationCase> allitcases = new ListBuffer<JmlSpecificationCase>();
                ListBuffer<JmlSpecificationCase> allfecases = new ListBuffer<JmlSpecificationCase>();
                for (JmlSpecificationCase c: methodSpecs.cases) {
                    JCModifiers mods = c.modifiers;
                    if (c.token == null) mods = decl.mods;
                    ListBuffer<JmlMethodClause> cl = new ListBuffer<JmlMethodClause>();
                    cl.appendList(commonClauses);  // FIXME - appending the same ASTs to each spec case - is this sharing OK
                    ListBuffer<JmlSpecificationCase> newcases = deNest(cl,List.<JmlSpecificationCase>of(c),null,decl,mods);
                    for (JmlSpecificationCase cs: newcases) {
                        addDefaultClauses(decl, pure, cs);
                    }
                    allcases.appendList(newcases);
                }
                for (JmlSpecificationCase c: methodSpecs.impliesThatCases) {
                    ListBuffer<JmlMethodClause> cl = new ListBuffer<JmlMethodClause>();
                    cl.appendList(commonClauses);
                    JCModifiers mods = c.modifiers;
                    if (c.token == null) mods = decl.mods;
                    ListBuffer<JmlSpecificationCase> newcases = deNest(cl,List.<JmlSpecificationCase>of(c),null,decl,mods);
                    for (JmlSpecificationCase cs: newcases) {
                        // Note: a model program spec case has no clauses
                        if (cs.clauses != null) {
                            addDefaultClauses(decl, pure, cs);
                        }
                    }
                    allitcases.appendList(newcases);
                }
                for (JmlSpecificationCase c: methodSpecs.forExampleCases) {
                    ListBuffer<JmlMethodClause> cl = new ListBuffer<JmlMethodClause>();
                    cl.appendList(commonClauses);
                    JCModifiers mods = c.modifiers;
                    if (c.token == null) mods = decl.mods;
                    ListBuffer<JmlSpecificationCase> newcases = deNest(cl,List.<JmlSpecificationCase>of(c),null,decl,mods);
                    for (JmlSpecificationCase cs: newcases) {
                        // Note: a model program spec case has no clauses
                        if (cs.clauses != null) {
                            addDefaultClauses(decl, pure, cs);
                        }
                    }
                    allfecases.appendList(newcases);
                }
                newspecs = jmlMaker.at(methodSpecs.pos).JmlMethodSpecs(allcases.toList());
                newspecs.impliesThatCases = allitcases.toList();
                newspecs.forExampleCases = allfecases.toList();
            } else {
                int p = methodSpecs.pos;
                if (p <= 0) p = decl.pos;  // FIXME - this can happen with default constructors?
                if (p <= 0) p = env.enclClass.pos;  // Can be zero if the class text is right at the beginning of the file
                if (p <= 0) p = 1;
                if (p <= 0) log.error("jml.internal", "Bad position");
                JCModifiers mods = jmlMaker.at(p).Modifiers(decl.mods.flags & Flags.AccessFlags);
                JmlSpecificationCase cs = jmlMaker.at(p).JmlSpecificationCase(mods,false,null,null,commonClauses.toList(),null);
                addDefaultClauses(decl, pure, cs);
//                    if (pure != null) {
//                        clp.pos = pure.pos;
//                        endPosTable.storeEnd(clp,pure.getEndPosition(endPosTable));
//                    } else {
//                        // This branch is defensive - should never happen
//                        clp.pos = Position.NOPOS;
//                        endPosTable.storeEnd(clp,Position.NOPOS);
//                    }
//                    clauses.append(clp);
//                }
                newspecs = jmlMaker.at(p).JmlMethodSpecs(List.<JmlSpecificationCase>of(cs));
            }
            newspecs.decl = decl;
            msp.cases.deSugared = newspecs;
            specs.putSpecs(decl.sym, msp);
            // FIXME - still have some tests in which the specs are pure but don't
            // respond to isPure - perhaps we need to add an annotation as well.
//            if (desugaringPure) {
//                if (!specs.isPure(decl.sym)) {
//                    System.out.println();
//                    specs.isPure(decl.sym);
//                }
//                if (!isPureMethod(decl.sym)) {
//                    System.out.println();
//                    isPureMethod(decl.sym);
//                }
//            }
        } finally {
            if (env != null) env.enclMethod = prevEnclMethod;
            env = prevEnv;
            log.useSource(prevSource);
        }
    }

    protected void addDefaultClauses(JmlMethodDecl decl, JCAnnotation pure, JmlSpecificationCase cs) {
        String constructorDefault = JmlOption.defaultsValue(context,"constructor","everything");
        boolean hasAssignableClause = false;
        boolean hasAccessibleClause = false;
        boolean hasCallableClause = false;
        boolean hasSignalsOnlyClause = false;
        for (JmlMethodClause clm: cs.clauses) {
            if (clm.token == JmlTokenKind.ASSIGNABLE) { 
                hasAssignableClause = true; 
            } else if (clm.token == JmlTokenKind.SIGNALS_ONLY) { 
                hasSignalsOnlyClause = true; 
            } else if (clm.token == JmlTokenKind.ACCESSIBLE) { 
                hasAccessibleClause = true; 
            } else if (clm.token == JmlTokenKind.CALLABLE) { 
                hasCallableClause = true; 
            }
        }
        ListBuffer<JmlMethodClause> newClauseList = new ListBuffer<>();
        if (!hasAssignableClause && cs.block == null) {
            JmlMethodClause defaultClause;
            if (findMod(decl.mods,JmlTokenKind.INLINE) != null) {
                // If inlined, do not add any clauses
                defaultClause = null;
            } else if (pure != null || (constructorDefault.equals("pure") && decl.sym.isConstructor())) {
                int pos = pure != null ? pure.pos : cs.pos;
                JmlStoreRefKeyword kw = jmlMaker.at(pos).JmlStoreRefKeyword(JmlTokenKind.BSNOTHING);
                defaultClause = jmlMaker.at(pos).JmlMethodClauseStoreRef(JmlTokenKind.ASSIGNABLE,
                        List.<JCExpression>of(kw));
//            } else if (decl.sym.isConstructor()) {
//                // FIXME - or should this just be \nothing
//                JCIdent t = jmlMaker.Ident(names._this);
//                t.type = decl.sym.owner.type;
//                t.sym = decl.sym.owner;
//                defaultClause = jmlMaker.at(cs.pos).JmlMethodClauseStoreRef(JmlTokenKind.ASSIGNABLE,
//                        List.<JCExpression>of(jmlMaker.at(cs.pos).Select(t,(Name)null)));
            } else {
                JmlStoreRefKeyword kw = jmlMaker.at(cs.pos).JmlStoreRefKeyword(JmlTokenKind.BSEVERYTHING);
                defaultClause = jmlMaker.at(cs.pos).JmlMethodClauseStoreRef(JmlTokenKind.ASSIGNABLE,
                        List.<JCExpression>of(kw));
            }
            if (defaultClause != null) {
                defaultClause.sourcefile = log.currentSourceFile();
                newClauseList.add(defaultClause);
            }
        }
        if (!hasAccessibleClause) {
            JmlMethodClause defaultClause;
            jmlMaker.at(cs.pos);
            if (findMod(decl.mods,JmlTokenKind.INLINE) != null) {
                // If inlined, do not add any clauses
                defaultClause = null;
            } else if (decl.sym.isConstructor()) {
                JCIdent t = jmlMaker.Ident(names._this);
                t.type = decl.sym.owner.type;
                t.sym = decl.sym.owner;
                defaultClause = jmlMaker.JmlMethodClauseStoreRef(JmlTokenKind.ACCESSIBLE,
                        List.<JCExpression>of(t,jmlMaker.Select(t,(Name)null)));
            } else {
                defaultClause = jmlMaker.JmlMethodClauseStoreRef(JmlTokenKind.ACCESSIBLE,
                        List.<JCExpression>of(jmlMaker.JmlStoreRefKeyword(JmlTokenKind.BSEVERYTHING)));
            }
            if (defaultClause != null) {
                defaultClause.sourcefile = log.currentSourceFile();
                newClauseList.add(defaultClause);
            }
        }
        // FIXME - add this in later
//        if (!hasSignalsOnlyClause) {
//            DiagnosticPosition p = decl.pos();
//            if (decl.thrown != null && !decl.thrown.isEmpty()) p = decl.thrown.get(0).pos();
//            ListBuffer<JCExpression> list = new ListBuffer<JCExpression>();
//            if (decl.thrown != null) list.addAll(decl.thrown);
//            list.add(factory.at(p).Type(syms.runtimeExceptionType));
//            JmlMethodClauseSignalsOnly defaultClause = (factory.at(p).JmlMethodClauseSignalsOnly(JmlTokenKind.SIGNALS_ONLY, list.toList()));
//            defaultClause.sourcefile = log.currentSourceFile();
//        newClauseList.add(defaultClause);

//        }
//        if (!hasCallableClause) {
//            jmlMaker.at(cs.pos);
//            JmlMethodClause defaultClause = jmlMaker.JmlMethodClauseStoreRef(JmlTokenKind.CALLABLE,
//                    List.<JCExpression>of(jmlMaker.JmlStoreRefKeyword(JmlTokenKind.BSEVERYTHING)));
//      newClauseList.add(defaultClause);
//        }
        cs.clauses = cs.clauses.appendList(newClauseList);
    }
    
    
    boolean desugaringPure = false;
    
    // FIXME - this ignores anything after a clause group.  That is OK in strict JML.  DO we want it?  There is no warning.
    public ListBuffer<JmlSpecificationCase> deNest(ListBuffer<JmlMethodClause> prefix, List<JmlSpecificationCase> cases, /*@ nullable */JmlSpecificationCase parent, JmlMethodDecl decl, JCModifiers mods) {
        ListBuffer<JmlSpecificationCase> newlist = new ListBuffer<JmlSpecificationCase>();
        if (cases.isEmpty()) {
            if (parent != null) {
                addDefaultSignalsOnly(prefix,parent,decl);
                newlist.append(((JmlTree.Maker)make).at(parent.pos).JmlSpecificationCase(mods,parent.code,parent.token,parent.also,prefix.toList(),null));
            }
            else {
                // ERROR - not allowed to have an empty collection of specification cases
                // at the top level
                log.error("jml.internal","Unexpected empty set of specification cases at the top-level in JmlAttr");
            }
        } else if (cases.size() == 1) {
            // common case that just avoids copying the prefix
            JmlSpecificationCase c = cases.get(0);
            handleCase(parent, decl, newlist, c, prefix, mods);
        } else {
            for (JmlSpecificationCase cse: cases) {
                ListBuffer<JmlMethodClause> pr = copy(prefix);
                handleCase(parent, decl, newlist, cse, pr, mods);
            }
        }
        return newlist;
    }
    
    // FIXME - document; remove parent
    protected void addDefaultSignalsOnly(ListBuffer<JmlMethodClause> prefix, JmlSpecificationCase parent, JmlMethodDecl decl) {
        if (parent.block != null) return; // If there is a model_program block, we do not add any default
        boolean anySOClause = false;
        for (JmlMethodClause cl: prefix) {
            if (cl.token == JmlTokenKind.SIGNALS_ONLY) anySOClause = true;
        }
        if (!anySOClause) {
            DiagnosticPosition p = decl.pos();
            if (decl.thrown != null && !decl.thrown.isEmpty()) p = decl.thrown.get(0).pos();
            ListBuffer<JCExpression> list = new ListBuffer<JCExpression>();
            if (decl.thrown != null) list.addAll(decl.thrown);
            list.add(jmlMaker.at(p).Type(syms.runtimeExceptionType));
            JmlMethodClauseSignalsOnly cl = (jmlMaker.at(p).JmlMethodClauseSignalsOnly(JmlTokenKind.SIGNALS_ONLY, list.toList()));
            cl.sourcefile = log.currentSourceFile();
            cl.defaultClause = true;
            prefix.add(cl);
        }
    }

    /** Makes a copy of the list of clauses. 
     */
    public ListBuffer<JmlMethodClause> copy(ListBuffer<JmlMethodClause> p) {
        ListBuffer<JmlMethodClause> copy = new ListBuffer<JmlMethodClause>();
        copy.appendList(p);
        return copy;
    }
    
    protected void handleCase(JmlSpecificationCase parent, JmlMethodDecl decl,
            ListBuffer<JmlSpecificationCase> newlist, JmlSpecificationCase cse,
            ListBuffer<JmlMethodClause> pr, JCModifiers mods) {
        if (cse.token == JmlTokenKind.MODEL_PROGRAM) {
            newlist.append(cse);  // FIXME - check that model programs are only at the outer level
            return;
        }
        if (parent == null) {
            JmlTree.Maker jmlF = (JmlTree.Maker)make;
            JmlTokenKind t = cse.token;
            if (t == JmlTokenKind.NORMAL_BEHAVIOR || t == JmlTokenKind.NORMAL_EXAMPLE) {
                JmlMethodClauseSignals cl = jmlF.at(cse.pos).JmlMethodClauseSignals(JmlTokenKind.SIGNALS,null,falseLit);
                cl.sourcefile = cse.sourcefile;
                pr.append(cl);
            } else if (t == JmlTokenKind.EXCEPTIONAL_BEHAVIOR || t == JmlTokenKind.EXCEPTIONAL_EXAMPLE) {
                JmlMethodClauseExpr cl = jmlF.at(cse.pos).JmlMethodClauseExpr(JmlTokenKind.ENSURES,falseLit);
                cl.sourcefile = cse.sourcefile;
                pr.append(cl);
            }
        }
        newlist.appendList(deNestHelper(pr,cse.clauses,parent==null?cse:parent,decl,mods));
    }
    
    public ListBuffer<JmlSpecificationCase> deNestHelper(ListBuffer<JmlMethodClause> prefix, List<JmlMethodClause> clauses, JmlSpecificationCase parent, JmlMethodDecl decl, JCModifiers mods) {
        for (JmlMethodClause m: clauses) {
            if (m instanceof JmlMethodClauseGroup) {
                return deNest(prefix,((JmlMethodClauseGroup)m).cases, parent,decl, mods);
            }
            JmlTokenKind t = m.token;
            if (t == JmlTokenKind.ENSURES) {
                if (parent.token == JmlTokenKind.EXCEPTIONAL_BEHAVIOR || parent.token == JmlTokenKind.EXCEPTIONAL_EXAMPLE) {
                    log.error(m.pos,"jml.misplaced.clause","Ensures","exceptional");
                    continue;
                }
            } else if (t == JmlTokenKind.SIGNALS) {
                if (parent.token == JmlTokenKind.NORMAL_BEHAVIOR || parent.token == JmlTokenKind.NORMAL_EXAMPLE) {
                    log.error(m.pos,"jml.misplaced.clause","Signals","normal");
                    continue;
                }
            } else if (t == JmlTokenKind.SIGNALS_ONLY) {
                if (parent.token == JmlTokenKind.NORMAL_BEHAVIOR || parent.token == JmlTokenKind.NORMAL_EXAMPLE) {
                    log.error(m.pos,"jml.misplaced.clause","Signals_only","normal");
                    continue;
                }
                int count = 0;
                for (JmlMethodClause mc: prefix) {
                    if (mc.token == JmlTokenKind.SIGNALS_ONLY) count++;
                }
                if (count > 0) {
                    log.error(m.pos,"jml.multiple.signalsonly");
                }
            } else if (desugaringPure && t == JmlTokenKind.ASSIGNABLE) {
                JmlMethodClauseStoreRef asg = (JmlMethodClauseStoreRef)m;
                if (decl.sym.isConstructor()) {
                    // A pure constructor allows assigning to class member fields
                    // So if there is an assignable clause the elements of the clause
                    // may only be members of the class
                    for (JCTree tt: asg.list) {
                        if (tt instanceof JmlStoreRefKeyword) {
                            if (((JmlStoreRefKeyword)tt).token == JmlTokenKind.BSNOTHING) {
                                // OK
                            } else {
                                jmlerror(m,"jml.pure.constructor",tt);
                            }
                        } else if (tt instanceof JCIdent) {
                            // non-static Simple identifier is OK
                            // If the owner of the field is an interface, it
                            // is by default static. However, it might be a
                            // JML field marked as instance.
                            VarSymbol sym = (VarSymbol)((JCIdent)tt).sym;
                            if (sym != null && utils.isJMLStatic(sym)) {  // FIXME _ I don't think this should ever be null and is a problem if it is
                                jmlerror(tt,"jml.pure.constructor",tt);
                            }
                        } else if (tt instanceof JCTree.JCFieldAccess) {
                            JCFieldAccess fa = (JCFieldAccess)tt;
                            boolean ok = false;
                            if (fa.selected instanceof JCIdent) {
                                Symbol sym = ((JCIdent)fa.selected).sym;
                                if (sym.name == names._this || sym.name == names._super) {
                                    Symbol fasym = fa.sym;
                                    if (fa.sym == null || !utils.isJMLStatic(fasym)) ok = true;
                                }
                            } 
                            if (!ok) jmlerror(tt,"jml.pure.constructor",tt);
                        } else {
                            // FIXME - also allow this.*  or super.* ?
                            jmlerror(tt,"jml.pure.constructor",tt);
                        }
                    }
                } else {
                    for (JCTree tt: asg.list) {
                        if (tt instanceof JmlStoreRefKeyword &&
                            ((JmlStoreRefKeyword)tt).token == JmlTokenKind.BSNOTHING) {
                                // OK
                        } else if (isFunction(decl.sym)) {
                            jmlerror(tt,"jml.function.method",tt);
                        } else {
                            jmlerror(tt,"jml.pure.method",tt);
                        }
                    }
                }
            }
            prefix.append(m);
        }
        addDefaultSignalsOnly(prefix,parent,decl);
        ListBuffer<JmlSpecificationCase> newlist = new ListBuffer<JmlSpecificationCase>();
        JmlSpecificationCase sc = (((JmlTree.Maker)make).JmlSpecificationCase(parent,prefix.toList()));
        sc.modifiers = mods;
        newlist.append(sc);
        return newlist;
    }
    
//    /** Determines the default nullability for the compilation unit
//     * @return true if the default is non_null, false if the default is nullable
//     */
//    public boolean determineDefaultNullability() {
//        return false;  // FIXME
//    }
    
    protected void adjustVarDef(JCVariableDecl tree, Env<AttrContext> localEnv) {
        if (!forallOldEnv) return;
        // Undo the super class
        if ((tree.mods.flags & STATIC) != 0 ||
                (env.enclClass.sym.flags() & INTERFACE) != 0)
                localEnv.info.staticLevel--;
        // FIXME - actually, any initializer in an interface needs adjustment - might be instance
        
        // Redo, just dependent on static
        // FIXME - actually depends on whether the containing method is static
        // FIXME - check whetehr all specs are properly checked for stastic/nonstatic use of fields and methods
        // including material inherited from interfaces where the defaults are different
        if ((localEnv.enclMethod.mods.flags & STATIC) != 0 ||
                (env.enclClass.sym.flags() & INTERFACE) != 0)
                localEnv.info.staticLevel++;
        
    }
    
//    /** This is overridden in order to check the JML modifiers of the variable declaration */
//    @Override
//    public void visitVarDef(JCVariableDecl tree) {
//        attribAnnotationTypes(tree.mods.annotations,env);  // FIXME - we should not need these two lines I think, but otherwise we get NPE faults on non_null field declarations
//        for (JCAnnotation a: tree.mods.annotations) a.type = a.annotationType.type;
//        super.visitVarDef(tree);
//        // Anonymous classes construct synthetic members (constructors at least)
//        // which are not JML nodes.
//        FieldSpecs fspecs = specs.getSpecs(tree.sym);
//        if (fspecs != null) {
//            boolean prev = jmlresolve.setAllowJML(true);
//            for (JmlTypeClause spec:  fspecs.list) spec.accept(this);
//            jmlresolve.setAllowJML(prev);
//        }
//
//        // These are checked later in visitJmlVariableDecl
////        // Check the mods after the specs, because the modifier checks depend on
////        // the specification clauses being attributed
////        if (tree instanceof JmlVariableDecl) {
////            checkVarMods((JmlVariableDecl)tree);
////        }
//    }
    
    // MAINTENANCE ISSUE - copied from super class
    @Override
    protected void checkInit(JCTree tree,
            Env<AttrContext> env,
            VarSymbol v,
            boolean onlyWarning) {

        if (env.tree instanceof JmlQuantifiedExpr) return;
        //      System.err.println(v + " " + ((v.flags() & STATIC) != 0) + " " +
        //      tree.pos + " " + v.pos + " " +
        //      Resolve.isStatic(env));//DEBUG

        //      A forward reference is diagnosed if the declaration position
        //      of the variable is greater than the current tree position
        //      and the tree and variable definition occur in the same class
        //      definition.  Note that writes don't count as references.
        //      This check applies only to class and instance
        //      variables.  Local variables follow different scope rules,
        //      and are subject to definite assignment checking.
        if ((env.info.enclVar == v || v.pos > tree.pos) &&
                v.owner.kind == TYP &&
                (env.tree.getTag() != null && enclosingInitEnv(env) != null) &&  // FIXME - this line used to be a check for canOwnInitializer, which was only used here and defined in Attr.java
                v.owner == env.info.scope.owner.enclClass() &&
                ((v.flags() & STATIC) != 0) == Resolve.isStatic(env) &&
                (!env.tree.hasTag(ASSIGN) ||
                        TreeInfo.skipParens(((JCAssign) env.tree).lhs) != tree)) {
            String suffix = (env.info.enclVar == v) ?
                    "self.ref" : "forward.ref";
            if (!onlyWarning || isStaticEnumField(v)) {
                // DRC - changed the following line to avoid complaints about forward references from invariants
                if (currentClauseName == null || currentClauseType == JmlTokenKind.JMLDECL) {
                    log.error(tree.pos(), "illegal.forward.ref");
                }
            } else if (useBeforeDeclarationWarning) {
                log.warning(tree.pos(), suffix, v);
            }
        }

        v.getConstValue(); // ensure initializer is evaluated

        checkEnumInitializer(tree, env, v);

    }
    
    protected void checkEnumInitializer(JCTree tree, Env<AttrContext> env, VarSymbol v) { // DRCok - private to protected
        if (isStaticEnumField(v)) {
            if (currentClauseName != null) return;  // ASWemahy reference enums in specificatinos.  FIXME: always? everywhere?  interaction with JLS restriction?
        }
        super.checkEnumInitializer(tree,env,v);
    }

    
    public JmlTokenKind[] allowedFieldModifiers = new JmlTokenKind[] {
            SPEC_PUBLIC, SPEC_PROTECTED, MODEL, GHOST,
            NONNULL, NULLABLE, INSTANCE, MONITORED, SECRET,
            PEER, REP, READONLY // FIXME - allowing these until the rules are really implemented
       };
       
    public JmlTokenKind[] allowedGhostFieldModifiers = new JmlTokenKind[] {
            GHOST, NONNULL, NULLABLE, INSTANCE, MONITORED, SECRET,
            PEER, REP, READONLY // FIXME - allowing these until the rules are really implemented
       };
       
    public JmlTokenKind[] allowedModelFieldModifiers = new JmlTokenKind[] {
            MODEL, NONNULL, NULLABLE, INSTANCE, SECRET,
            PEER, REP, READONLY // FIXME - allowing these until the rules are really implemented
       };
       
    public JmlTokenKind[] allowedFormalParameterModifiers = new JmlTokenKind[] {
            NONNULL, NULLABLE, READONLY, REP, PEER, SECRET,
       };
       
    public JmlTokenKind[] allowedLocalVarModifiers = new JmlTokenKind[] {
            NONNULL, NULLABLE, GHOST, UNINITIALIZED, READONLY, REP, PEER, SECRET
       };
       
    public void checkVarMods(JmlVariableDecl tree) {
        if (tree.name == names.error || tree.type.isErroneous()) return;
        JCModifiers mods = tree.mods;
        String kind = (tree.mods.flags & Flags.PARAMETER) != 0 ? "parameter" : "field";
        if (tree.specsDecl != null) {
            JCModifiers jmlmods = tree.specsDecl.mods;
            attribAnnotationTypes(jmlmods.annotations,env);
//            for (JCAnnotation a: tree.mods.annotations) { // Iterating over annotations in .java file
//                JCAnnotation aa = utils.findMod(jmlmods, a.type.tsym); // CHeck if it is used in .jml file
//                if (aa == null) { // If not, report that it is ignored
//                    log.warning(a.pos(), "jml.java.annotation.superseded", kind , tree.name.toString(), a.toString());
//                }
//            }
            mods = tree.specsDecl.mods;
            log.useSource(tree.specsDecl.source());
        }
        boolean inJML = utils.isJML(mods);
        boolean ownerInJML = utils.isJML(tree.sym.owner.flags());
        boolean ghost = isGhost(mods);
        boolean model = isModel(mods);
        boolean modelOrGhost = model || ghost;
        if (tree.sym.owner.kind == Kinds.TYP) {  // Field declarations
            if (ghost) {
                allAllowed(mods.annotations, allowedGhostFieldModifiers, "ghost field declaration");
            } else if (model) {
                allAllowed(mods.annotations, allowedModelFieldModifiers, "model field declaration");
            } else {
                allAllowed(mods.annotations, allowedFieldModifiers, "field declaration");
            }
            if (!inJML && isInJmlDeclaration && modelOrGhost) {
                if (ghost) utils.error(tree.sourcefile,tree.pos,"jml.no.nested.ghost.type");
                else       utils.error(tree.sourcefile,tree.pos,"jml.no.nested.model.type");
            } else if (inJML && !modelOrGhost  && !isInJmlDeclaration) {
                utils.error(tree.sourcefile,tree,"jml.missing.ghost.model");
            } else if (!inJML && modelOrGhost) {
                utils.error(tree.sourcefile,tree.pos,"jml.ghost.model.on.java");
            } 
            JmlAnnotation a;
            if (!model) {
                checkForConflict(mods,SPEC_PUBLIC,SPEC_PROTECTED);
                checkForRedundantSpecMod(mods);
            }
            a = utils.findMod(mods,INSTANCE);
            if (a != null && isStatic(tree.mods)) {
                utils.error(a.sourcefile,a.pos(),"jml.conflicting.modifiers","instance","static");
            }
//            if (model && ((tree.mods.flags & Flags.FINAL)!=0)) {   // FIXME - WHy would model and final conflict
//                a = utils.findMod(tree.mods,MODEL);
//                utils.error(a.sourcefile,a.pos(),"jml.conflicting.modifiers","model","final");
//            }
            checkForConflict(mods,NONNULL,NULLABLE);
            if (tree.specsDecl != null) log.useSource(tree.source());
        } else if ((tree.mods.flags & Flags.PARAMETER) != 0) { // formal parameters
            JCModifiers pmods = tree.mods;
            if (tree.specsDecl != null) {
                JCModifiers jmlmods = tree.specsDecl.mods;
                attribAnnotationTypes(jmlmods.annotations,env);
                // Appropriate use of annotations is checked below.
//                for (JCAnnotation a: tree.mods.annotations) {
//                    JmlAnnotation aa = utils.findMod(jmlmods, a.type.tsym);
//                    if (aa == null) { // FIXME _ check on sourcefile
//                        JavaFileObject psource = log.useSource(tree.source());
//                        log.warning(a.pos(), "jml.java.annotation.superseded", "parameter", tree.name.toString(), a.toString());
//                        log.useSource(psource);
//                    }
//                }
                kind = "parameter";
                pmods = jmlmods;
            }
            if (tree.specsDecl != null) log.useSource(tree.specsDecl.source());
            allAllowed(pmods.annotations, allowedFormalParameterModifiers, "formal parameter");
            checkForConflict(pmods,NONNULL,NULLABLE);
            if (tree.specsDecl != null) log.useSource(tree.source());
            
        } else { // local declaration
            kind = "local variable declaration";
            allAllowed(tree.mods.annotations, allowedLocalVarModifiers, kind);
            if (inJML && !ghost  && !isInJmlDeclaration && !ownerInJML) {
                utils.error(tree.source(),tree.pos,"jml.missing.ghost");
            } else if (!inJML && ghost) {
                utils.error(tree.source(),tree.pos,"jml.ghost.on.java");
            } 
            checkForConflict(tree.mods,NONNULL,NULLABLE);
        }
        
        if (tree.specsDecl != null) {
            JavaFileObject prev = log.useSource(tree.specsDecl.source());
            checkSameAnnotations(tree.mods,tree.specsDecl.mods,kind,tree.name.toString());
            log.useSource(prev);
        }
             
        // Check that types match 
        if (tree.specsDecl != null) { // tree.specsDecl can be null if there is a parsing error
            JavaFileObject prev = log.useSource(tree.specsDecl.source());
            Type specType = attribType(tree.specsDecl.vartype,env);
            log.useSource(prev);
            if (specType != null) {
                if (!Types.instance(context).isSameType(tree.sym.type,specType)) {
                    if (specType.hasTag(TypeTag.TYPEVAR) && tree.sym.type.hasTag(TypeTag.TYPEVAR)) {
                        if (specType.tsym.name != tree.sym.type.tsym.name) {
                            utils.errorAndAssociatedDeclaration(tree.specsDecl.source(),tree.specsDecl.vartype.pos(),
                                tree.sourcefile, tree.pos(),
                                "jml.mismatched.field.types",tree.name,
                                tree.sym.enclClass().getQualifiedName()+"."+tree.sym.name,
                                specType.tsym,
                                tree.sym.type.tsym);
                        }
                        
                    } else if (!specType.toString().equals(tree.sym.type.toString())) {
                       utils.errorAndAssociatedDeclaration(tree.specsDecl.source(),tree.specsDecl.vartype.pos(),
                            tree.sourcefile, tree.pos(),
                            "jml.mismatched.field.types",tree.name,
                            tree.sym.enclClass().getQualifiedName()+"."+tree.sym.name,
                            specType,
                            tree.sym.type);
                    }
                }
            }
        }

    }
    
    /** This method checks specifications of field declarations that must be checked after all
     * fields have been initially processed, because they might have forward declarations.
     */
    public void checkVarMods2(JmlVariableDecl tree) {
        if (tree.name == names.error || tree.type.isErroneous()) return;
        JCModifiers mods = tree.mods;
        boolean inJML = utils.isJML(mods);
        boolean ownerInJML = utils.isJML(tree.sym.owner.flags());
        boolean ghost = isGhost(mods);
        boolean model = isModel(mods);
        boolean modelOrGhost = model || ghost;
        inVarDecl = tree;
        
        // Secret
        JmlAnnotation secret = findMod(mods,JmlTokenKind.SECRET);
        VarSymbol secretDatagroup = null;
        if (secret != null) {
            List<JCExpression> args = secret.getArguments();
            if (!args.isEmpty()) {
                utils.error(secret.sourcefile,args.get(0).pos,"jml.no.arg.for.field.secret");
            }
        }
        
        // Note that method parameters, which belong to Methods, have
        // null FieldSpecs
        if (tree.sym.owner.kind == Kinds.TYP) {
            // Check all datagroups that the field is in
            JmlSpecs.FieldSpecs fspecs = specs.getSpecs(tree.sym);
            long prevVisibility = jmlVisibility;
            JmlTokenKind prevClauseType = currentClauseType;
            String prevClauseName = currentClauseName;
            if (fspecs != null) try {
                for (JmlTypeClause tc: fspecs.list) {
                    if (tc.token == JmlTokenKind.IN) {
                        JmlTypeClauseIn tcin = (JmlTypeClauseIn)tc;
                        currentClauseType = JmlTokenKind.IN;
                        currentClauseName = JmlTokenKind.IN.internedName();
                        jmlVisibility = tcin.parentVar.mods.flags & Flags.AccessFlags;
                        for (JmlGroupName g: tcin.list) {
                            attributeGroup(g);
                            if (g.sym == null) continue; // Happens if there was an error in finding g
                            if (hasAnnotation(g.sym,JmlTokenKind.SECRET) != (secret != null)) {
                                if (secret != null) {
                                    log.error(tcin.pos,"jml.secret.field.in.nonsecret.datagroup");
                                } else {
                                    log.error(tcin.pos,"jml.nonsecret.field.in.secret.datagroup");
                                }
                            }
                        }
                    }
                }
            } finally {
                jmlVisibility = prevVisibility;
                currentClauseType = prevClauseType;
                currentClauseName = prevClauseName;
                inVarDecl = null;
            }
            // Allow Java fields to be datagroups
//            if (secret != null && fspecs.list.isEmpty()) {
//                // Not in any datagroups
//                // Had better be model itself
//                if (!isModel(fspecs.mods)) {
//                    log.error(tree.pos,"jml.secret.field.model.or.in.secret.datagroup");
//                }
//            }
        }    
    }
    
//    // FIXME - this should be done in MemberEnter, not here
//    protected void checkSameAnnotations(Symbol sym, JCModifiers specsModifiers) {
//        for (Compound a  : sym.getAnnotationMirrors()) {
//            if (a.type.tsym.owner.equals(annotationPackageSymbol) && utils.findMod(specsModifiers,a.type.tsym) == null) {
//                log.error(specsModifiers.pos,"jml.missing.annotation",a);
//            }
//        }
//    }
    
    /** Overridden in order to be sure that the type specs are attributed. */
    public Type attribType(JCTree tree, Env<AttrContext> env) { // FIXME _ it seems this will automatically happen - why not?
        Type result = super.attribType(tree,env);
        if (result.getTag() != TypeTag.VOID && result.isErroneous() && 
                result.tsym instanceof ClassSymbol &&
                !result.isPrimitive()) {
            addTodo((ClassSymbol)result.tsym);
        }
        return result;
    }

    
    public void visitJmlGroupName(JmlGroupName tree) {
        JCExpression nm = tree.selection;
        Type saved = result = attribExpr(nm,env,Type.noType);
        Symbol sym = null;
        if (nm.type.getTag() == TypeTag.ERROR) return;
        else if (nm instanceof JCIdent) sym = ((JCIdent)nm).sym;
        else if (nm instanceof JCFieldAccess) sym = ((JCFieldAccess)nm).sym;
        else if (nm instanceof JCErroneous) return;
        if (!(sym instanceof VarSymbol)) {
            // FIXME - does this happen?  emit errors
            sym = null;
        }
        tree.sym = (VarSymbol)sym;
        if (sym == null) {
            log.error(tree.pos,"jml.internal","Unexpectedly did not find a resolution for this data group expression");
            return;
        }
        
        JmlSpecs.FieldSpecs fspecs = specs.getSpecs((VarSymbol)sym);
        boolean isSpecPublic = findMod(fspecs.mods,JmlTokenKind.SPEC_PUBLIC) != null;
        boolean isSpecProtected = findMod(fspecs.mods,JmlTokenKind.SPEC_PROTECTED) != null;
        
        if (!isModel(sym) && !isSpecPublic && !isSpecProtected) {
            log.error(tree.pos,"jml.datagroup.must.be.model.in.maps");
        }
        if (inVarDecl != null && utils.isJMLStatic(sym) && !utils.isJMLStatic(inVarDecl.sym)) {
            log.error(tree.pos,"jml.instance.in.static.datagroup");
        }
        result = saved;
    }
    
    JmlVariableDecl inVarDecl = null;
    
    public void visitJmlTypeClauseIn(JmlTypeClauseIn tree) {
        boolean prevEnv = pureEnvironment;
        JmlTokenKind prevClauseType = currentClauseType;
        String prevClauseName = currentClauseName;
        JmlVariableDecl prevDecl = inVarDecl;
        long prevVisibility = jmlVisibility;
        boolean prevAllowJML = jmlresolve.setAllowJML(true);
        try {
            inVarDecl = tree.parentVar;
            currentClauseType = tree.token;
            currentClauseName = tree.token.internedName();
            pureEnvironment = true;
            jmlVisibility = tree.parentVar.mods.flags & Flags.AccessFlags; // FIXME - don't thnk this is needed here
            java.util.List<VarSymbol> circList = checkForCircularity(inVarDecl.sym);
            if (circList != null) {
                Iterator<VarSymbol> iter = circList.iterator();
                String chain = iter.next().name.toString();
                while (iter.hasNext()) chain = chain + " -> " + iter.next().name.toString();
                
                // FIXME - this would be better with a beginning and ending position
                log.error(tree.parentVar.sym.pos,"jml.circular.datagroup.inclusion",chain);
            }
        } finally {
            jmlVisibility = prevVisibility;
            inVarDecl = prevDecl;
            pureEnvironment = prevEnv;
            currentClauseType = prevClauseType;
            currentClauseName = prevClauseName;
            jmlresolve.setAllowJML(prevAllowJML);
            result = null;
        }
    }
    
    public void visitJmlTypeClauseMaps(JmlTypeClauseMaps tree) {
        boolean prev = jmlresolve.setAllowJML(true);
        boolean prevEnv = pureEnvironment;
        JmlTokenKind prevClauseType = currentClauseType;
        String prevClauseName = currentClauseName;
        currentClauseType = tree.token;
        currentClauseName = tree.token.internedName();
        pureEnvironment = true;
        long prevVisibility = jmlVisibility;
        // Also check that the member reference field matches the declaration FIXME
        // FIXME - static environment?
        // FIXME - check visibility
        try {
            // FIXME : jmlVisibility = tree.parentVar.mods.flags & Flags.AccessFlags;
            attribExpr(tree.expression,env,Type.noType);
            for (JmlGroupName n: tree.list) {
                n.accept(this);
            }
        } finally {
            jmlVisibility = prevVisibility;
            pureEnvironment = prevEnv;
            currentClauseType = prevClauseType;
            currentClauseName = prevClauseName;
            jmlresolve.setAllowJML(prev);
        }
    }

    public void annotate(final List<JCAnnotation> annotations,
            final Env<AttrContext> localEnv) {
        Set<TypeSymbol> annotated = new HashSet<TypeSymbol>();
        for (List<JCAnnotation> al = annotations; al.nonEmpty(); al = al.tail) {
            JCAnnotation a = al.head;
            Attribute.Compound c = annotate.enterAnnotation(a,
                                                            syms.annotationType,
                                                            env);
            if (c == null) continue;
            if (!annotated.add(a.type.tsym))
                log.error(a.pos, "duplicate.annotation");
        }
    }

    /** Attributes invariant, axiom, initially clauses */
    public void visitJmlTypeClauseExpr(JmlTypeClauseExpr tree) {
        boolean prev = pureEnvironment;
        pureEnvironment = true;
        JavaFileObject old = log.useSource(tree.source);
        VarSymbol previousSecretContext = currentSecretContext;
        boolean prevAllowJML = jmlresolve.setAllowJML(true);
        boolean isStatic = tree.modifiers != null && isStatic(tree.modifiers);
        long prevVisibility = jmlVisibility;
        try {
            // invariant, axiom, initially
            Env<AttrContext> localEnv = env; // FIXME - here and in constraint, should we make a new local environment?
            //if (tree.token == JmlToken.AXIOM) isStatic = true; // FIXME - but have to sort out use of variables in axioms in general
            if (isStatic) localEnv.info.staticLevel++;

            if (tree.token == JmlTokenKind.INVARIANT) {
                jmlVisibility = -1;
                attribAnnotationTypes(tree.modifiers.annotations,env);
                annotate(tree.modifiers.annotations,env);
                JCAnnotation a = findMod(tree.modifiers,JmlTokenKind.SECRET);
                jmlVisibility = tree.modifiers.flags & Flags.AccessFlags;
                if (a != null) {
                    if (a.args.size() != 1) {
                        log.error(tree.pos(),"jml.secret.invariant.one.arg");
                    } else {
                        Name datagroup = getAnnotationStringArg(a);
                        if (datagroup != null) {
                            //Symbol v = rs.findField(env,env.enclClass.type,datagroup,env.enclClass.sym);
                            Symbol v = rs.resolveIdent(a.args.get(0).pos(),env,datagroup,VAR);
                            if (v instanceof VarSymbol) currentSecretContext = (VarSymbol)v;
                            else if (v instanceof PackageSymbol) {
                                log.error(a.args.get(0).pos(),"jml.annotation.arg.not.a.field",v.getQualifiedName());
                            }
                        }
                    }
                }
            }

            attribExpr(tree.expression, localEnv, syms.booleanType);
            if (isStatic) localEnv.info.staticLevel--;  // FIXME - move this to finally, but does not screw up the checks on the next line?
            checkTypeClauseMods(tree,tree.modifiers,tree.token.internedName() + " clause",tree.token);

        } finally {
            jmlVisibility = prevVisibility;
            currentSecretContext = previousSecretContext;
            jmlresolve.setAllowJML(prevAllowJML);
            pureEnvironment = prev;
            log.useSource(old);
        }
    }
    
    protected Name getAnnotationStringArg(JCAnnotation a) {
        // The expression is an assignment of a Literal string to an identifier
        // We only care about the literal string
        // FIXME - what if the string is a qualified name?
        JCExpression e = a.args.get(0);
        if (e instanceof JCAssign) {
            e = ((JCAssign)e).rhs;
        } 
        if (e instanceof JCLiteral) {
            JCLiteral lit = (JCLiteral)e;
            // Non-string cases will already have error messages
            if (lit.value instanceof String)
                    return names.fromString(lit.value.toString());
        }
        // So will non-literal cases
        return null;
    }
    
    protected VarSymbol getSecretSymbol(JCModifiers mods) {
        JCAnnotation secret = findMod(mods,JmlTokenKind.SECRET);
        if (secret == null) return null;
        if (secret.args.size() == 0) {
            log.error(secret.pos(),"jml.secret.requires.arg");
            return null;
        }
        Name n = getAnnotationStringArg(secret);
        boolean prev = jmlresolve.setAllowJML(true);
        Symbol sym = rs.resolveIdent(secret.args.get(0).pos(),env,n,VAR);
        jmlresolve.setAllowJML(prev);
        if (sym instanceof VarSymbol) return (VarSymbol)sym;
        log.error(secret.pos(),"jml.no.such.field",n.toString());
        return null;
    }
    
    protected VarSymbol getQuerySymbol(JCMethodInvocation tree, JCModifiers mods) {
        JCAnnotation query = findMod(mods,JmlTokenKind.QUERY);
        if (query == null) return null;
        List<JCExpression> args = query.getArguments();
        Name datagroup = null;
        DiagnosticPosition pos = tree.meth.pos();
        if (args.isEmpty()) {
            // No argument - use the name of the method
            if (tree.meth instanceof JCIdent) datagroup = ((JCIdent)tree.meth).name;
            else if (tree.meth instanceof JCFieldAccess) datagroup = ((JCFieldAccess)tree.meth).name;
            pos = query.pos();
        } else {
            datagroup = getAnnotationStringArg(query);
            pos = args.get(0).pos();
        }
        boolean prev = jmlresolve.setAllowJML(true);
        Symbol sym = rs.resolveIdent(pos,env,datagroup,VAR);
        jmlresolve.setAllowJML(prev);
        if (sym instanceof VarSymbol) return (VarSymbol)sym;
        log.error(pos,"jml.no.such.field",datagroup.toString());
        return null;
    }
    
    JmlTokenKind[] clauseAnnotations = new JmlTokenKind[]{ INSTANCE };
    JmlTokenKind[] invariantAnnotations = new JmlTokenKind[]{ SECRET, INSTANCE };
    JmlTokenKind[] noAnnotations = new JmlTokenKind[]{  };

    public void checkTypeClauseMods(JCTree tree, JCModifiers mods,String where, JmlTokenKind token) {
        long f = 0;
        if (token != JmlTokenKind.AXIOM) f = Flags.AccessFlags | Flags.STATIC | Flags.FINAL;
        long diff = utils.hasOnly(mods,f);
        if (diff != 0) log.error(tree.pos,"jml.bad.mods",Flags.toString(diff));
        JCAnnotation a = utils.findMod(mods,tokenToAnnotationSymbol.get(INSTANCE));
        if (a != null && isStatic(mods) ) {
            log.error(a.pos(),"jml.conflicting.modifiers","instance","static");
        }
        attribAnnotationTypes(mods.annotations,env);
        switch (token) {
            case AXIOM:
                allAllowed(mods.annotations,noAnnotations,where);
                break;
            case INVARIANT:
            case REPRESENTS:
                allAllowed(mods.annotations,invariantAnnotations,where);
                break;
            default:
                allAllowed(mods.annotations,clauseAnnotations,where);
                break;
        }
        if (token != JmlTokenKind.AXIOM) {
            Check.instance(context).checkDisjoint(tree.pos(),mods.flags,Flags.PUBLIC,Flags.PROTECTED|Flags.PRIVATE);
            Check.instance(context).checkDisjoint(tree.pos(),mods.flags,Flags.PROTECTED,Flags.PRIVATE);
        }
    }
    
    /** Attributes a constraint clause */
    public void visitJmlTypeClauseConstraint(JmlTypeClauseConstraint tree) {
        JavaFileObject old = log.useSource(tree.source);
        boolean prev = pureEnvironment;
        pureEnvironment = true;
        boolean prevAllowJML = jmlresolve.setAllowJML(true);
        long prevVisibility = jmlVisibility;
        try {
            // constraint
            boolean isStatic = (tree.modifiers.flags & STATIC) != 0;
            Env<AttrContext> localEnv = env;
            jmlVisibility = tree.modifiers.flags & Flags.AccessFlags;
            if (isStatic) localEnv.info.staticLevel++;
            ResultInfo prevResultInfo = resultInfo;
            resultInfo = new ResultInfo(VAL|TYP,Type.noType);
            attribExpr(tree.expression, localEnv, syms.booleanType);
            resultInfo = prevResultInfo;
            if (isStatic) localEnv.info.staticLevel--;
            checkTypeClauseMods(tree,tree.modifiers,"constraint clause",tree.token);
            if (tree.sigs != null) for (JmlTree.JmlMethodSig sig: tree.sigs) {
                if (sig.argtypes == null) {
                    // FIXME - not implemented
                } else {
                    sig.accept(this);
                    Symbol s = sig.methodSymbol;
                    if (s != null && s.isConstructor()
                            && !isStatic) {
                        log.error(sig.pos(),"jml.no.constructors.allowed");
                    }
                    if (s != null && s.kind != Kinds.ERR){
                        if (s.owner != localEnv.enclClass.sym) {
                            log.error(sig.pos(),"jml.incorrect.method.owner");
                        }
                    }

                }
            }
        } finally {
            jmlVisibility = prevVisibility;
            jmlresolve.setAllowJML(prevAllowJML);
            pureEnvironment = prev;
            log.useSource(old);
        }
    }
    
   
    /** Attributes a declaration within a JML annotation - that is, a
     * model method, model type, or ghost or model field
     */
    public void visitJmlTypeClauseDecl(JmlTypeClauseDecl tree) {
        JavaFileObject old = log.useSource(tree.source);
        boolean prevAllowJML = jmlresolve.setAllowJML(true);
        long prevVisibility = jmlVisibility;
        try {
            jmlVisibility = tree.modifiers.flags & Flags.AccessFlags;
            attribStat(tree.decl,env);
        } finally {
            jmlVisibility = prevVisibility;
            jmlresolve.setAllowJML(prevAllowJML);
            log.useSource(old);
        }
    }
    
    
    /** Attributes a initializer or static_initializer declaration */
    public void visitJmlTypeClauseInitializer(JmlTypeClauseInitializer tree) {
        JavaFileObject old = log.useSource(tree.source);
        boolean prevAllowJML = jmlresolve.setAllowJML(true);
        try {
            // FIXME - test declarations within specs
            Env<AttrContext> localEnv = localEnv(env,tree);
            localEnv.info.scope.owner =
                new MethodSymbol(Flags.PRIVATE | BLOCK, names.empty, null,
                                 env.info.scope.owner);
            if (tree.token == JmlTokenKind.STATIC_INITIALIZER) localEnv.info.staticLevel++;
            if (tree.specs != null) attribStat(tree.specs,localEnv);
        } finally {
            jmlresolve.setAllowJML(prevAllowJML);
            log.useSource(old);
        }
    }
    
    /** Attributes a represents clause */
    public void visitJmlTypeClauseRepresents(JmlTypeClauseRepresents tree) {
        boolean prev = pureEnvironment;
        pureEnvironment = true;
        JavaFileObject old = log.useSource(tree.source);
        boolean prevAllowJML = jmlresolve.setAllowJML(true);
        VarSymbol prevSecret = currentSecretContext;
        long prevVisibility = jmlVisibility;
        try {
            //attribExpr(tree.ident,env,Type.noType);
            // Do this by hand to avoid issues with secret
            jmlVisibility = tree.modifiers.flags & Flags.AccessFlags;
            Symbol sym = null;
            if (tree.ident instanceof JCIdent) {
                JCIdent id = (JCIdent)tree.ident;
                ResultInfo prevResultInfo = resultInfo;
                resultInfo = new ResultInfo(VAL,Type.noType);
                super.visitIdent(id);
                resultInfo = prevResultInfo; // FIXME - in finally block
                sym = id.sym;
            }
            else if (tree.ident instanceof JCFieldAccess) {
                // FIXME - this needs fixing
                attribExpr(tree.ident,env,Type.noType);
                sym = ((JCFieldAccess)tree.ident).sym;
            }
            else {
                attribExpr(tree.ident,env,Type.noType);
                // FIXME - error - not implemented
            }
            
            // FIXME check that sym and represents are both secret or both not
            attribAnnotationTypes(tree.modifiers.annotations,env);
            annotate(tree.modifiers.annotations,env);
            JCAnnotation a = findMod(tree.modifiers,JmlTokenKind.SECRET);
            boolean representsIsSecret = a != null;
            if (a != null && a.args.size() != 0) {
                log.error(a.args.get(0).pos(),"jml.no.arg.for.secret.represents");
            }
            if (sym != null) {
                boolean symIsSecret = sym.attribute(tokenToAnnotationSymbol.get(JmlTokenKind.SECRET)) != null;
                if (symIsSecret != representsIsSecret) {
                    log.error(tree.pos(),"jml.represents.does.not.match.id.secret");
                }
            }
            
            if (representsIsSecret && sym instanceof VarSymbol) currentSecretContext = (VarSymbol)sym;
            
            Env<AttrContext> localEnv = env; //envForClause(tree,sym);
            if ((tree.modifiers.flags & STATIC) != 0) localEnv.info.staticLevel++;
            
            if (tree.suchThat) {
                attribExpr(tree.expression, localEnv, syms.booleanType);
            } else if (tree.ident.type == null) {
                // skip
            } else if (tree.ident.type.getKind() == TypeKind.ERROR) {
                // skip
            } else if (tree.ident.type.getKind() == TypeKind.NONE) {
                // ERROR - parser should not let us get here - FIXME
            } else {
                attribExpr(tree.expression, localEnv, tree.ident.type);
            }
            if ((tree.modifiers.flags & STATIC) != 0) localEnv.info.staticLevel--;

            checkTypeClauseMods(tree,tree.modifiers,"represents clause",tree.token);
            if (sym != null && !sym.type.isErroneous() && sym.type.getTag() != TypeTag.ERROR) {
                if ( isStatic(sym.flags()) != isStatic(tree.modifiers)) {
                    // Note: we cannot use sym.isStatic() in the line above because it
                    // replies true when the flag is not set, if we are in an 
                    // interface and not a method.  Model fields do not obey that rule.
                    log.error(tree.pos,"jml.represents.bad.static");
                    // Presume that the model field is correct and proceed
                    if (isStatic(sym.flags())) tree.modifiers.flags |= Flags.STATIC;
                    else tree.modifiers.flags &=  ~Flags.STATIC;
                }
                if (!isModel(sym)) {
                    log.error(tree.pos,"jml.represents.expected.model");
                }
                if (env.enclClass.sym != sym.owner && isStatic(sym.flags())) {
                    log.error(tree.pos,"jml.misplaced.static.represents");
                }
            }
            
            // FIXME - need to check that ident refers to a model field
        } finally {
            jmlVisibility = prevVisibility;
            jmlresolve.setAllowJML(prevAllowJML);
            pureEnvironment = prev;
            log.useSource(old);
            currentSecretContext = prevSecret;
        }
    }
    
    /** This creates a local environment (like the initEnv for a variable declaration
     * that can be used to type-check the expression of a JmlTypeClause.  It handles
     * static correctly.
     * @param tree
     * @return the new environment
     */
    public Env<AttrContext> envForClause(JmlTypeClause tree, Symbol owner) {
        Env<AttrContext> localEnv = env.dupto(new AttrContextEnv(tree, env.info.dup()));
        localEnv.info.scope = new Scope.DelegatedScope(env.info.scope);
        localEnv.info.scope.owner = owner;
        //localEnv.info.lint = lint; // FIXME - what about lint?
        if ((tree.modifiers.flags & STATIC) != 0) // ||(env.enclClass.sym.flags() & INTERFACE) != 0) // FIXME - what about interfaces
            localEnv.info.staticLevel++;
        return localEnv;
    }
    
    /** Attributes the monitors_for clause */
    public void visitJmlTypeClauseMonitorsFor(JmlTypeClauseMonitorsFor tree) {
        boolean prev = pureEnvironment;
        pureEnvironment = true;
        JavaFileObject old = log.useSource(tree.source);
        boolean prevAllowJML = jmlresolve.setAllowJML(true);
        long prevVisibility = jmlVisibility;
        try {
            jmlVisibility = tree.modifiers.flags & Flags.AccessFlags;
            attribExpr(tree.identifier,env,Type.noType);

            Symbol sym = tree.identifier.sym;
            if (sym.owner != env.enclClass.sym) {
                log.error(tree.identifier.pos,"jml.ident.not.in.class",sym,sym.owner,env.enclClass.sym);
            } else {
                // FIXME - should this be done elsewhere?
                specs.getSpecs((VarSymbol)sym).list.append(tree);
            }
            
            // static does not matter here - the expressions in the
            // list do not need to be static just because the identifier is
            
            for (JCExpression c: tree.list) {
                attribExpr(c,env,Type.noType);
                if (c.type.isPrimitive()) {
                    log.error(c.pos,"jml.monitors.is.primitive");
                }
            }
        } finally {
            jmlVisibility = prevVisibility;
            jmlresolve.setAllowJML(prevAllowJML);
            pureEnvironment = prev;
            log.useSource(old);
        }
    }
    
    /** Attributes the readable-if and writable-if clauses */
    public void visitJmlTypeClauseConditional(JmlTypeClauseConditional tree) {
        JavaFileObject old = log.useSource(tree.source);
        boolean prev = pureEnvironment;
        pureEnvironment = true;
        boolean prevAllowJML = jmlresolve.setAllowJML(true);
        long prevVisibility = jmlVisibility;
        try {
            attribExpr(tree.identifier,env,Type.noType);
            
            Symbol sym = tree.identifier.sym;
            jmlVisibility = sym.flags() & Flags.AccessFlags;
            long clauseVisibility = tree.modifiers.flags & Flags.AccessFlags;
            if (clauseVisibility != 0 && clauseVisibility != jmlVisibility) {
                log.error(tree.identifier.pos,"jml.visibility.is.different",Flags.toString(clauseVisibility), Flags.toString(jmlVisibility));
            }
            
            if (sym.owner != env.enclClass.sym) {
                log.error(tree.identifier.pos,"jml.ident.not.in.class",sym,sym.owner,env.enclClass.sym);
            } else {
                // FIXME _ should this be done elsewhere
                VarSymbol vsym = (VarSymbol)sym;
                JmlSpecs.FieldSpecs fs = specs.getSpecs(vsym);
                //if (fs == null) specs.putSpecs(vsym,fs=new JmlSpecs.FieldSpecs(tree.sym.));
                fs.list.append(tree);
            }
            
            boolean isStatic = sym.isStatic();
            if (isStatic) // ||(env.enclClass.sym.flags() & INTERFACE) != 0) // FIXME - what about interfaces
                env.info.staticLevel++;
            attribExpr(tree.expression, env, syms.booleanType);
            if (isStatic) // ||(env.enclClass.sym.flags() & INTERFACE) != 0) // FIXME - what about interfaces
                env.info.staticLevel--;
        } finally {
            jmlVisibility = prevVisibility;
            jmlresolve.setAllowJML(prevAllowJML);
            pureEnvironment = prev;
            log.useSource(old);
        }
    }
    
    /** Attributes a method-clause group (the stuff within {| |} ) */
    public void visitJmlMethodClauseGroup(JmlMethodClauseGroup tree) {
        for (JmlSpecificationCase c: tree.cases) {
            c.accept(this);
        }
    }
    
    boolean forallOldEnv = false;
    
    /** Attributes for and old clauses within the specs of a method */
    public void visitJmlMethodClauseDecl(JmlMethodClauseDecl tree) {
        JmlTokenKind t = tree.token;
        for (JCTree.JCVariableDecl decl: tree.decls) {
            if (decl instanceof JmlVariableDecl) {
                int wasFlags = 0;
                if (env.enclMethod.sym.isStatic()) {
                    wasFlags = Flags.STATIC;  // old and forall decls are implicitly static for a static method
                    ((JmlVariableDecl)decl).mods.flags |= Flags.STATIC;  // old and forall decls are implicitly static for a static method
                }
                forallOldEnv = JmlCheck.instance(context).staticOldEnv;
                JmlCheck.instance(context).staticOldEnv = wasFlags != 0;
                try {
                    decl.accept(this);
                    if (decl.sym == null) {
                        if (toRemove == null) toRemove = new ListBuffer<>();
                        toRemove.add(tree);
                    }
                } finally {
                    JmlCheck.instance(context).staticOldEnv = forallOldEnv;
                    forallOldEnv = false;
                    if (env.enclMethod.sym.isStatic()) {
                        ((JmlVariableDecl)decl).mods.flags &= ~Flags.STATIC; 
                    }
                }
                JCTree.JCExpression init = ((JmlVariableDecl)decl).init;
                if (t == JmlTokenKind.FORALL) {
                    if (init != null) log.error(init.pos(),"jml.forall.no.init");
                } else {
                    if (init == null) log.error(((JmlVariableDecl)decl).pos,"jml.old.must.have.init");
                }
                JCModifiers mods = ((JmlVariableDecl)decl).mods;
                if (utils.hasOnly(mods,wasFlags)!=0) log.error(tree.pos,"jml.no.java.mods.allowed","method specification declaration");
                // The annotations are already checked as part of the local variable declaration
                //allAllowed(mods.annotations, JmlToken.typeModifiers, "method specification declaration");
            } else {
                log.error(decl.pos(),"jml.internal.notsobad","Unexpected " + decl.getClass() + " object type in a JmlMethodClauseDecl list");
            }
        }
    }
    
    // FIXME - test the name lookup with forall and old clauses
    
    protected Env<AttrContext> savedMethodClauseOutputEnv = null;

    /** This is an implementation that does the type attribution for 
     * method specification clauses
     * @param tree the method specification clause being attributed
     */
    
    public void visitJmlMethodClauseExpr(JmlMethodClauseExpr tree) {
        savedMethodClauseOutputEnv = this.env;
        switch (tree.token) {
            case REQUIRES:
            case ENSURES:
            case DIVERGES:
            case WHEN:
            case RETURNS:
                attribExpr(tree.expression, env, syms.booleanType);
                break;
                
            case CONTINUES:
            case BREAKS:
                // FIXME - what about the label
                attribExpr(tree.expression, env, syms.booleanType);
                break;
            
            case CALLABLE:
                // FIXME - should be implemented somewhere else
                break;
                
            default:
                log.error(tree.pos,"jml.unknown.construct",tree.token.internedName(),"JmlAttr.visitJmlMethodClauseExpr");
                break;
        }
        savedMethodClauseOutputEnv = null;
    }
    
    public void visitJmlMethodClauseCallable(JmlMethodClauseCallable tree) {
        if (tree.methodSignatures != null) {
            for (JmlMethodSig sig : tree.methodSignatures) {
                visitJmlMethodSig(sig);
            }
        }
    }

    /** This is an implementation that does the type attribution for 
     * duration, working_space, measured_by clauses
     * (clauses that have an expression and an optional predicate)
     * @param tree the method specification clause being attributed
     */
    public void visitJmlMethodClauseConditional(JmlMethodClauseConditional tree) {
        if (tree.predicate != null) attribExpr(tree.predicate, env, syms.booleanType);
        switch (tree.token) {
            case DURATION:
            case WORKING_SPACE:
                attribExpr(tree.expression, env, syms.longType);
                break;
                
            case MEASURED_BY:
                attribExpr(tree.expression, env, syms.intType);
                break;
                
            default:
                log.error(tree.pos,"jml.unknown.construct",tree.token.internedName(),"JmlAttr.visitJmlMethodClauseConditional");
                break;
        }
    }
    

    /** This is an implementation that does the type attribution for 
     * a signals method specification clause
     * @param tree the method specification clause being attributed
     */
    @Override
    public void visitJmlMethodClauseSignals(JmlMethodClauseSignals tree) {
        Type prev = currentExceptionType;
        Env<AttrContext> localEnv = localEnv(env,tree);
        
        if (tree.vardef == null) {
            currentExceptionType = syms.exceptionType;
            
        } else {
        
            if (tree.vardef.name == null) {
                tree.vardef.name = names.fromString(Strings.syntheticExceptionID);
            }


            // FIXME - is this assignment needed? Why not elsewhere?
            tree.vardef.vartype.type = attribTree(tree.vardef.vartype, localEnv, new ResultInfo(TYP, syms.exceptionType));
            attribTree(tree.vardef, localEnv, new ResultInfo(VAR, syms.exceptionType));

            currentExceptionType = tree.vardef.vartype.type;
        }
        try {
            attribExpr(tree.expression, localEnv, syms.booleanType);
        } finally {
            currentExceptionType = prev;
        }
    }
    
    /** This is an implementation that does the type attribution for 
     * a signals_only method specification clause
     * @param tree the method specification clause being attributed
     */
    @Override
    public void visitJmlMethodClauseSigOnly(JmlMethodClauseSignalsOnly tree) {
        for (JCExpression e: tree.list) {
            e.type = attribTree(e, env, new ResultInfo(TYP, syms.exceptionType));
        }
        // FIXME - need to compare these to the exceptions in the method declaration
    }
    
    protected void checkIfLocal(JCTree e) {
        if (e instanceof JCIdent && ((JCIdent)e).sym.owner instanceof MethodSymbol) {
            log.error(e,"jml.no.formals.in.assignable",e.toString());
        }
    }
    
    /** This is an implementation that does the type attribution for 
     * assignable/accessible/captures method specification clauses
     * @param tree the method specification clause being attributed
     */
    @Override
    public void visitJmlMethodClauseStoreRef(JmlMethodClauseStoreRef tree) {
        for (JCTree e: tree.list) {
            attribExpr(e, env, Type.noType);
            if (!isRefining) checkIfLocal(e);
        }
        // FIXME - check the result
    }

    // FIXME - need JmlAttr implementation for CALLABLE clauses
    
    @Override
    public void visitJmlStoreRefListExpression(JmlStoreRefListExpression that) {
        for (JCTree t: that.list) {
            attribExpr(t,env,Type.noType);
        }
        if (!postClauses.contains(currentClauseType)) {
            log.error(that.pos+1, "jml.misplaced.token", that.token.internedName(), currentClauseName == null ? "jml declaration" : currentClauseName);
        }
        result = check(that, syms.booleanType, VAL, resultInfo);
    }

    /** The JML modifiers allowed for a specification case */
    JmlTokenKind[] specCaseAllowed = new JmlTokenKind[]{};
    
    ListBuffer<JmlMethodClause> toRemove = null;
    
    /** This implements the visiting of a JmlSpecificationCase, initiating
     * a visit of each clause in the case, setting the currentClauseType field
     * before visiting each one.
     */
    
    public void visitJmlSpecificationCase(JmlSpecificationCase tree) {
        JavaFileObject old = log.useSource(tree.sourcefile);
        Env<AttrContext> localEnv = null;
        Env<AttrContext> prevEnv = env;
        JmlTokenKind prevClauseType = currentClauseType; // Just in case there is recursion
        String prevClauseName = currentClauseName; // Just in case there is recursion
        long prevVisibility = jmlVisibility;
        try {
            if (tree.modifiers != null) {
                attribAnnotationTypes(tree.modifiers.annotations,env);
                // Specification cases may not have Java annotations. The only
                // modifiers are visibility modifiers. If Java annotations are allowed
                // in the future, note that the following code does not attribute 
                // any arguments of the annotations.
                // Another semantics could be to connect the Java annotations to the 
                // owning method. This would then allow the sequence
                // <Java annotations> <specification case> <method declaration>
                // Currently one must reorder the above to
                // <specification case> <Java annotations> <method declaration>
                ListBuffer<JCAnnotation> newlist = new ListBuffer<>();
                for (List<JCAnnotation> al = tree.modifiers.annotations; al.nonEmpty(); al = al.tail) {
                    JCAnnotation a = al.head;
                    if (!a.annotationType.toString().startsWith(Strings.jmlAnnotationPackage)) {
                        log.error(a.pos,"jml.message", "A specification case may not have annotations");
                        // FIXME - perhaps move these to the owning method
                    } else {
                        // We keep the JML annotations because these are checked separately
                        newlist.add(a);
                    }
                }
                tree.modifiers.annotations = newlist.toList();
                if (tree.token == null) {
                    if (!utils.hasNone(tree.modifiers)) {
                        log.error(tree.pos(),"jml.no.mods.lightweight");
                    }
                } else {
                    long diffs = utils.hasOnly(tree.modifiers,Flags.AccessFlags);
                    if (diffs != 0) log.error(tree.pos(),"jml.bad.mods.spec.case",Flags.toString(diffs));
                    Check.instance(context).checkDisjoint(tree.pos(),tree.modifiers.flags,Flags.PUBLIC,Flags.PROTECTED|Flags.PRIVATE);
                    Check.instance(context).checkDisjoint(tree.pos(),tree.modifiers.flags,Flags.PROTECTED,Flags.PRIVATE);

                    // "code" is parsed specifically and is not considered a modifier
                    allAllowed(tree.modifiers.annotations,specCaseAllowed,"specification case");
                }
            }
            if (tree.code && tree.token == null) {
                // Lightweight specs may not be labeled "code"
                log.error(tree.pos(),"jml.no.code.lightweight");
            }
            // Making this sort of local environment restricts the scope of new
            // declarations but does not allow a declaration to hide earlier
            // declarations.  Thus old and forall declarations may rename
            // class fields, but may not rename method parameters or earlier old
            // or forall declarations.
            if (enclosingMethodEnv != null) {   // FIXME - change these back to dup()?
                localEnv = localEnv(env,enclosingMethodEnv.tree);
            } else { // For initializer declarations with specs
                localEnv = localEnv(env,enclosingClassEnv.tree);
            }
            env = localEnv;

            if (tree.token == null) {
                if (enclosingMethodEnv != null)
                    jmlVisibility = enclosingMethodEnv.enclMethod.mods.flags & Flags.AccessFlags;
                else 
                    jmlVisibility = enclosingClassEnv.enclClass.mods.flags & Flags.AccessFlags; // FIXME - should this be the visibilty of the initializer block?
            } else {
                jmlVisibility = tree.modifiers == null ? 0 : (tree.modifiers.flags & Flags.AccessFlags);
            }
            
            if (tree.clauses != null) {
                toRemove = null;
                for (JmlMethodClause c: tree.clauses) {
                    currentClauseType = c.token;
                    currentClauseName = c.token.internedName();
                    c.accept(this);
                }
                if (toRemove != null) {
                    for (JmlMethodClause mc: toRemove) {
                        tree.clauses = Utils.remove(tree.clauses, mc);
                    }
                    toRemove = null;
                }
            }
            if (tree.block != null) {
                // model program
                boolean oldPure = pureEnvironment;
                pureEnvironment = false;
                currentClauseType = JmlTokenKind.MODEL_PROGRAM;
                currentClauseName = JmlTokenKind.MODEL_PROGRAM.internedName();
                try {
                    tree.block.accept(this);
                } finally {
                    pureEnvironment = oldPure;
                    currentClauseType = null;
                    currentClauseName = null;
                }
                
            } 
            
        } finally {
            env = prevEnv;
            jmlVisibility = prevVisibility;
            if (localEnv != null) localEnv.info.scope.leave();
            currentClauseType = prevClauseType;
            currentClauseName = prevClauseName;
            log.useSource(old);
        }
    }
    
    /** Visits a JmlMethodSpecs by visiting each of its JmlSpecificationCases */
    
    public void visitJmlMethodSpecs(JmlMethodSpecs tree) {
        boolean prev = pureEnvironment;
        pureEnvironment = true;
        for (JmlSpecificationCase c: tree.cases) {
            // This check is put here rather than inside visitJmlSpecificationCase
            // so it is not checked for specification cases that are part of a 
            // refining statement
            if (c.modifiers != null && tree.decl != null) { // tree.decl is null for initializers and refining statements
                JCMethodDecl mdecl = enclosingMethodEnv.enclMethod;
                long methodMod = jmlAccess(mdecl.mods);
                long caseMod = c.modifiers.flags & Flags.AccessFlags;
                if (methodMod == 0 && enclosingMethodEnv.enclClass.sym.isInterface()) methodMod = Flags.PUBLIC;
                if (methodMod != caseMod && c.token != null) {
                    if (caseMod == Flags.PUBLIC ||
                            methodMod == Flags.PRIVATE ||
                            (caseMod == Flags.PROTECTED && methodMod == 0)) {
                        DiagnosticPosition p = c.modifiers.pos();
                        if (p.getPreferredPosition() == Position.NOPOS) p = tree.pos();
                        if (!enclosingMethodEnv.enclMethod.name.toString().equals("clone")) {
                            JavaFileObject prevsource = log.useSource(c.source());
                            log.warning(p,"jml.no.point.to.more.visibility");
                            log.useSource(prevsource);
                        }
                    }
                }
            }

            c.accept(this);
        }
        pureEnvironment = prev;
    }
    
    // These are the annotation types in which \pre and \old with a label can be used (e.g. assert)
    private EnumSet<JmlTokenKind> preTokens = JmlTokenKind.methodStatementTokens;
    
    // These are the annotation, method and type spec clause types in which \old without a label can be used
    private EnumSet<JmlTokenKind> oldNoLabelTokens = JmlTokenKind.methodStatementTokens;
    {
        oldNoLabelTokens = oldNoLabelTokens.clone();
        oldNoLabelTokens.addAll(EnumSet.of(ENSURES,SIGNALS,CONSTRAINT,DURATION,WORKING_SPACE,JMLDECL)); // FIXME - double check JMLDECL
    }
    
    // FIXME - limit these to a method body
    Map<Name,Env<AttrContext>> labelEnvs = new HashMap<Name,Env<AttrContext>>();
    
    public void visitLabelled(JCLabeledStatement tree) {
        Env<AttrContext> labelenv = env.dup(tree,env.info.dupUnshared());
        labelEnvs.put(tree.label,labelenv);
        super.visitLabelled(tree);
    }
    
    protected Name currentEnvLabel = null;

    public void visitJmlMethodInvocation(JmlMethodInvocation tree) {
        JmlTokenKind token = tree.token;
        if (tree.typeargs != null && tree.typeargs.size() != 0) {
            // At present the parser cannot produce anything with typeargs, but just in case
            // one squeaks through by some means or another
            log.error(tree.typeargs.head.pos(),"jml.no.typeargs.for.fcn",token.internedName());
        }
        
//        Env<AttrContext> localEnv = env.dup(tree, env.info.dup( env.info.scope.dup()));
//        // This local environment is for good measure.  It is normally needed as
//        // a scope to hold type arguments.  But there are not any of those for
//        // these JML methods, so it should not technically be needed.
        Env<AttrContext> localEnv = env;
        ListBuffer<Type> argtypesBuf = new ListBuffer<Type>();
        boolean jmlstrict = JmlOption.isOption(context, JmlOption.STRICT);
        
        Type t = null;
        int n;
        switch (token) {
            case BSPAST:
            case BSOLD:
            case BSPRE:
                // The argument can be a JML spec-expression
                // Expect one argument, result type is the same type
                Name savedLabel = currentEnvLabel;
                n = tree.args.size();
                if (!(n == 1 || (token != JmlTokenKind.BSPRE && n == 2))) {
                    if (token != JmlTokenKind.BSPRE) log.error(tree.pos(),"jml.wrong.number.args",token.internedName(),
                            "1 or 2",n);
                    else log.error(tree.pos(),"jml.one.arg",token.internedName(),
                            n);
                }
                if (token == BSPRE) {
                    // pre
                    if (!preTokens.contains(currentClauseType)) {
                        log.error(tree.pos+1, "jml.misplaced.old", "\\pre token", currentClauseName);
                        t = syms.errType;
                    }
                } else if (n == 1) {
                    // old with no label
                    if (currentClauseName == null) {
                        // OK
                    } else if (!oldNoLabelTokens.contains(currentClauseType) && !currentClauseName.equals("set") && !currentClauseName.equals("debug")) {
                        log.error(tree.pos+1, "jml.misplaced.old", "\\old token with no label", currentClauseName);
                        t = syms.errType;
                    }
                } else {
                    // old with label
                    if (!preTokens.contains(currentClauseType) && !currentClauseName.equals("set") && !currentClauseName.equals("debug")) {
                        log.error(tree.pos+1, "jml.misplaced.old", "\\old token with a label", currentClauseName);
                        t = syms.errType;
                    }
                }
                Name label = null;
                JCExpression labelarg = null;
                if (n == 2) {
                    labelarg = tree.args.get(1);
                    label = checkLabel(labelarg);
                    if (label == null) {
                        t = syms.errType;
                    }
                }
                
                // FIXME - is it possible for a variable to have a different type at a previous label?
                
                // label == empty ==> pre state; label == null ==> current state
                currentEnvLabel = label == null ? names.empty : label;
                if (n == 0 || t == syms.errType) {
                    t = syms.errType;
                } else if (env.enclMethod == null) { // FIXME - what about types declared within methods
                    // In an type clause
                    attribExpr(tree.args.get(0), localEnv, Type.noType);
                    attribTypes(tree.typeargs, localEnv);
                    t = tree.args.get(0).type;
                } else {
                    // in a method clause
                    Env<AttrContext> oldenv = envForLabel(labelarg, label, savedMethodClauseOutputEnv);
                    
                    Env<AttrContext> qOldEnv = oldenv;
                    for (JmlQuantifiedExpr qexpr: quantifiedExprs) {

                        qOldEnv = envForExpr(qexpr,qOldEnv);
                        Scope enclScope = enter.enterScope(qOldEnv);

                        for (JCVariableDecl decl: qexpr.decls) {

                            // FIXME - do we need to do these checks?
//                            if (chk.checkUnique(tree.pos(), v, enclScope)) {
//                                chk.checkTransparentVar(tree.pos(), v, enclScope);
                                enclScope.enter(decl.sym);
//                            }
                        }
                    }
                    attribExpr(tree.args.get(0), qOldEnv, Type.noType);
                    attribTypes(tree.typeargs, qOldEnv);
                    t = tree.args.get(0).type;
                    Scope scope = qOldEnv.info.scope;
                    for (JmlQuantifiedExpr qexpr: quantifiedExprs) {
                        scope = scope.leave();
                    }
                }
                result = check(tree, t, VAL, resultInfo);
                currentEnvLabel = savedLabel;
                break;
                
            case BSMAX:
                // Expect one argument of type JMLSetType, result type Lock
                // FIXME - this should be one argument of type JMLObjectSet, result type is Object
                // The argument expression may contain JML constructs
                attribArgs(VAL, tree.args, localEnv, argtypesBuf);  // We can't send in Lock as the requested type because Types does not know what to do with it - FIXME: perhaps make a JmlTypes that can handle the new primitives
                //attribTypes(tree.typeargs, localEnv);
                n = tree.args.size();
                if (n != 1) {
                    log.error(tree.pos(),"jml.one.arg",token.internedName(),n);
                }
                if (n == 0) t = syms.errType;
                else {
                    if (!tree.args.get(0).type.equals(JMLSetType)) {  // FIXME - use isSameType or check?  what about errors?
                        log.error(tree.args.get(0).pos(),"jml.max.expects.lockset",JMLSetType,tree.args.get(0).type.toString());
                    }
                    t = Lock;
                }
                result = check(tree, t, VAL, resultInfo);
                break;

            case BSTYPEOF :
                // Expect one argument of any type, result type \TYPE
                // The argument expression may contain JML constructs
                attribArgs(VAL, tree.args, localEnv, argtypesBuf);
                //attribTypes(tree.typeargs, localEnv);
                n = tree.args.size();
                if (n != 1) {
                    log.error(tree.pos(),"jml.one.arg",token.internedName(),n);
                }
                t = jmltypes.TYPE;
                result = check(tree, t, VAL, resultInfo);
                break;

//            case BSNOTMODIFIED :
//                // Expect any number of arguments of any type, result type is boolean
//                // Can be used where an \old is used
//                // FIXME - JML wants this to be a store-ref list
//                if (!oldNoLabelTokens.contains(currentClauseType)) {
//                    log.error(tree.pos+1, "jml.misplaced.old", "\\not_modified token", currentClauseType.internedName());
//                    t = syms.errType;
//                }
//                attribArgs(tree.args, localEnv);
//                attribTypes(tree.typeargs, localEnv);
//                n = tree.args.size();
//                t = syms.booleanType;
//                result = check(tree, t, VAL, resultInfo);
//                break;

            case BSNONNULLELEMENTS :
                // The argument can be a JML spec-expression
                // Expect any number of arguments of any array type, result type is boolean
            {
                n = tree.args.size();
                if (n != 1 && jmlstrict) {
                    log.error(tree.pos(),"jml.one.arg",token.internedName(),n);
                }

                for (JCExpression arg: tree.args) {
                    Type argtype = attribExpr(arg, localEnv);
                    if (!(argtype instanceof Type.ArrayType) && !argtype.isErroneous()) {
                        log.error(arg.pos(),"jml.arraytype.required",token.internedName(),argtype.toString(),arg.toString());
                    }
                }
                result = check(tree, syms.booleanType, VAL, resultInfo);
                break;
            }   
                
                
                


            case BSISINITIALIZED :
                // The argument is a type that is a reference type; the result is boolean
                // The argument may contain JML constructs
            {
                n = tree.args.size();
                if (n != 1) {
                    log.error(tree.pos(),"jml.one.arg",token.internedName(),n);
                }
                for (JCExpression arg: tree.args) {
                    Type argtype = attribExpr(arg, localEnv);
                    if (!argtype.isNullOrReference() && !argtype.isErroneous()) {
                        log.error(arg.pos(),"jml.ref.arg.required",token.internedName());
                    }
                }
                result = check(tree, syms.booleanType, VAL, resultInfo);
                break;
            }

            case BSTYPELC :
                // Takes one argument which is a type (not an expression); the result is of type \TYPE
                // The argument may contain JML constructs
                attribTypes(tree.typeargs, localEnv);
                n = tree.args.size();
                if (n != 1) {
                    log.error(tree,"jml.one.arg",token.internedName(),n);
                }
                if (n > 0) {
                    JCExpression arg = tree.args.get(0);
                    attribTree(arg, localEnv, new ResultInfo(TYP, Type.noType));
                    if (!tree.javaType && arg.type.tsym.getTypeParameters().size() > 0 &&
                         !arg.type.isParameterized()) {
                        log.error(tree,"jml.invalid.erasedtype",JmlPretty.write(arg));
                    }
                    if (!tree.javaType) checkForWildcards(arg,arg);
                }
                t = jmltypes.TYPE;
                if (tree.javaType) t = syms.classType;
                Type saved = check(tree, t, VAL, resultInfo);
                addTodo(utilsClass);
                result = saved;
                break;

            case BSDISTINCT :
                // The result is boolean.
                // Case 1) All types are reference types
                // Case 2) Some or all are primitive - all must be convertible to
                // a common primitive type, including through unboxing
                attribArgs(VAL, tree.args, localEnv, argtypesBuf); 
                //attribTypes(tree.typeargs, localEnv);
                boolean anyPrimitive = false;
                Type maxPrimitiveType = null;
                for (JCExpression arg : tree.args) {
                    Type tt = arg.type;
                    if (tt.isErroneous()) continue;
                    if (tt.isPrimitive()) {
                        anyPrimitive = true;
                    }
                }
                if (anyPrimitive) for (JCExpression arg : tree.args) {
                    Type tt = arg.type;
                    if (tt.isErroneous()) { continue; }
                    if (!tt.isPrimitive()) tt = types.unboxedType(tt);
                    if (tt.getTag() == TypeTag.VOID) {
                        // FIXME -error
                    } else if (maxPrimitiveType == null) {
                        maxPrimitiveType = tt;
                    } else if (types.isConvertible(tt,maxPrimitiveType)) {
                        // OK
                    } else if (types.isConvertible(maxPrimitiveType, tt)) {
                        maxPrimitiveType = tt;
                    } else {
                        // FIXME - error
                    }
                }
                if (anyPrimitive) {
                    for (JCExpression arg : tree.args) {
                        Type tt = arg.type;
                        if (tt.isErroneous()) continue;
                        if (!tt.isPrimitive()) tt = types.unboxedType(tt);
                        if (!types.isConvertible(tt,maxPrimitiveType)) {
                            // FIXME - ERROR
                        }
                    }
                }
                result = check(tree, syms.booleanType, VAL, resultInfo);
                break;

            case BSFRESH :
                // The first argument is a JML spec-expressions of any reference type; the result is boolean
                // The second argument (optionsl) is a label
                n = tree.args.size();
                if (n != 1 && n != 2) {
                    log.error(tree.pos(),"jml.wrong.number.args",token.internedName(),"1 or 2",n);
                }
                if (n > 0) {
                    if (n > 1) checkLabel(tree.args.get(1));
                    JCExpression arg = tree.args.get(0);
                    Type tt = attribExpr(arg, localEnv);
                    if (tt.isPrimitive()) {
                        log.error(arg.pos(),"jml.ref.arg.required",token.internedName());
                    }
                    if (!freshClauses.contains(currentClauseType)) {
                        // The +1 is to fool the error reporting mechanism into 
                        // allowing other error reports about the same token
                        log.error(tree.pos+1, "jml.misplaced.token", token.internedName(), currentClauseName == null ? "jml declaration" : currentClauseName);
                    }
                }
                result = check(tree, syms.booleanType, VAL, resultInfo);
                break;

            case BSREACH :
                // The argument can be a JML spec-expressions
                // Expects one argument of reference type; result is of type JMLObjectSet
                attribArgs(VAL, tree.args, localEnv, argtypesBuf);
                //attribTypes(tree.typeargs, localEnv);
                n = tree.args.size();
                if (n != 1) {
                    log.error(tree.pos(),"jml.one.arg",token.internedName(),n);
                } else {
                    JCExpression arg = tree.args.get(0);
                    if (arg.type.isPrimitive()) {
                        log.error(arg.pos(),"jml.ref.arg.required",token.internedName());
                    }
                }
                result = check(tree, JMLSetType, VAL, resultInfo);  // FXME - needs to be a settype of Object
                break;
                
            case BSINVARIANTFOR :
                // The argument can be a JML spec-expression
                // Expects one argument of reference type or a typename; result is of type boolean
            	
                n = tree.args.size();
                if (n != 1 && jmlstrict) {
                    log.error(tree.pos(),"jml.one.arg",token.internedName(),n);
                }

                for (JCExpression arg: tree.args) {
                    attribTree(arg, localEnv, new ResultInfo(TYP|VAL, Infer.anyPoly));

                    if (arg.type.isPrimitive()) {
                        log.error(arg.pos(),"jml.ref.arg.required",token.internedName());
                    } else if (jmlstrict && treeutils.isATypeTree(arg)) {
                        log.error(arg.pos(),"jml.ref.arg.required",token.internedName());
                    }
                }
                result = check(tree, syms.booleanType, VAL, resultInfo);
                break;


            case BSDURATION :
            case BSWORKINGSPACE :
                // The argument must be a Java expression
                // Expects one argument that is an arbitrary expression; result is of type long
                // Note: The JML reference manual puts constraints on the form of the expression; those seem to be unneeded
                // Note also: the argument is not actually evaluated (but needs to be evaluatable), 
                //   thus it may only contain Java constructs  (FIXME - there is no check on that)
                attribArgs(VAL, tree.args, localEnv, argtypesBuf); 
                //attribTypes(tree.typeargs, localEnv);
                n = tree.args.size();
                if (n != 1) {
                    log.error(tree.pos(),"jml.one.arg",token.internedName(),n);
                }
                result = check(tree, syms.longType, VAL, resultInfo);
                break;

            case BSSPACE :
                // The argument may be a JML spec-expression
                // Expects one argument of reference type; result is of type long
                attribArgs(VAL, tree.args, localEnv, argtypesBuf);
                //attribTypes(tree.typeargs, localEnv);
                n = tree.args.size();
                if (n != 1) {
                    log.error(tree.pos(),"jml.one.arg",token.internedName(),n);
                }
                // FIXME - there is no check that the argument is of reference type - can't this apply to primitives as well?
                result = check(tree, syms.longType, VAL, resultInfo);
                break;

            case BSNOWARN:
            case BSNOWARNOP:
            case BSWARN:
            case BSWARNOP:
            case BSBIGINT_MATH:
            case BSSAFEMATH:
            case BSJAVAMATH:
                // Expects one expression argument of any type; result is of the same type
                // FIXME - does this allow any JML spec-expression?
                // FIXME - the JMLb rules will require some numeric type promotions
                //attribTypes(tree.typeargs, localEnv);
                n = tree.args.size();
                if (n != 1) {
                    log.error(tree.pos(),"jml.one.arg",token.internedName(),n);
                    result = tree.type = syms.errType;
                } else {
<<<<<<< HEAD
                    JCExpression arg = tree.args.get(0);
                    attribTree(arg, localEnv, resultInfo);
                    t = arg.type;
=======
                    attribTree(tree.args.get(0), localEnv, resultInfo);
                    t = tree.args.get(0).type;
                    result = check(tree, t, VAL, resultInfo);
>>>>>>> ae2a7861
                }
                break;
                 
            default:
                ExpressionExtension ext = Extensions.instance(context).find(tree.pos,token,true);
                Type ttt = ext.typecheck(this,tree,localEnv);
                result = check(tree, ttt, VAL, resultInfo);
                break;

            case BSONLYCALLED: // FIXME - needs implementation
            case BSONLYASSIGNED: // FIXME - needs implementation
            case BSONLYACCESSED: // FIXME - needs implementation
            case BSONLYCAPTURED: // FIXME - needs implementation
            case BSNOTMODIFIED: // FIXME - needs implementation
            case BSNOTASSIGNED: {// FIXME - needs implementation
                attribArgs(VAL, tree.args, localEnv, argtypesBuf);
                if (!postClauses.contains(currentClauseType)) {
                    log.error(tree.pos+1, "jml.misplaced.token", tree.token.internedName(), currentClauseName == null ? "jml declaration" : currentClauseName);
                }
                result = check(tree, syms.booleanType, VAL, resultInfo);
                break;
            }
        }
    }
    
    public Env<AttrContext> envForLabel(DiagnosticPosition pos, Name label, Env<AttrContext> oldenv) {
        if (oldenv == null) oldenv = enclosingMethodEnv;
        if (label != null) {
            Env<AttrContext> labelenv = labelEnvs.get(label);
            if (labelenv == null) {
                Log.instance(context).error(pos,"jml.unknown.label",label);
            } else {
                oldenv = labelenv;
            }
        }
        if (enclosingMethodEnv == null) {
            // Just a precaution
            Log.instance(context).error(pos,"jml.internal","Unsupported context for pre-state reference (anonymous class? initializer block?).  Please report the program.");
            oldenv = env;
            //
        }
        return oldenv;
    }
    
    protected void checkForWildcards(JCExpression e, JCExpression arg) {
        if (e instanceof JCWildcard) {
            log.error(e,"jml.no.wildcards.in.type",JmlPretty.write(arg));
        }
        if (!(e instanceof JCTypeApply)) return;
        JCTypeApply t = (JCTypeApply)e;
        for (JCExpression ee: t.arguments) {
            checkForWildcards(ee,arg);
        }
    }
    
    /** This is overridden to check that if we are in a pure environment,
     * the method is declared pure.  Also to make sure any specs are attributed.
     */
    @Override
    public void visitApply(JCTree.JCMethodInvocation tree) {
        // Otherwise this is just a Java method application
        super.visitApply(tree);
        if (result.isErroneous()) return;
        Type savedResult = result;
        MethodSymbol msym = null;
        JCExpression m = tree.meth;
        Symbol sym = (m instanceof JCIdent ? ((JCIdent)m).sym : m instanceof JCFieldAccess ? ((JCFieldAccess)m).sym : null);
        if (sym instanceof MethodSymbol) msym = (MethodSymbol)sym;
        if (pureEnvironment && tree.meth.type != null && tree.meth.type.getTag() != TypeTag.ERROR) {
            // Check that the method being called is pure
            if (msym != null) {
                boolean isAllowed = isPureMethod(msym) || isQueryMethod(msym);
                if (!isAllowed) {
                    nonPureWarning(tree, msym);
                }
                if (isAllowed && currentClauseType == JmlTokenKind.INVARIANT
                        && msym.owner == enclosingClassEnv.enclClass.sym
                        && !isHelper(msym)
                        && utils.rac) {
                    log.warning(tree.pos,"jml.possibly.recursive.invariant",msym);
                }
            } else {
                // We are expecting that the expression that is the method
                // receiver (tree.meth) is either a JCIdent or a JCFieldAccess
                // If it is something else we end up here.
                if (sym == null) log.error("jml.internal.notsobad","Unexpected parse tree node for a method call in JmlAttr.visitApply: " + m.getClass());
                else log.error("jml.internal.notsobad","Unexpected symbol type for method expression in JmlAttr.visitApply: ", sym.getClass());
            }
            // FIXME - could be a super or this call
        }
        if (currentClauseType == JmlTokenKind.REPRESENTS) {
            if (!isHelper(msym)) {
                log.error(tree.pos,"jml.helper.required.in.represents",msym);
            }
        }
        if (msym != null) checkSecretCallable(tree,msym);
        result = savedResult;
    }

    /** This handles JML statements such as assert and assume and unreachable and hence_by. */
    public void visitJmlStatementExpr(JmlTree.JmlStatementExpr tree) {
        if (tree.token == JmlTokenKind.COMMENT) { result = null; return; }
        boolean isUse = tree.token == JmlTokenKind.USE;
        boolean prevAllowJML = jmlresolve.setAllowJML(true);
        boolean prev = pureEnvironment;
        pureEnvironment = true;
        JmlTokenKind prevClauseType = currentClauseType;
        String prevClauseName = currentClauseName;
        currentClauseType = tree.token;
        currentClauseName = tree.token.internedName();
        // unreachable statements have a null expression
        if (tree.expression != null) attribExpr(tree.expression,env,isUse ? Type.noType : syms.booleanType);
        if (tree.optionalExpression != null) attribExpr(tree.optionalExpression,env,Type.noType);
        currentClauseType = prevClauseType;
        currentClauseName = prevClauseName;
        pureEnvironment = prev;
        jmlresolve.setAllowJML(prevAllowJML);
        result = null; // No type returned
    }
    
    public void visitLetExpr(LetExpr tree) { 
        if (env.info.scope.owner.kind == TYP) {
            // Block is a static or instance initializer;
            // let the owner of the environment be a freshly
            // created BLOCK-method.
            Env<AttrContext> localEnv =
                env.dup(tree, env.info.dup(env.info.scope.dupUnshared()));
            localEnv.info.scope.owner =
                new MethodSymbol(BLOCK, names.empty, null, // FIXME - or'd other flags with BLOCK
                                 env.info.scope.owner);
            //if ((tree.mods.flags & STATIC) != 0) localEnv.info.staticLevel++;

            attribStats(tree.defs,localEnv);
            attribExpr(tree.expr,localEnv,Type.noType);
            Type resultType = tree.expr.type;
            if (resultType.constValue() != null) resultType = resultType.constType(null);
            result = check(tree, resultType, VAL, resultInfo);

        } else {
            // Create a new local environment with a local scope.
            Env<AttrContext> localEnv =
                env.dup(tree, env.info.dup(env.info.scope.dup()));

            attribStats(tree.defs,localEnv);
            attribExpr(tree.expr,localEnv,Type.noType);
            Type resultType = tree.expr.type;
            if (resultType.constValue() != null) resultType = resultType.constType(null);
            result = check(tree, resultType, VAL, resultInfo);

            localEnv.info.scope.leave();
        }
        
    }


    /** This handles JML statements such as assert and assume and unreachable and hence_by. */
    public void visitJmlStatementHavoc(JmlTree.JmlStatementHavoc tree) {
        boolean prevAllowJML = jmlresolve.setAllowJML(true);
        boolean prev = pureEnvironment;
        pureEnvironment = true;
        try {
            if (tree.storerefs != null) {
                for (JCTree e: tree.storerefs) {
                    attribExpr(e, env, Type.noType);
                }
            }
        } finally {
            pureEnvironment = prev;
            jmlresolve.setAllowJML(prevAllowJML);
        }
        result = null; // Statements do not return types
    }

    boolean savedSpecOK = false; // FIXME - never read
    
    public void attribLoopSpecs(List<JmlTree.JmlStatementLoop> loopSpecs, Env<AttrContext> loopEnv) {
        savedSpecOK = false;
        if (loopSpecs == null || loopSpecs.isEmpty()) return;
        boolean prevAllowJML = jmlresolve.setAllowJML(true);
        boolean prev = pureEnvironment;
        pureEnvironment = true;
        for (JmlTree.JmlStatementLoop tree: loopSpecs) {
            JmlTokenKind prevClauseType = currentClauseType;
            String prevClauseName = currentClauseName;
            currentClauseType = tree.token;
            currentClauseName = tree.token.internedName();
            if (tree.token == JmlTokenKind.LOOP_INVARIANT) {
                attribExpr(((JmlStatementLoopExpr)tree).expression,loopEnv,syms.booleanType);
            } else if (tree.token == JmlTokenKind.LOOP_DECREASES){
                attribExpr(((JmlStatementLoopExpr)tree).expression,loopEnv,syms.longType);  // FIXME - what type to use
            } else if (tree.token == JmlTokenKind.LOOP_MODIFIES) {
                for (JCExpression stref: ((JmlStatementLoopModifies)tree).storerefs) {
                    attribExpr(stref,loopEnv,Type.noType);
                }
            } else {
                // FIXME - ERROR - Unknown token type
            }
            currentClauseType = prevClauseType;
            currentClauseName = prevClauseName;
        }
        pureEnvironment = prev;
        jmlresolve.setAllowJML(prevAllowJML);
    }
    
    boolean isRefining = false;
    
    /** This handles JML statements that give method-type specs for method body statements. */
    public void visitJmlStatementSpec(JmlTree.JmlStatementSpec tree) {
        boolean prevAllowJML = jmlresolve.setAllowJML(true);
        JmlTokenKind prevClauseType = currentClauseType;
        String prevClauseName = currentClauseName;
        currentClauseType = null;
        currentClauseName = null;
        boolean saved = isRefining;
        try {
            isRefining = true;
            if (tree.statementSpecs != null) attribStat(tree.statementSpecs,env);
        } finally {
            isRefining = saved;
        }
        if (tree.statements != null) attribStats(tree.statements,env);
        currentClauseType = prevClauseType;
        currentClauseName = prevClauseName;
        jmlresolve.setAllowJML(prevAllowJML);
    }
    
    /** This handles JML declarations (method and ghost fields, methods, types) */
    public void visitJmlStatementDecls(JmlTree.JmlStatementDecls tree) {
        boolean prevAllowJML = jmlresolve.setAllowJML(true);
        JmlTokenKind prevClauseType = currentClauseType;
        String prevClauseName = currentClauseType.internedName();
        currentClauseType = tree.token;
        currentClauseName = tree.token.internedName();
        for (JCTree.JCStatement s : tree.list) {
            attribStat(s,env);
        }
        currentClauseType = prevClauseType;
        currentClauseName = prevClauseName;
        jmlresolve.setAllowJML(prevAllowJML);
    }
    
    /** This handles JML statements such as set and debug */
    public void visitJmlStatement(JmlTree.JmlStatement tree) {  // FIXME - need to test appropriately for purity
        boolean prevAllowJML = jmlresolve.setAllowJML(true);
        JmlTokenKind prevClauseType = currentClauseType;
        String prevClauseName = currentClauseName;
        currentClauseType = tree.token;
        currentClauseName = tree.id;
        if (tree.statement != null) attribStat(tree.statement,env);
        currentClauseType = prevClauseType;
        currentClauseName = prevClauseName;
        jmlresolve.setAllowJML(prevAllowJML);
    }

    /** This handles JML show statement */
    public void visitJmlStatementShow(JmlTree.JmlStatementShow tree) { 
        boolean prevAllowJML = jmlresolve.setAllowJML(true);
        JmlTokenKind prevClauseType = currentClauseType;
        String prevClauseName = currentClauseName;
        currentClauseType = tree.token;
        currentClauseName = tree.token.internedName();
        if (tree.expressions != null) for (JCExpression e: tree.expressions) attribExpr(e,env);
        currentClauseType = prevClauseType;
        currentClauseName = prevClauseName;
        jmlresolve.setAllowJML(prevAllowJML);
    }

    /** This handles JML primitive types */
    public void visitJmlPrimitiveTypeTree(JmlPrimitiveTypeTree that) {
        JmlType type = that.token == JmlTokenKind.BSTYPEUC ? jmltypes.TYPE :
            that.token == JmlTokenKind.BSBIGINT ? jmltypes.BIGINT :
            that.token == JmlTokenKind.BSREAL ? jmltypes.REAL :
                    null;
        if (type == null) {
            result = syms.errType;
            log.error(that.pos,"jml.unknown.type.token",that.token.internedName(),"JmlAttr.visitJmlPrimitiveTypeTree");
            return;
        }
        that.type = type;
        that.repType = jmltypes.repType(that.pos(), type);
        attribType(that.repType,env);
        result = type;
//        if (utils.rac) {
//            result = type.repType.type;
//            that.type = result;
//        }
    }
    
    /** This set holds method clause types in which the \result token may appear 
     * (and \not_assigned \only_assigned \only_captured \only_accessible \not_modified) */
    public EnumSet<JmlTokenKind> resultClauses = EnumSet.of(ENSURES,DURATION,WORKING_SPACE);
    
    /** This set holds method clause types in which the \exception token may appear  */
    public EnumSet<JmlTokenKind> exceptionClauses = EnumSet.of(SIGNALS);
    
    /** This set holds method clause types in which the these tokens may appear:
     *  \not_assigned \only_assigned \only_captured \only_accessible \not_modified */
    public EnumSet<JmlTokenKind> postClauses = EnumSet.of(ENSURES,SIGNALS,DURATION,WORKING_SPACE,ASSERT,ASSUME);
    public EnumSet<JmlTokenKind> freshClauses = EnumSet.of(LOOP_INVARIANT,ASSERT,ASSUME); { freshClauses.addAll(postClauses); }

    /** This handles expression constructs with no argument list such as \\result */
    public void visitJmlSingleton(JmlSingleton that) {
        JmlTokenKind jt = that.token;
        Type t = syms.errType;
        switch (jt) {
               
            case BSLOCKSET:
                t = JMLSetType;
                break;
                
            case BSINDEX:
            case BSCOUNT:
                t = syms.intType;
                if (loopStack.isEmpty()) {
                    log.error(that.pos,"jml.outofscope",jt.internedName());
                } else {
                    that.info = loopStack.get(0).sym;
                }
                break;
                
            case BSVALUES:
                t = JMLValuesType;
                if (foreachLoopStack.isEmpty()) {
                    log.error(that.pos,"jml.outofscope",jt.internedName());
                } else {
                    JCVariableDecl d = foreachLoopStack.get(0).valuesDecl;
                    if (d == null) {
                        log.error(that.pos,"jml.notforthisloop",jt.internedName());
                    } else {
                        that.info = d.sym;
                    }
                }
                break;
                
            case BSRESULT:
                JCTree.JCMethodDecl md = enclosingMethodEnv.enclMethod;
                JCTree res = md.getReturnType();
                if (res == null || (!res.type.isErroneous() && types.isSameType(res.type,syms.voidType))) {
                    log.error(that.pos+1, "jml.void.result");
                    t = syms.errType;
                } else {
                    t = res.type;
                }
                if (currentEnvLabel != null) {
                    log.error(that.pos, "jml.no.result.in.old");
                }
                if (!resultClauses.contains(currentClauseType)) {
                    // The +1 is to fool the error reporting mechanism into 
                    // allowing other error reports about the same token
                    log.error(that.pos+1, "jml.misplaced.result", currentClauseName);
                    t = syms.errType;
                }
                break;
                
            case BSEXCEPTION:
                md = env.enclMethod;
                if (!exceptionClauses.contains(currentClauseType)) {
                    // The +1 is to fool the error reporting mechanism into 
                    // allowing other error reports about the same token
                    log.error(that.pos+1, "jml.misplaced.exception", currentClauseName);
                    t = syms.errType;
                } else {
                    t = currentExceptionType;
                }
                break;
                
            case BSSAME:
                if (currentClauseType != REQUIRES) {
                    log.error(that.pos,"jml.misplaced.same");
                }
                t = syms.booleanType;
                // Check that this is only used in a requires clause and not in conjunction with anything else - FIXME
                break;
                
            case BSNOTSPECIFIED:
                t = syms.errType;  // Use errType so it does not propagate error messages
                break;

            case BSNOTHING:
            case BSEVERYTHING:
                t = Type.noType;
                break;
                
            case INFORMAL_COMMENT:
                t = syms.booleanType;
                break;
                
            default:
                ExpressionExtension ext = Extensions.instance(context).find(that.pos,jt,true);
                Type ttt = ext.typecheck(this,that,env);
                result = check(that, ttt, VAL, resultInfo);
                break;

//            default:
//                t = syms.errType;
//                log.error(that.pos,"jml.unknown.type.token",that.token.internedName(),"JmlAttr.visitJmlSingleton");
//                break;
        }
        result = check(that, t, VAL, resultInfo);
    }
    
//    public void visitJmlFunction(JmlFunction that) {
//        // Actually, I don't think this gets called.  It would get called through
//        // visitApply.
//        result = that.type = Type.noType;
//    }
    
    public Name checkLabel(JCTree tr) {
        if (tr.getTag() != JCTree.Tag.IDENT) {
            log.error(tr.pos(),"jml.bad.label");
            return null;
        } else {
            Name label = ((JCTree.JCIdent)tr).getName();
            return label;
        }

    }

    public void visitJmlImport(JmlImport that) {
        visitImport(that);
        // FIXME - ignoring model
    }
    
    public void visitJmlInlinedLoop(JmlInlinedLoop that) {
        loopStack.add(0,treeutils.makeIdent(that.pos, "loopIndex_" + (++loopIndexCount), syms.intType));
        Env<AttrContext> loopEnv =
                env.dup(env.tree, env.info.dup(env.info.scope.dup()));
        savedSpecOK = true;

        attribLoopSpecs(that.loopSpecs, loopEnv);
        // FIXME - should this be before or after the preceding statement

        loopEnv.info.scope.leave();
        loopStack.remove(0);
        result = null;
    }
    
    public void visitJmlBlock(JmlBlock that) {
        visitBlock(that);
        if (that.cases != null) {
            boolean isStatic = (that.flags & Flags.STATIC) != 0;
            if (isStatic) env.info.staticLevel++;
            try {
                that.cases.accept(this);
            } finally {
                if (isStatic) env.info.staticLevel--;
            }
        }
    }
    

    public void visitJmlBinary(JmlBinary that) {  // FIXME - how do we handle unboxing, casting
        switch (that.op) {
            case EQUIVALENCE:
            case INEQUIVALENCE:
            case IMPLIES:
            case REVERSE_IMPLIES:
                attribExpr(that.lhs,env,syms.booleanType);
                attribExpr(that.rhs,env,syms.booleanType);
                result = syms.booleanType;
                break;
                
            case LOCK_LT:
            case LOCK_LE:
                attribExpr(that.lhs,env,syms.objectType);
                attribExpr(that.rhs,env,syms.objectType);
                result = syms.booleanType;
                break;
                
                
            case SUBTYPE_OF:
                // Note: the method of comparing types here ignores any type
                // arguments.  If we use isSameType, for example, then Class
                // and Class<Object> are different.  In this case, all we need 
                // to know is that the operands are some type of Class.
                // FIXME - what about subclasses of Class
                attribExpr(that.lhs,env,Type.noType);
                Type t = that.lhs.type;
                boolean errorAlready = false;
                if (t.isErroneous()) errorAlready = true;
                else if (!t.equals(jmltypes.TYPE)
                        && !t.tsym.equals(syms.classType.tsym)) {
                    errorAlready = true;
                    log.error(that.lhs.pos(),"jml.subtype.arguments",that.lhs.type);
                }
                attribExpr(that.rhs,env,Type.noType);
                Type tt = that.rhs.type;
                if (tt.isErroneous()) errorAlready = true;
                else if (!tt.equals(jmltypes.TYPE)
                        && !tt.tsym.equals(syms.classType.tsym)) {
                    errorAlready = true;
                    log.error(that.rhs.pos(),"jml.subtype.arguments",that.rhs.type);
                }
                if ((t == jmltypes.TYPE) != (tt == jmltypes.TYPE) && !errorAlready) {
                    log.error(that.rhs.pos(),"jml.subtype.arguments.same",that.rhs.type);
                }
                if (t != jmltypes.TYPE) that.op = JmlTokenKind.JSUBTYPE_OF; // Java subtyping
                
                result = syms.booleanType;
                break;
                
            default:
                log.error(that.pos(),"jml.unknown.operator",that.op.internedName(),"JmlAttr");
                break;
        }
        result = check(that, result, VAL, resultInfo);
    }
    
    /** 
     */
    public void visitJmlLabeledStatement(JmlLabeledStatement that) {
        visitLabelled(that);
    }
    
    /** Attributes a LBL expression.  Note that OpenJML allows an arbitrary
     * type LBL expression, e.g.  (\lbl A expr) .  This should report for the
     * label A the value of the expr, whatever its type.  For the standard
     * lblpos and lblneg expressions, the expr must be boolean.
     */
    public void visitJmlLblExpression(JmlLblExpression that) {
        if (!quantifiedExprs.isEmpty()) {
            // TODO _ COUld allow label expressions that do not contain quantified variables
            // FIXME - does not check set comprehension
            log.error(that.pos, "jml.lbl.in.quantified");
        }
        Type t = that.token == JmlTokenKind.BSLBLANY ? Type.noType : syms.booleanType;
        attribExpr(that.expression, env, t);
        Type resultType = that.expression.type;
        if (resultType.constValue() != null) resultType = resultType.constType(null);
        result = check(that, resultType, VAL, resultInfo);
    }
    
    /** This makes a new local environment that allows adding new declarations,
     * but can see out into the enclosing environment; you need to call leave()
     * when you leave this scope to get rid of new declarations.
     * An initEnv for example,
     * does not allow new declarations, and a raw new Scope or method env will not inherit 
     * the outer declarations.  This is used in particular by quantified
     * expressions and set comprehensions.
     * @param that the expression that occasions this new scope
     * @param env the current env
     * @return the new env
     */
    protected Env<AttrContext> envForExpr(JCTree tree,  Env<AttrContext> env) {
        Env<AttrContext> localEnv;
        // We can't use a delegated scope - they are used for variable initializers
        // and don;'t accept any new variable declarations.
        Scope sco = env.info.scope;
        while (sco instanceof Scope.DelegatedScope) sco = ((Scope.DelegatedScope)sco).next;

        long flags = 0L;
        if (sco.owner.kind != MTH) {
            // Block is a static or instance initializer;
            // let the owner of the environment be a freshly
            // created BLOCK-method.
            
            localEnv =
                env.dup(tree, env.info.dup(sco.dupUnshared()));
            localEnv.info.scope.owner =
                new MethodSymbol(flags | BLOCK, names.empty, null,
                                 sco.owner);
            if ((flags & STATIC) != 0) localEnv.info.staticLevel++;
        } else {
            // Create a new local environment with a local scope.
            localEnv =
                env.dup(tree, env.info.dup(sco.dup()));
            // For this kind of scope, you have to eventually call
            //             localEnv.info.scope.leave();
        }

//        // Previous
//        Scope sco = env.info.scope;
//        // DelegatedScopes are created for a variable initialization
//        while (sco instanceof Scope.DelegatedScope) sco = ((Scope.DelegatedScope)sco).next;
//        Scope sc = sco.dup(sco.owner);
//        //sc.next = env.info.scope; // FIXME-FIXES - should this go back in?
//        Env<AttrContext> localEnv = env.dup(that, env.info.dup(sc));
////        Env<AttrContext> localEnv = env.dup(that, env.info.dup(sc.dupUnshared()));
////        Env<AttrContext> localEnv =
////                env.dup(that, env.info.dup(env.info.scope.dupUnshared()));
        return localEnv;
    }
    
    protected java.util.List<JmlQuantifiedExpr> quantifiedExprs = new LinkedList<JmlQuantifiedExpr>();
    
    public void visitJmlQuantifiedExpr(JmlQuantifiedExpr that) {

        Env<AttrContext> localEnv = envForExpr(that,env);
        
        boolean b = ((JmlMemberEnter)memberEnter).setInJml(true);
        for (JCVariableDecl decl: that.decls) {
            JCModifiers mods = decl.getModifiers();
            if (utils.hasOnly(mods,0)!=0) log.error(mods.pos,"jml.no.java.mods.allowed","quantified expression");
            attribAnnotationTypes(mods.annotations,env);
            allAllowed(mods.annotations, JmlTokenKind.typeModifiers, "quantified expression");
            utils.setExprLocal(mods);
//            if (utils.hasAny(mods,Flags.STATIC)) {
//                log.error(that.pos,
//                        "mod.not.allowed.here", asFlagSet(Flags.STATIC));
//            }
//            //if (Resolve.isStatic(env)) mods.flags |= Flags.STATIC;  // FIXME - this is needed for variables declared in quantified expressions in invariants - will need to ignore this when pretty printing?
            memberEnter.memberEnter(decl, localEnv);
            decl.type = decl.vartype.type; // FIXME not sure this is needed
        }
        ((JmlMemberEnter)memberEnter).setInJml(b);
        quantifiedExprs.add(that);
        
        if (that.triggers != null && that.triggers.size() > 0 && that.op != BSFORALL && that.op != BSEXISTS ) {
            log.warning(that.triggers.get(0),"jml.message","Triggers not in \\forall or \\exists quantified expressions are ignored");
            that.triggers = null;
        }
        try {
            
            if (that.range != null) attribExpr(that.range, localEnv, syms.booleanType);

            Type resultType = syms.errType;
            switch (that.op) {
                case BSEXISTS:
                case BSFORALL:
                    attribExpr(that.value, localEnv, syms.booleanType);
                    resultType = syms.booleanType;
                    if (that.triggers != null) {
                        ListBuffer<Type> argtypesBuf = new ListBuffer<Type>();
                        attribArgs(that.triggers, localEnv, argtypesBuf);
                        // FIXME - need to check well-formedness of triggers
                    }
                    break;

                case BSNUMOF:
                    attribExpr(that.value, localEnv, syms.booleanType);
                    resultType = syms.intType; // FIXME - int? long? bigint?
                    break;

                case BSMAX:
                case BSMIN:
                    attribExpr(that.value, localEnv, Type.noType);
                    resultType = that.value.type;
                    // FIXME - allow this for any Comparable type
                    //                if (!types.unboxedTypeOrType(resultType).isNumeric()) {
                    //                    log.error(that.value,"jml.internal", "The value expression of a sum or product expression must be a numeric type, not " + resultType.toString());
                    //                    resultType = types.createErrorType(resultType);
                    //                }
                    break;

                case BSSUM:
                case BSPRODUCT:
                    attribExpr(that.value, localEnv, Type.noType); // FIXME - int? long? numeric? bigint? double?
                    resultType = that.value.type;
                    if (!jmltypes.isNumeric(jmltypes.unboxedTypeOrType(resultType))) {
                        log.error(that.value,"jml.bad.quantifer.expression", resultType.toString());
                        resultType = types.createErrorType(resultType);
                    }
                    break;

                default:
                    log.error(that.pos(),"jml.unknown.construct",that.op.internedName(),"JmlAttr.visitJmlQuantifiedExpr");
                    break;
            }
            result = check(that, resultType, VAL, resultInfo);

            if (utils.rac) {
                Type saved = result;
                try {
                    if (that.racexpr == null) createRacExpr(that,localEnv,resultType);
                } finally {
                    result = saved;
                }
            }
        } finally {
            quantifiedExprs.remove(quantifiedExprs.size()-1);
            localEnv.info.scope.leave();
        }
        return;
    }

    public boolean implementationAllowed() {
        return implementationAllowed;
    }

    
    public void createRacExpr(JmlQuantifiedExpr q, Env<AttrContext> localEnv, Type resultType) {
        /* The purpose of this method is to create a fully-qualified executable expression to use
         * in RAC. This is tricky. The primary JML quantified expression has already been attributed.
         * That declarations and the range and value expressions are reused in creating this RAC equivalent.
         * The problematic aspect is that one cannot attribute an expression twice and there is no check
         * to prevent re-attribution; re-attributing simple expressions causes no trouble, but the
         * reattribution logic can complain about, for example, duplicate declarations. Problems particularly
         * arise if the value subexpression of the quantified expression includes a a nested quantified
         * expression or method calls.
         * 
         * So we construct our RAC expression carefully distinguishing between new portions and already
         * attributed portions.
         * 
         * The general approach is to replace a quantified expression that returns a value of type TT with 
         * an expression of this template:
         *       new org.jmlspecs.utils.Utils.ValueTT() { 
         *              public TT value(Object args...) { ... expression ... }
         *       }.value( ... args ... )
         * The complicated aspect of this formula is that any subexpressions that do not depend on the 
         * quantification variables have to be passed in as arguments. Also we want any new declarations
         * to be attributed by the regular attribution mechanism. So the general approach is to construct
         * the new part of the final expression (including new declarations), attribute it, and then
         * piece in the subexpressions from the JML quantified statement that were already attributed.
         * This approach means that the initial, unattributed expression has some holes in it that need
         * filling in later.
         */
        JCStatement update = null;
        List<JCExpression> argslist = null;
        JCNewArray newarray = null;

        try {
            // If there is no range, we will not try to execute the expression
            if (q.range == null) {
                return; // FIXME - is this executable?
            }
            
            JmlTree.Maker F = jmlMaker;
            Type restype = q.type; // Result type of the expression

            // Attributed statements that return true or false
            JCReturn rettrue = F.Return(treeutils.trueLit); //F.Literal(TypeTag.BOOLEAN, 1).setType(syms.booleanType));
            JCReturn retfalse = F.Return(treeutils.falseLit); //F.Literal(TypeTag.BOOLEAN, 0).setType(syms.booleanType));
            
            // First assemble the portions that need attribution
            
            // FIXME - include bigint support, real?
            // Construct the fully qualified name of the class holding the methods we'll use
            JCExpression constructName = F.Ident(names.fromString("org"));
            constructName = F.Select(constructName, names.fromString("jmlspecs"));
            constructName = F.Select(constructName, names.fromString("utils"));
            constructName = F.Select(constructName, names.fromString("Utils"));
            TypeTag tag = restype.getTag();
            String s = tag == TypeTag.INT ? "ValueInt" :
                tag == TypeTag.BOOLEAN ? "ValueBool" :
                    tag == TypeTag.LONG ? "ValueLong" :
                        tag == TypeTag.DOUBLE ? "ValueDouble" : 
                            tag == TypeTag.FLOAT ? "ValueFloat" : 
                                tag == TypeTag.SHORT ? "ValueShort" : 
                                    tag == TypeTag.BYTE ? "ValueByte" : 
                                        tag == TypeTag.CHAR ? "ValueChar" : 
                                            "ValueInt";
            Name className = names.fromString(s);
            constructName = F.Select(constructName, className);
            // methodName is e.g., depending on the result type,  org.jmlspecs.utils.Utils.ValueBool
            
           
            JCVariableDecl initialDecl = null;
            JCVariableDecl valueDecl = null;
            JCVariableDecl firstDecl = null;
            ListBuffer<JCStatement> bodyStats = new ListBuffer<JCStatement>();

            if (q.op == JmlTokenKind.BSFORALL || q.op == JmlTokenKind.BSEXISTS) { 
            } else if (q.op == JmlTokenKind.BSNUMOF) {
                initialDecl = F.VarDef(F.Modifiers(0), names.fromString("_count$$$"), F.Type(restype), F.Literal(restype.getTag(),0).setType(syms.intType));
            } else if (q.op == JmlTokenKind.BSSUM) {
                initialDecl = F.VarDef(F.Modifiers(0), names.fromString("_sum$$$"), F.Type(restype), F.Literal(restype.getTag(),0).setType(syms.intType));
            } else if (q.op == JmlTokenKind.BSPRODUCT) {
                initialDecl = F.VarDef(F.Modifiers(0), names.fromString("_prod$$$"), F.Type(restype), F.Literal(restype.getTag(),1).setType(syms.intType));
            } else if (q.op == JmlTokenKind.BSMAX || q.op == JmlTokenKind.BSMIN) {
                firstDecl = F.VarDef(F.Modifiers(0), names.fromString("_first$$$"), F.TypeIdent(TypeTag.BOOLEAN), F.Literal(TypeTag.BOOLEAN,1).setType(syms.booleanType));
                initialDecl = F.VarDef(F.Modifiers(0), names.fromString(q.op == JmlTokenKind.BSMIN ? "_min$$$" : "_max$$$"), F.Type(restype), F.Literal(restype.getTag(),0).setType(restype));
                valueDecl = F.VarDef(F.Modifiers(0), names.fromString("_val$$$"), F.Type(restype), null);
            } else {
                return;
            }
            if (initialDecl != null) bodyStats.add(initialDecl);
            if (valueDecl != null) bodyStats.add(valueDecl);
            if (firstDecl != null) bodyStats.add(firstDecl);

            JCBlock body = null;
            
            // We create a declaration of 'args' and add it to bodyStats so it is attributed,
            // because we need an identifier that references the args declaration to sprinkle 
            // through the rewritten range and value expressions.
            
            Name argsname = names.fromString("args");
            JCVariableDecl argsdef = F.VarDef(F.Modifiers(Flags.FINAL),argsname,
                    F.TypeArray(F.Type(syms.objectType)),null);
            JCIdent argsID = F.Ident(argsdef.name);
            // argsdef is:  Object[] args = null;
            

            // We'd like to reuse the declarations that are actually within the JML quantifier
            // expression. They are already attributed. But they seem to be attributed within
            // a different environment. For example, if they are used, complaints occur that they
            // are not final. Perhaps this can be worked around, but for now we create a
            // parallel set of declarations. These will be attributed here and the ids are 
            // passed into the RACCopy.copy calls below, so that each identifier node is rewritten
            // to refer to the new declaration.
            
            Map<Symbol,JCVariableDecl> newdecls = new HashMap<Symbol,JCVariableDecl>();
            Map<Symbol,JCIdent> newids = new HashMap<Symbol,JCIdent>();
            for (JCVariableDecl v: q.decls) {
                JCVariableDecl newdecl = F.VarDef(F.Modifiers(0), v.name, v.vartype, null);
                JCIdent id = F.Ident(v.name);
                newdecls.put(v.sym,newdecl);
                newids.put(v.sym, id);
            }
            
            // We need to figure out the iterations that will occur within the body of the
            // RAC expression. That involves some manipulation of the 
            
            List<JCVariableDecl> decls = q.decls;
            ListBuffer<JCExpression> args = new ListBuffer<JCExpression>();
            JCExpression newvalue = JmlAttr.RACCopy.copy(q.value,context,decls,args,argsID,newids);
            JCExpression newrange = JmlAttr.RACCopy.copy(q.range,context,decls,args,argsID,newids);

            java.util.List<Bound> bounds = new java.util.LinkedList<Bound>();
            JCExpression innerexpr = determineRacBounds(decls,newrange,bounds);
            if (innerexpr == null) {
                return;
            }
            
            // Here we create declarations that will be needed. These are 
            // unattributed; they are attributed below, and then the attributed
            // declarations are used in the second phase of RAC expression construction.
            
            for (Bound bound: bounds) {
                JCExpression vartype = bound.decl.vartype;
                Name indexname = bound.decl.name;
                String var = indexname.toString();
                JCVariableDecl indexdef = newdecls.get(bound.decl.sym);
                if (bound.decl.type.getTag() == TypeTag.BOOLEAN) {
                    indexdef.init = F.Literal(syms.booleanType.getTag(),0);
                } else if (bound.decl.type.getTag() == TypeTag.CLASS) {
                    // nothing
                } else {
                    Name loname = names.fromString("$$$lo_" + var);
                    Name hiname = names.fromString("$$$hi_" + var);
                    bound.lodef = F.VarDef(F.Modifiers(0),loname,vartype,null);
                    bound.hidef = F.VarDef(F.Modifiers(0),hiname,vartype,null);
                    bodyStats.add(bound.lodef);
                    bodyStats.add(bound.hidef);
                    //indexdef = F.VarDef(F.Modifiers(0), indexname, vartype, F.Ident(loname));
                    indexdef.init = F.Ident(loname);
                }
//                indexdef.sym = bound.decl.sym;
//                indexdef.type = bound.decl.sym.type;
                bound.indexdef = indexdef;
                bodyStats.add(indexdef);
                
            }
            
            // Back to expressions that will need attributing.

            JCStatement retStandin = F.Return(F.Literal(restype.getTag(), 0));
            bodyStats.add(retStandin);
            
            JCMethodDecl methodDecl = F.MethodDef(
                    F.Modifiers(Flags.PUBLIC), 
                    names.fromString("value"),
                    F.Type(restype), // result type
                    List.<JCTypeParameter>nil(), // type parameters
                    List.<JCVariableDecl>of(argsdef), // parameters
                    List.<JCExpression>nil(), // thrown types
                    body=F.Block(0,bodyStats.toList()), // body - more to be added later
                    null); // default value
            utils.setJML(methodDecl.mods);
            methodDecl.mods.annotations = methodDecl.mods.annotations.append(utils.tokenToAnnotationAST(JmlTokenKind.PURE,0,0)); // FIXME- fix positions?
            // methodDecl is (RT is the result type): public RT value(Object[] args) { ... decls... }
            
            List<JCTree> defs = List.<JCTree>of(methodDecl);
            JmlClassDecl classDecl = (JmlClassDecl)F.AnonymousClassDef(F.Modifiers(0), defs) ;
            classDecl.specsDecl = classDecl;
            classDecl.typeSpecs = new JmlSpecs.TypeSpecs(classDecl);
            classDecl.toplevel = ((JmlClassDecl)enclosingClassEnv.enclClass).toplevel;
            JCNewClass anon = F.NewClass(null,List.<JCExpression>nil(),constructName,List.<JCExpression>nil(),classDecl); 
//            anon.constructor = new MethodSymbol(0, names.init, syms.unknownType, syms.noSymbol);
//            anon.constructorType = syms.unknownType;
            // anon is, e.g., depending on the result type: 
            //               new org.jmlspecs.utils.Utils.ValueBool() { public boolean value(Object[] args) { ... decls... } }

            
            ListBuffer<JCExpression> standinargs = new ListBuffer<JCExpression>(); //F.TypeCast(Type.(syms.objectType), F.Literal(syms.objectType.tag,null));
//            for (JCExpression ex: argslist) {
//                JCLiteral lit = F.Literal(ex.type.tag,0);
//                standinargs.add(lit);
//            }
            standinargs.add(F.Literal(TypeTag.INT,0));

            newarray = F.NewArray(F.Type(syms.objectType),List.<JCExpression>nil(),standinargs.toList()); 
            JCExpression call = F.Apply(List.<JCExpression>nil(),F.Select(anon,names.fromString("value")),List.<JCExpression>of(newarray)); 
            // call is, e.g., depending on the result type:
            //      new org.jmlspecs.utils.Utils.ValueBool() { public boolean value(Object[] args) {} }.value(null,null);
            // Need to fill in (a) the body of the method and (b) the araguments of the call

            q.racexpr = call;
            
            q.racexpr = treeutils.makeZeroEquivalentLit(q.pos, q.type);

            // Attribute the unattributed expression
            
            attribExpr(q.racexpr, localEnv, resultType); // This puts in the default constructor, which the check call does not
            //check(that.racexpr,resultType, VAL, resultInfo); // But this has the right environment

            // Now form the body of the expression from pieces that are already attributed.
            
            argslist = args.toList();
            
            // argsID is aliased with nodes inside newvalue and newrange, so the following
            // assignments effectively attribute those nodes
            argsID.type = argsdef.type;
            argsID.sym = argsdef.sym;
            
            // Determine core computation
            // forall:  if (range) if (!value) return false;
            // exists:  if (range) if (value) return true;
            // numof:   if (range) if (value) ++count;
            // sum:     if (range) sum += value;
            
            JCStatement retStat;
            JCExpression cond = newvalue;
            if (q.op == JmlTokenKind.BSFORALL || q.op == JmlTokenKind.BSEXISTS) { 
                if (q.op == JmlTokenKind.BSFORALL) {
                    cond = treeutils.makeNot(cond.pos, cond);
//                    cond = F.Unary(JCTree.NOT, cond).setType(syms.booleanType); 
//                    ((JCUnary)cond).operator = rs.resolveUnaryOperator(cond.pos(), JCTree.NOT, env, newvalue.type);
                }
                update = F.If(cond, q.op == JmlTokenKind.BSFORALL? retfalse : rettrue , null);
                retStat = q.op == JmlTokenKind.BSFORALL ? rettrue : retfalse;
            } else if (q.op == JmlTokenKind.BSNUMOF) {
                JCIdent id = F.Ident(initialDecl.name);
                id.setType(initialDecl.type);
                id.sym = initialDecl.sym;
                JCUnary op = (JCUnary)treeutils.makeUnary(id.pos, JCTree.Tag.PREINC, id);
//                JCUnary op = F.Unary(JCTree.PREINC, id);
//                op.setType(initialDecl.type);
//                op.operator = rs.resolveUnaryOperator(op.pos(),op.getTag(),env,op.arg.type);
                update = F.If(cond, F.Exec(op) , null);
                retStat = F.Return(id); // Is it OK to reuse the node?
            } else if (q.op == JmlTokenKind.BSSUM) {
                JCIdent id = F.Ident(initialDecl.name);
                id.setType(initialDecl.type);
                id.sym = initialDecl.sym;
                JCAssignOp asn = treeutils.makeAssignOp(Position.NOPOS, JCTree.Tag.PLUS_ASG, id, cond);
//                JCAssignOp asn = F.Assignop(JCTree.PLUS_ASG, id, cond);
//                asn.setType(initialDecl.type);
//                asn.operator = rs.resolveBinaryOperator(asn.pos(), asn.getTag() - JCTree.ASGOffset, env, asn.lhs.type, asn.rhs.type);
                update = F.Exec(asn);
                retStat = F.Return(id); // Is it OK to reuse the node?
            } else if (q.op == JmlTokenKind.BSPRODUCT) {
                JCIdent id = F.Ident(initialDecl.name);
                id.pos = Position.NOPOS;
                id.setType(initialDecl.type);
                id.sym = initialDecl.sym;
                JCAssignOp asn = treeutils.makeAssignOp(Position.NOPOS, JCTree.Tag.MUL_ASG, id, cond);
//                JCAssignOp asn = F.Assignop(JCTree.MUL_ASG, id, cond);
//                asn.setType(initialDecl.type);
//                asn.operator = rs.resolveBinaryOperator(asn.pos(), asn.getTag() - JCTree.ASGOffset, env, asn.lhs.type, asn.rhs.type);
                update = F.Exec(asn);
                retStat = F.Return(id);
            } else if (q.op == JmlTokenKind.BSMAX || q.op == JmlTokenKind.BSMIN) {
                JCIdent id = F.Ident(initialDecl.name);
                id.setType(initialDecl.type);
                id.sym = initialDecl.sym;
                JCIdent vid = F.Ident(valueDecl.name);
                vid.setType(valueDecl.type);
                vid.sym = valueDecl.sym;
                JCIdent fid = F.Ident(firstDecl.name);
                fid.setType(firstDecl.type);
                fid.sym = firstDecl.sym;
                JCBinary op1,op2;
                // FIXME - use treeutils here
                update = F.If((op1=F.Binary(
                                            JCTree.Tag.OR, 
                                            (op2=F.Binary(
                                                    ( q.op == JmlTokenKind.BSMIN ? JCTree.Tag.LT : JCTree.Tag.GT), 
                                                    F.Assign(vid, newvalue).setType(vid.type), 
                                                    id
                                                    )).setType(syms.booleanType), 
                                            fid
                                            )).setType(syms.booleanType)
                                   ,
                                   F.Block(0, 
                                           List.<JCStatement>of(
                                                   F.Exec(F.Assign(id, vid).setType(id.type)),
                                                   F.Exec(F.Assign(fid, F.Literal(TypeTag.BOOLEAN,0).setType(syms.booleanType)).setType(fid.type))
                                                   )
                                           ),
                                   null);
                op1.operator = treeutils.orSymbol;
                op2.operator = rs.resolveBinaryOperator(op2.pos(),op2.getTag(), env, op2.lhs.type, op2.rhs.type);
                retStat = F.Return(id);
            } else if (q.op == JmlTokenKind.BSMIN) {
                JCIdent id = F.Ident(initialDecl.name);
                id.setType(initialDecl.type);
                id.sym = initialDecl.sym;
                JCIdent vid = F.Ident(valueDecl.name);
                vid.setType(valueDecl.type);
                vid.sym = valueDecl.sym;
                JCIdent fid = F.Ident(firstDecl.name);
                fid.setType(firstDecl.type);
                fid.sym = firstDecl.sym;
                JCBinary op1,op2;
                // FIXME - use treeutils here
                update = F.If(
                        (op1=F.Binary(
                                JCTree.Tag.OR, 
                                (op2=F.Binary(
                                        JCTree.Tag.LT, 
                                        F.Assign(vid, newvalue).setType(vid.type), 
                                        id
                                        )).setType(syms.booleanType), 
                                fid
                                )).setType(syms.booleanType)
                        ,
                       F.Block(0, 
                               List.<JCStatement>of(
                                       F.Exec(F.Assign(id,vid).setType(id.type)),
                                       F.Exec(F.Assign(fid, F.Literal(TypeTag.BOOLEAN,0).setType(syms.booleanType).setType(fid.type)))
                                       )
                               ),
                       null);
                op1.operator = treeutils.orSymbol;
                op2.operator = rs.resolveBinaryOperator(op2.pos(),op2.getTag(), env, op2.lhs.type, op2.rhs.type);
                
                retStat = F.Return(id);
            } else {
                return;
            }


            JCStatement innerStatement = F.If(innerexpr, update, null);
            for (Bound bound: bounds) {
                JCVariableDecl indexdef = bound.indexdef;
                JCIdent indexid = newids.get(bound.decl.sym);
                indexid.sym = indexdef.sym;
                indexid.type = indexdef.type;
                Name indexname = indexdef.name;
                if (bound.decl.type.getTag() == TypeTag.BOOLEAN) {
                    JCIdent idx = F.at(Position.NOPOS).Ident(indexname);
                    idx.setType(indexdef.type);
                    idx.sym = indexdef.sym;
                    JCExpression neg = treeutils.makeNot(Position.NOPOS, idx);
                    JCAssign asgn = treeutils.makeAssign(Position.NOPOS, idx,neg);
                    JCStatement negate = F.at(Position.NOPOS).Exec(asgn);
                    JCDoWhileLoop dowhilestatement =
                        F.DoLoop(
                                F.Block(0,List.<JCStatement>of(innerStatement,negate)),
                                idx
                                );
                    innerStatement = F.Block(0,List.<JCStatement>of(indexdef,dowhilestatement));
                } else if (bound.decl.type.getTag() == TypeTag.CLASS) {
                    JCEnhancedForLoop foreach =
                        F.ForeachLoop(
                                indexdef,
                                bound.lo,
                                innerStatement);
                    innerStatement = foreach;
                    
                } else {
                    JCVariableDecl lodef = bound.lodef;
                    JCVariableDecl hidef = bound.hidef;
                    Name hiname = hidef.name;
                    lodef.init = bound.lo;
                    hidef.init = bound.hi;

                    JCIdent id = indexid;
                    JCExpression op = treeutils.makeUnary(Position.NOPOS,JCTree.Tag.PREINC, id);
                    JCStatement inc = F.Exec(op);

                    JCIdent hi = F.Ident(hiname);
                    hi.sym = hidef.sym;
                    hi.type = hidef.type;
                    
                    // FIXME - use treeutils
                    JCBinary bin = F.Binary(bound.hi_equal ? JCTree.Tag.LE : JCTree.Tag.LT, id, hi);
                    bin.operator = rs.resolveBinaryOperator(bin.pos(), bin.getTag(), env, id.type, hi.type);
                    bin.setType(syms.booleanType);
                    JCWhileLoop whilestatement =
                        F.WhileLoop(
                                bin,
                                F.Block(0,List.<JCStatement>of(innerStatement,inc)));
                    innerStatement = bound.lo_equal ?
                              F.Block(0,List.<JCStatement>of(lodef,hidef,indexdef,whilestatement))
                            : F.Block(0,List.<JCStatement>of(lodef,hidef,indexdef,inc,whilestatement));
                }
            }

            List<JCStatement> methodBody =
                    initialDecl == null ? List.<JCStatement>of(innerStatement,retStat) :
                        valueDecl == null ?   List.<JCStatement>of(initialDecl,innerStatement,retStat) :
                                  List.<JCStatement>of(firstDecl,initialDecl,valueDecl,innerStatement,retStat);

            // Fill in missing pieces
            body.stats = methodBody;
            newarray.elems = argslist;
            
        } catch (Exception e) {
            // If there is an exception, we just abort trying to produce a RAC expression
            q.racexpr = null;
        }
        return;

    }
    
    protected static class Bound {
        public JCVariableDecl decl;
        public JCExpression lo;
        public JCExpression hi;
        boolean lo_equal;
        boolean hi_equal;
        JCVariableDecl indexdef;
        /*@Nullable*/JCVariableDecl lodef;
        /*@Nullable*/JCVariableDecl hidef;
    }
    
    /** If appropriate bounds can be determined for all defined variables, the method returns the
     * remaining expression and fills in the Bound list (first element is innermost loop); if appropriate
     * bounds cannot be determined, the method returns null.
     */
    public JCExpression determineRacBounds(List<JCVariableDecl> decls, JCExpression range, java.util.List<Bound> bounds) {
        // Some current assumptions
        if (decls.length() != 1) return null; // FIXME - does only one declaration!!!!!!
        if (decls.head.type.getTag() == TypeTag.DOUBLE) return null;
        if (decls.head.type.getTag() == TypeTag.FLOAT) return null;
        
        if (decls.head.type.getTag() == TypeTag.BOOLEAN) {
            Bound b = new Bound();
            b.decl = decls.head;
            b.lo = null;
            b.hi = null;
            bounds.add(0,b);
            return range;
        } else if (decls.head.type.getTag() == TypeTag.CLASS) {
            if (range instanceof JCBinary && ((JCBinary)range).getTag() != JCTree.Tag.AND) return null;
            JCExpression check = 
                range instanceof JCBinary? ((JCBinary)range).lhs : range;
            if (!(check instanceof JCMethodInvocation)) return null;
            JCMethodInvocation mi = (JCMethodInvocation)check;
            if (!(mi.meth instanceof JCFieldAccess)) return null;
            JCFieldAccess fa = (JCFieldAccess)mi.meth;
            if (!fa.name.toString().equals("contains") && !fa.name.toString().equals("has")) return null;
            Bound b = new Bound();
            b.decl = decls.head;
            b.lo = fa.selected;
            // FIXME - should check whether fa.selected is Iterable
            b.hi = null;
            bounds.add(0,b);
            return check == range ? check : // FIXME - could be set to true 
                ((JCBinary)range).rhs;
        }


        try {
            // presume int
            JCBinary locomp = (JCBinary)((JCBinary)range).lhs;
            JCBinary hicomp = (JCBinary)((JCBinary)range).rhs;
            if (locomp.getTag() == JCTree.Tag.AND) {
                hicomp = (JCBinary)locomp.rhs;
                locomp = (JCBinary)locomp.lhs;
            } else if (hicomp.getTag() == JCTree.Tag.AND) {
                hicomp = (JCBinary)hicomp.lhs;
            }
            Bound b = new Bound();
            b.decl = decls.head;
            b.lo = locomp.lhs;
            b.hi = hicomp.rhs;
            b.lo_equal = locomp.getTag() == JCTree.Tag.LE;
            b.hi_equal = hicomp.getTag() == JCTree.Tag.LE;
            bounds.add(0,b);
        } catch (Exception e) {
            return null;
        }
        return range;
    }

    
    public void visitJmlSetComprehension(JmlSetComprehension that) {
        // that.type must be a subtype of JMLSetType                    FIXME - not checked
        // that.variable must be a declaration of a reference type
        // that.predicate must be boolean
        // that.predicate must have a special form                      FIXME - not checked
        // result has type that.type
        // Generics: perhaps JMLSetType should have a type argument.  
        //   If so, then in new T { TT i | ... }
        // T is a subtype of JMLSetType<? super TT>  (FIXME - is that right?)
        // T must be allowed to hold elements of type TT
        attribType(that.newtype,env);
        attribType(that.variable.vartype,env);
        attribAnnotationTypes(that.variable.mods.annotations,env);

        Env<AttrContext> localEnv = envForExpr(that,env);
        JCModifiers mods = that.variable.mods;
        utils.setExprLocal(mods);

        memberEnter.memberEnter(that.variable, localEnv);
        attribExpr(that.predicate,localEnv,syms.booleanType);

        localEnv.info.scope.leave();
       
        if (utils.hasOnly(mods,0)!=0) log.error(that.pos,"jml.no.java.mods.allowed","set comprehension expression");
        allAllowed(mods.annotations, JmlTokenKind.typeModifiers, "set comprehension expression");

        result = check(that, that.newtype.type, VAL, resultInfo);
    }
    
    public String visibility(long f) {
        return f == 0? "package" : f==Flags.PUBLIC? "public" :f==Flags.PROTECTED? "protected" : "private";
    }
    
    @Override
    protected Type checkId(JCTree tree,
            Type site,
            Symbol sym,
            Env<AttrContext> env,
            ResultInfo resultInfo) {
            if (checkingSignature) return sym.type;
            return super.checkId(tree, site, sym, env, resultInfo);
    }

    
    @Override
    public void visitIdent(JCIdent tree) {
//        if (tree.name.toString().equals("TestJava")) org.jmlspecs.openjml.Utils.stop();
        long prevVisibility = jmlVisibility;
        JmlTokenKind prevClauseType = currentClauseType;
        String prevClauseName = currentClauseName;
        try {
//            jmlVisibility = -1;
//            currentClauseType = null;
            // Visiting the ident itself in the super class should not need the
            // jmlVisibility. However, visiting the ident can trigger loading
            // and type-checking a whole new class - so we unset this field
            // in the mean time.
            super.visitIdent(tree);
        } finally {
            jmlVisibility = prevVisibility;
            currentClauseType = prevClauseType;
            currentClauseName = prevClauseName;
        }
        
        if (tree.sym instanceof VarSymbol
                && enclosingMethodEnv != null
                && enclosingMethodEnv.enclMethod.sym.isConstructor() 
                && !utils.isJMLStatic(tree.sym) 
                && tree.sym.owner == enclosingClassEnv.enclClass.sym
                && interpretInPreState(tree,currentClauseType)
                ) {
            String k = (currentClauseType == JmlTokenKind.REQUIRES) ? "preconditions: " :
                (currentClauseName + " clauses: ");
            k += tree.toString();
            if (tree.sym.name != names._this)
                jmlerror(tree,"jml.message","Implicit references to 'this' are not permitted in constructor " + k);
            else
                jmlerror(tree,"jml.message","References to 'this' are not permitted in constructor "+ k);
        }

        
        // The above call erroneously does not set tree.type for method identifiers
        // if the method failed to result, even though a symbol with an error
        // type is set, so we patch that here.  See also the comment at visitSelect.
        if (tree.type == null) tree.type = tree.sym.type;
        
        Type saved = result;
        if (!justAttribute && tree.sym instanceof VarSymbol) {
            checkSecretReadable(tree.pos(),(VarSymbol)tree.sym);
        }// Could also be a method call, and error, a package, a class...
        
        checkVisibility(tree, jmlVisibility, tree.sym);
        result = saved;
    }
    
    protected long jmlAccess(JCModifiers mods) {
        long v = mods.flags & Flags.AccessFlags;
        if (findMod(mods,JmlTokenKind.SPEC_PUBLIC) != null) v = Flags.PUBLIC;
        if (findMod(mods,JmlTokenKind.SPEC_PROTECTED) != null) v = Flags.PROTECTED;
        return v;
    }
    
    protected void checkVisibility(DiagnosticPosition pos, long jmlVisibility, Symbol sym) {
        if (jmlVisibility != -1) {
            long v = (sym.flags() & Flags.AccessFlags);
            if (sym instanceof ClassSymbol) {
                // FIXME - the code below crashes for class symbols. What should we do?
                // FIXME - we also get this case for annotations on a clause
            } else {
//                if (tree.sym.toString().equals("defaults")) {
//                    System.out.println("defaults");;
//                }
                JCModifiers mods = null;
                if (sym.owner != null && sym.owner.kind == TYP) {
                    if (sym.kind == VAR) {
                        VarSymbol vsym = (VarSymbol)sym;
                        FieldSpecs sp = specs.getSpecs(vsym);
                        if (sp != null) mods = sp.mods;
                    }
                    if (sym.kind == MTH) {
                        MethodSpecs sp = specs.getSpecs((MethodSymbol)sym);
                        if (sp != null) mods = sp.mods;
                    }
                }
                if (mods != null && findMod(mods,SPEC_PROTECTED) != null) {
                    v = Flags.PROTECTED;
                }
                if (mods != null && findMod(mods,SPEC_PUBLIC) != null) {
                    v = Flags.PUBLIC;
                }
            }
            
            if (currentClauseType == JmlTokenKind.INVARIANT || currentClauseType == JmlTokenKind.CONSTRAINT) {
                // An ident used in an invariant must have the same visibility as the invariant clause - no more, no less
                // Is the symbol more visible? OK if the symbol is not a modifiable variable
                if (jmlVisibility != v && moreOrEqualVisibleThan(v,jmlVisibility) 
                        && sym instanceof VarSymbol && !utils.isExprLocal(sym.flags()) && !special(v,sym)
                        && (sym.flags() & Flags.FINAL)==0 ) { 
                    log.error(pos, "jml.visibility", visibility(v), visibility(jmlVisibility), currentClauseName);
                }
                // Is the symbol less visible? not OK
                if (jmlVisibility != v && !moreOrEqualVisibleThan(v,jmlVisibility)
                        && !utils.isExprLocal(sym.flags()) && !special(v,sym)) { 
                    log.error(pos, "jml.visibility", visibility(v), visibility(jmlVisibility), currentClauseName);
                }
            } else if (currentClauseType == JmlTokenKind.REPRESENTS) {
                //log.error(tree.pos,"jml.internal","Case not handled in JmlAttr.visitIdent: " + currentClauseType.internedName());
                if (!moreOrEqualVisibleThan(v,jmlVisibility) && !special(v,sym)) {
                    log.error(pos, "jml.visibility", visibility(v), visibility(jmlVisibility), currentClauseName);
                }

            } else if (currentClauseType == JmlTokenKind.JMLDECL) {
                // FIXME - not sure what rules to apply to this case
            } else if (currentClauseType == JmlTokenKind.IN) {
                // In    V type x; //@ in y;
                // identifier y must be at least as visible as x (i.e., as V)
                if (!moreOrEqualVisibleThan(v,jmlVisibility)) {
                    log.error(pos, "jml.visibility", visibility(v), visibility(jmlVisibility), currentClauseName);
                }

            } else if (currentClauseType == JmlTokenKind.ENSURES || currentClauseType == JmlTokenKind.SIGNALS) {
                // An identifier mentioned in a clause must be at least as visible as the clause itself.
                if (!moreOrEqualVisibleThan(v,jmlVisibility) && !special(v,sym)) {
                    log.error(pos, "jml.visibility", visibility(v), visibility(jmlVisibility), currentClauseName);
                }
                
                if (currentEnvLabel != null && enclosingMethodEnv.enclMethod.sym.isConstructor()) {
                    if (!sym.isStatic()) log.error(pos,  "jml.no.old.in.constructor", sym);
                }

            } else  {
                // Default case
                // An identifier mentioned in a clause must be at least as visible as the clause itself.
                if (!moreOrEqualVisibleThan(v,jmlVisibility) && !special(v,sym)) {
                    log.error(pos, "jml.visibility", visibility(v), visibility(jmlVisibility), currentClauseName);
                }

            }
        }
        

    }
    
    // FIXME - not sure this is still needed
    boolean special(long v, Symbol sym) {
        if (sym instanceof TypeSymbol) return true;
        if (sym instanceof VarSymbol && sym.owner instanceof MethodSymbol) return true; // FIXME - not sure how to handle these various special names
        return sym.name.toString().equals("TYPE") || !(v != 0 || (!sym.name.equals(names._this) && !sym.name.equals(names._super)  && !sym.name.equals(names.length) && !sym.name.equals(names._class)));
    }
    
    final static int order[] = { 2, 4, 1, 0, 3}; // package, public, private, -, protected
    static boolean moreOrEqualVisibleThan(long v1, long v2) {
        return order[(int)v1] >= order[(int)v2];
    }
    
    @Override
    public void visitIndexed(JCArrayAccess tree) {
        super.visitIndexed(tree);
        Type saved = result;
        if (tree.indexed instanceof JCIdent && ((JCIdent)tree.indexed).sym instanceof VarSymbol) {
            checkSecretReadable(tree.pos(),(VarSymbol)((JCIdent)tree.indexed).sym);
        } else if (tree.indexed instanceof JCFieldAccess && ((JCFieldAccess)tree.indexed).sym instanceof VarSymbol) {
            checkSecretReadable(tree.pos(),(VarSymbol)((JCFieldAccess)tree.indexed).sym);
        }
        // FIXME - forbid everything else?
        result = saved;
    }
    
    protected void checkSecretCallable(JCMethodInvocation tree, MethodSymbol msym) {
        DiagnosticPosition pos = tree.meth.pos();
        if (tree.meth instanceof JCFieldAccess) {
            // FIXME - really want this from pos to endpos, not from startpos to endpos
            pos = ((JCFieldAccess)tree.meth).pos();
        }
        
        JmlSpecs.MethodSpecs mspecs = specs.getSpecs(msym);
        VarSymbol calledSecret = null;
        VarSymbol calledQuery = null;
        boolean calledPure = false;
        if (mspecs != null) {
            calledSecret = getSecretSymbol(mspecs.mods);
            calledQuery = getQuerySymbol(tree,mspecs.mods);
            calledPure = findMod(mspecs.mods,JmlTokenKind.PURE) != null;
        }
        
        if (currentQueryContext != null) {
            // query method - may call query methods for a contained datagroup
            //              - may call secret methods for a contained datagroup
            //              - may call open pure method
            if (calledSecret != null) {
                if (!isContainedInDatagroup(calledSecret,currentQueryContext)) {
                    log.error(pos,"jml.incorrect.datagroup");
                }
            }
            if (calledQuery != null) {
                if (!isContainedInDatagroup(calledQuery,currentQueryContext)) {
                    log.error(pos,"jml.incorrect.datagroup");
                }
            }
            if (calledSecret == null && calledQuery == null) {
                if (!calledPure) {
                    log.error(pos,"jml.incorrect.datagroup");
                }
            }
        }
        if (currentSecretContext != null && currentSecretContext != currentQueryContext) {
            if (calledSecret != null) {
                if (!isContainedInDatagroup(calledSecret,currentSecretContext)) {
                    log.error(pos,"jml.incorrect.datagroup");
                }
            }
            if (calledQuery != null) {
                if (!isContainedInDatagroup(calledQuery,currentSecretContext)) {
                    log.error(pos,"jml.incorrect.datagroup");
                }
            }
            if (calledSecret == null && calledQuery == null) {
                if (!calledPure) {
                    log.error(pos,"jml.incorrect.datagroup");
                }
            }        }
        if (currentQueryContext == null && currentSecretContext == null) {
            // open method - may call query methods, but no secret methods
            if (calledSecret != null) {
                log.error(pos,"jml.open.may.not.call.secret");
            }
        }
    }
    
    protected void checkSecretReadable(DiagnosticPosition pos, VarSymbol vsym) {
        // If the variable is local to the method, then secret/query rules do not apply
        if (vsym.owner instanceof MethodSymbol) return;

        JmlSpecs.FieldSpecs fspecs = specs.getSpecs(vsym);
        boolean identIsSecret = fspecs != null && findMod(fspecs.mods,JmlTokenKind.SECRET) != null;
        // Rules:
        // If method is open, then ident may not be secret
        // If method is query and we are in the method specs, then ident may not be secret
        // If method is query, then ident is open or is secret for the same datagroup
        // If method is secret, then ident is open or is secret for the same datagroup
        
        if (identIsSecret) {
            boolean prevAllow = ((JmlResolve)rs).setAllowJML(true);
            if (currentSecretContext != null && isContainedInDatagroup(vsym,currentSecretContext)) {
                // OK - we are in a secret context and the variable is in that context
            } else if (currentClauseType == JmlTokenKind.IN || currentClauseType == JmlTokenKind.MAPS) {
                // OK - this is the target of an in or maps clause - secrecy restrictions are checked there
            } else if (currentQueryContext != null && isContainedInDatagroup(vsym,currentQueryContext)) {
                // OK - we are in a query context and the variable in secret for that context
            } else if (currentSecretContext != null) {
                log.error(pos,"jml.not.in.secret.context",vsym.getQualifiedName(),currentSecretContext.getQualifiedName());
            } else {
                // in open context
                log.error(pos,"jml.no.secret.in.open.context",vsym.getQualifiedName());
            }
            ((JmlResolve)rs).setAllowJML(prevAllow);
        }
    }
    
    protected void checkSecretWritable(DiagnosticPosition pos, VarSymbol vsym) {
        // If the variable is local to the method, then secret/query rules do not apply
        if (vsym.owner instanceof MethodSymbol) return;

        JmlSpecs.FieldSpecs fspecs = specs.getSpecs(vsym);
        boolean identIsSecret = fspecs != null && findMod(fspecs.mods,JmlTokenKind.SECRET) != null;
        // Rules:
        // If method is open, then ident may not even be read
        // If method is query, then ident must be secret for the same datagroup
        // If method is secret, then ident must be secret for the same datagroup
        
        boolean prevAllow = ((JmlResolve)rs).setAllowJML(true);
        boolean error = false;
        if (currentSecretContext != null) {
            if (!identIsSecret || !isContainedInDatagroup(vsym,currentSecretContext)) {
                // ERROR - may not write a non-secret field in a secret context
                // ERROR - field is not in the correct secret context to be written
                log.error(pos,"jml.not.writable.in.secret.context",vsym.getQualifiedName(),currentSecretContext.getQualifiedName());
                error = true;
            }
        }
        if (currentQueryContext != null && !error) {
            if (!identIsSecret || !isContainedInDatagroup(vsym,currentQueryContext)) {
                // ERROR - may not write a non-secret field in a secret context
                // ERROR - field is not in the correct secret context to be written
                log.error(pos,"jml.not.writable.in.secret.context",vsym.getQualifiedName(),currentQueryContext.getQualifiedName());
            }
        }
        ((JmlResolve)rs).setAllowJML(prevAllow);
    }
    
    boolean justAttribute = false;
    
    protected void attributeGroup(JmlGroupName g) {
        // Note that this.env should be the class env of the environment in which the group name is being resolved
        if (g.sym == null) {
            // Possibly not yet resolved - perhaps a forward reference, or perhaps does not exist
            boolean prevj = justAttribute;
            justAttribute = true;
            boolean prev = JmlResolve.instance(context).allowJML();
            JmlResolve.instance(context).setAllowJML(true);
            try {
                g.accept(this);
            } finally {
                JmlResolve.instance(context).setAllowJML(prev);
                justAttribute = prevj;
            }
        }
    }
    
    // Returns true if contextSym is contained (transitively) in the varSym datagroup
    protected boolean isContainedInDatagroup(@Nullable VarSymbol varSym, @Nullable VarSymbol contextSym) {
        if (varSym == contextSym) return true;
        JmlSpecs.FieldSpecs fspecs = specs.getSpecs(varSym);
        for (JmlTypeClause t: fspecs.list) {
            if (t.token == JmlTokenKind.IN) {  // FIXME - relies on variable IN clauses being attributed before a method that uses them
                for (JmlGroupName g: ((JmlTypeClauseIn)t).list) {
                    attributeGroup(g);
                    if (varSym == g.sym) { // Explicitly listed in self - should this be allowed? (FIXME)
                        continue;
                    }
                    if (g.sym != null) { // try again - if still null, it is because the datagroup mentioned in the
                                // in clause is not resolvable - perhaps does not exist
                        boolean b = isContainedInDatagroup(g.sym,contextSym);
                        if (b) return true;
                    } else if (g.selection instanceof JCIdent && ((JCIdent)g.selection).name == contextSym.name) {
                        return true; // Not resolvable - return true to avoid additional errors later
                    } else {
                        return false; 
                    }
                }
            }
        }
        return false;
    }
    
    public java.util.List<VarSymbol> checkForCircularity(VarSymbol varsym) {
        Set<VarSymbol> roots = new HashSet<>();
        return checkForCircularity(varsym, roots);
    }
    
    // A null return means no circularity; a non-null return contains variables that participate in the circularity
    public java.util.List<VarSymbol> checkForCircularity(VarSymbol varsym, Set<VarSymbol> roots) {
        if (!roots.add(varsym)) {
        	 // If already present, we have a circularity
        	java.util.List<VarSymbol> circularList = new LinkedList<>();
            circularList.add(varsym);
            return circularList;
        }
        JmlSpecs.FieldSpecs fspecs = specs.getSpecs(varsym);
        for (JmlTypeClause t: fspecs.list) {
            if (t.token == JmlTokenKind.IN) {
                for (JmlGroupName g: ((JmlTypeClauseIn)t).list) {
                    attributeGroup(g);
                    if (g.sym == null) {
                        continue; // Unattributed variable -- presumably already reported
                    }
                    if (g.sym == varsym) {
                    	// FIXME - this highlights one character too many
                        if (!t.token.isRedundant) log.warning(g.pos(),"jml.circular.datagroup.inclusion.self",varsym.name.toString());

                    } else {
                        java.util.List<VarSymbol> circularList = checkForCircularity(g.sym,roots);
                        if (circularList != null) {
                            circularList.add(0,varsym);
                            return circularList;
                        }
                    }
                }
            }
        }
        roots.remove(varsym);
        return null;
    }
    
    
    /** Attributes a member select expression (e.g. a.b); also makes sure
     * that the type of the selector (before the dot) will be attributed;
     * that makes sure that the specifications of members are properly
     * attributed when needed later in esc or rac.
     */
    @Override
    public void visitSelect(JCFieldAccess tree) {
        if (tree.name == null) {
            // This is a store-ref with a wild-card field
            // FIXME - the following needs some review
            attribTree(tree.selected, env, new ResultInfo(TYP|VAR, Infer.anyPoly));
            result = tree.type = Type.noType;
        } else {
            FieldExtension fext = Extensions.instance(context).findField(tree.pos, tree.name.toString(), false);
            if (fext != null) {
                attribExpr(tree.selected, env, Type.noType); // Any type is allowed
                Type atype = tree.selected.type;
                Type t;
                if (atype instanceof Type.ArrayType) { 
                    Type elemtype = ((Type.ArrayType)atype).elemtype;
                    Type at = ClassReader.instance(context).enterClass(names.fromString("org.jmlspecs.lang.array")).type;
                    t = new ClassType(Type.noType,List.<Type>of(elemtype),at.tsym);
                } else if (atype.isErroneous()) {
                    t = atype;
                } else {
                    log.error(tree,"jml.message","The .array suffix is permitted only for array expressions: " );
                    t = types.createErrorType(atype);
                }
                result = tree.type = check(tree, t, VAL, resultInfo);
            } else {
                super.visitSelect(tree);
                // The super call does not always call check... (which assigns the
                // determined type to tree.type, particularly if an error occurs,
                // so we fill it in
                if (tree.type == null) tree.type = result;
            }
        }
        Type saved = result;
        
        Symbol s = tree.selected.type.tsym;
        if (!(s instanceof PackageSymbol)) {
            ClassSymbol c = null;
            if (s instanceof ClassSymbol) c = (ClassSymbol)s;
            else  c = s.enclClass();
            if (c != null) addTodo(c);
        }
        
        if (tree.sym != null) checkVisibility(tree, jmlVisibility, tree.sym);

        // For selections that are fields with an enclosing class, we check whether it is readable
        // The check on the enclosing class omits fields such as .class
        if (tree.sym instanceof VarSymbol && tree.sym.enclClass() != null) {
            checkSecretReadable(tree.pos(),(VarSymbol)tree.sym);
        } // FIXME - what else could it be, besides an error?
//        if (tree.sym instanceof ClassSymbol) ((JmlCompiler)JmlCompiler.instance(context)).loadSpecsForBinary(env,(ClassSymbol)tree.sym);
        result = saved;
    }
    
//    @Override
//    public void visitTypeArray(JCArrayTypeTree tree) {
//        super.visitTypeArray(tree);
//        if (tree.elemtype.type.isPrimitiveOrVoid()) {
//            ClassSymbol t = (ClassSymbol)tree.type.tsym;
//            jmlcompiler.loadSpecsForBinary(env,t);
////            System.out.println(t.toString());
//        }
//    }
    
    @Override
    public void visitTypeCast(JCTypeCast tree) {
        if (tree.clazz instanceof JmlPrimitiveTypeTree) {
            // FIXME - this needs to be expanded to include real and bigint and
            // arrays of such
            JmlTokenKind t = ((JmlPrimitiveTypeTree)tree.clazz).token;
            Type clazztype = attribType(tree.clazz, env);
            if (t == JmlTokenKind.BSTYPEUC) {
                chk.validate(tree.clazz, env);
                Type exprtype = attribExpr(tree.expr, env, Infer.anyPoly);
                // Only Class objects may be cast to TYPE
                // Compare tsym instead of just the thpe because the
                // exprtype is likely a Class<T> and syms.classType is a Class
                // or Class<?>
                if (exprtype.tsym == syms.classType.tsym) {
                    result = check(tree, clazztype, VAL, resultInfo);
                } else {
                    log.error(tree.expr.pos,"jml.only.class.cast.to.type",exprtype);
                    result = tree.type = jmltypes.TYPE;
                }
            } else {
                // For now do no checking // FIXME
                Type exprtype = attribExpr(tree.expr, env, Infer.anyPoly);
                result = tree.type = clazztype;
            }
        } else {
            super.visitTypeCast(tree);
        }
    }
    
    /** Attrbutes an array-element-range (a[1 .. 2]) store-ref expression */
    public void visitJmlStoreRefArrayRange(JmlStoreRefArrayRange that) {
        if (that.lo != null) attribExpr(that.lo,env,syms.intType); // FIXME - int or long or bigint
        if (that.hi != null && that.hi != that.lo) attribExpr(that.hi,env,syms.intType); // FIXME - int or long or bigint
        Type t = attribExpr(that.expression,env,Type.noType);
        if (t.getKind() != TypeKind.ARRAY) {
            if (t.getKind() != TypeKind.ERROR) log.error(that.expression.pos(),"jml.not.an.array",t);
            t = syms.errType;
            result = check(that, t, VAL, resultInfo);
        } else {
            t = ((ArrayType)t).getComponentType();
            result = check(that, t, VAR, resultInfo);
        }
    }



    public void visitJmlStoreRefKeyword(JmlStoreRefKeyword that) {
        result = that.type = Type.noType;
        // FIXME - call check
    }
    
//    @Override
//    public void visitReturn(JCReturn that) {
////        if (addRac && that.expr != null) {
////            that.expr = make.Assign(make.Ident(resultName),that.expr);
////        }
//        super.visitReturn(that);
//    }
    
    
    /** This is a map from token to Name.  It has to be generated at runtime because
     * Names are dependent on the Context.  It is supposedly a very fast
     * (i.e. array) lookup.  The Names are the fully-qualified name of the type
     * of the annotation that represents the given modifier token.
     */
    public EnumMap<JmlTokenKind,Name> tokenToAnnotationName = new EnumMap<JmlTokenKind,Name>(JmlTokenKind.class);
    
    /** A map from token to ClassSymbol, valid for tokens that have annotation equivalents. */
    public EnumMap<JmlTokenKind,ClassSymbol> tokenToAnnotationSymbol = new EnumMap<JmlTokenKind,ClassSymbol>(JmlTokenKind.class);

    /** A Name for the fully-qualified name of the package that the JML annotations are defined in. */
    public Name annotationPackageName;
    
    /** A Name for the fully-qualified name of the package that the JML annotations are defined in. */
    public PackageSymbol annotationPackageSymbol;
    
    /** For the given context, initializes the value of packageName and the
     * content of the tokenToAnnotationName mapping; since Name objects are
     * involved and they are defined per context, this initialization must be
     * performed after a context is defined.
     * @param context the compilation context in which to do this initialization
     */
    public void initAnnotationNames(Context context) {
        Names names = Names.instance(context);
        annotationPackageName = names.fromString(Strings.jmlAnnotationPackage);
        for (JmlTokenKind t: JmlTokenKind.modifiers) {
            if (t.annotationType == null) {
                // No class for this token, but we won't complain
                // The result is to silently ignore the token (TODO)
            } else {
                String s = t.annotationType.getName();
                Name n = names.fromString(s);
                tokenToAnnotationName.put(t,n);
                ClassSymbol sym = ClassReader.instance(context).enterClass(n);
                tokenToAnnotationSymbol.put(t,sym);
            }
        }
        annotationPackageSymbol = tokenToAnnotationSymbol.get(JmlTokenKind.PURE).packge();

        nullablebydefaultAnnotationSymbol = tokenToAnnotationSymbol.get(JmlTokenKind.NULLABLE_BY_DEFAULT);
        nonnullbydefaultAnnotationSymbol = tokenToAnnotationSymbol.get(JmlTokenKind.NON_NULL_BY_DEFAULT);
        nonnullAnnotationSymbol = tokenToAnnotationSymbol.get(JmlTokenKind.NONNULL);
        nullableAnnotationSymbol = tokenToAnnotationSymbol.get(JmlTokenKind.NULLABLE);
}
    
    /** Checks that all of the JML annotations present in the first argument
     * are also present in the second argument, issuing error messages if they
     * are not.
     * @param annotations a list of annotations to check
     * @param allowed the set of allowed annotations
     * @param place a description of where the annotations came from, for error messages
     */
    public void allAllowed(List<JCTree.JCAnnotation> annotations, JmlTokenKind[] allowed, String place) {
        outer: for (JCTree.JCAnnotation a: annotations) {
            for (JmlTokenKind c: allowed) {
                if (a.annotationType.type.tsym.flatName().equals(tokenToAnnotationName.get(c))) continue outer; // Found it
            }
            // a is not in the list, but before we complain, check that it is
            // one of our annotations
            if (a.annotationType.type.tsym.packge().flatName().equals(annotationPackageName)) { // FIXME - change to comparing symbols instead of strings?
                JavaFileObject prev = log.useSource(((JmlTree.JmlAnnotation)a).sourcefile);
                log.error(a.pos,"jml.illegal.annotation",place);
                log.useSource(prev);
            }
        }
    }
    
    /** This checks that the given modifier set does not have annotations for
     * both of a pair of mutually exclusive annotations; it prints an error
     * message if they are both present; returns true if an error happened
     * @param mods the modifiers to check
     * @param ta the first JML token
     * @param tb the second JML token
     */
    public boolean checkForConflict(JCModifiers mods, JmlTokenKind ta, JmlTokenKind tb) {
        JCTree.JCAnnotation a,b;
        a = utils.findMod(mods,tokenToAnnotationSymbol.get(ta));
        b = utils.findMod(mods,tokenToAnnotationSymbol.get(tb));
        if (a != null && b != null) {
            JavaFileObject prev = log.useSource(((JmlTree.JmlAnnotation)b).sourcefile);
            log.error(b.pos(),"jml.conflicting.modifiers",ta.internedName(),tb.internedName());
            log.useSource(prev);
            return true;
        }
        return false;
    }
    
    public boolean checkForRedundantSpecMod(JCModifiers mods) {
        JCTree.JCAnnotation a;
        boolean result = false;
        if ((mods.flags & Flags.PROTECTED) != 0 &&
                (a=utils.findMod(mods,tokenToAnnotationSymbol.get(SPEC_PROTECTED))) != null ) {
            JavaFileObject prev = log.useSource(((JmlTree.JmlAnnotation)a).sourcefile);
            log.warning(a.pos(),"jml.redundant.visibility","protected","spec_protected");
            log.useSource(prev);
            result = true;
        }
        if ((mods.flags & Flags.PUBLIC) != 0 &&
                (a=utils.findMod(mods,tokenToAnnotationSymbol.get(SPEC_PROTECTED))) != null ) {
            JavaFileObject prev = log.useSource(((JmlTree.JmlAnnotation)a).sourcefile);
            log.warning(a.pos(),"jml.redundant.visibility","public","spec_protected");
            log.useSource(prev);
            result = true;
        }
        if ((mods.flags & Flags.PUBLIC) != 0 &&
                (a=utils.findMod(mods,tokenToAnnotationSymbol.get(SPEC_PUBLIC))) != null ) {
            JavaFileObject prev = log.useSource(((JmlTree.JmlAnnotation)a).sourcefile);
            log.warning(a.pos(),"jml.redundant.visibility","public","spec_public");
            log.useSource(prev);
            result = true;
        }
        return result;
    }
    
    /** Finds the annotation in the modifiers corresponding to the given token
     * @param mods the modifiers to check
     * @param ta the token to look for
     * @return a reference to the annotation AST node, or null if not found
     */
    //@ nullable
    public JmlAnnotation findMod(/*@nullable*/JCModifiers mods, JmlTokenKind ta) {
        if (mods == null) return null;
        return utils.findMod(mods,tokenToAnnotationSymbol.get(ta));
    }

    /** Returns true if the given symbol has non_null or does not have nullable annotation */
    public boolean isNonNull(/*@ nullable */ JCModifiers mods) {
        if (mods != null) {
            List<JCAnnotation> list = mods.getAnnotations();
            if (list != null) for (JCAnnotation a: list) {
                if (a.annotationType.type.tsym == nonnullAnnotationSymbol) return true;
                if (a.annotationType.type.tsym == nullableAnnotationSymbol) return false;
            }
        }
        return false;  // FIXME - use default?
    }
    

    /** Returns true if the given modifiers includes model
     * @param mods the modifiers to check
     * @return true if the model modifier is present, false if not
     */
    public boolean isModel(/*@nullable*/JCModifiers mods) {
        return findMod(mods,JmlTokenKind.MODEL) != null;
    }
    
    /** Returns true if the given modifiers includes instance
     * @param mods the modifiers to check
     * @return true if the modifier is present, false if not
     */
    public boolean isInstance(/*@nullable*/JCModifiers mods) {
        return findMod(mods,JmlTokenKind.INSTANCE) != null;
    }
    
    /** Returns true if the given symbol has a given annotation 
     * @param symbol the symbol to check
     * @return true if the symbol has a given annotation, false otherwise
     */
    public boolean hasAnnotation(Symbol symbol, JmlTokenKind t) {
      return symbol.attribute(tokenToAnnotationSymbol.get(t)) != null;

  }
  
    /** Returns true if the given symbol has a given annotation 
     * @param symbol the symbol to check
     * @return true if the symbol has a given annotation, false otherwise
     */
    public Attribute.Compound findAnnotation(Symbol symbol, JmlTokenKind t) {
      return symbol.attribute(tokenToAnnotationSymbol.get(t));

  }
  
    /** Returns true if the given symbol has a model annotation 
     * @param symbol the symbol to check
     * @return true if the symbol has a model annotation, false otherwise
     */
    public boolean isModel(Symbol symbol) {
//      if (modelAnnotationSymbol == null) {
//          modelAnnotationSymbol = ClassReader.instance(context).enterClass(names.fromString("org.jmlspecs.annotation.Model"));
//      }
      return symbol.attribute(tokenToAnnotationSymbol.get(JmlTokenKind.MODEL))!=null;

  }
  
//    /** Returns true if the given symbol has a pure annotation 
//     * @param symbol the symbol to check
//     * @return true if the symbol has a model annotation, false otherwise
//     */
//    public boolean isPureClass(ClassSymbol symbol) {
//        return specs.isPure(symbol);
////            TypeSpecs tspecs = specs.getSpecs(symbol);
////            if (tspecs == null) return false;
////            return findMod(tspecs.modifiers,PURE) != null;
//    }
    
    public boolean isPureMethodRaw(MethodSymbol symbol) {
        java.util.List<MethodSymbol> overrideList = Utils.instance(context).parents(symbol);
        java.util.ListIterator<MethodSymbol> iter = overrideList.listIterator(overrideList.size());
        while (iter.hasPrevious()) {
            MethodSymbol msym = iter.previous();
            MethodSpecs mspecs = specs.getSpecs(msym);
            if (mspecs == null) {  // FIXME - observed to happen for in gitbug498 for JMLObjectBag.insert
                // FIXME - A hack - the .jml file should have been read for org.jmlspecs.lang.JMLList
                if (msym.toString().equals("size()") && msym.owner.toString().equals(Strings.jmlSpecsPackage + ".JMLList")) return true;
                // FIXME - check when this happens - is it because we have not attributed the relevant class (and we should) or just because there are no specs
                return specs.isPure((ClassSymbol)msym.owner);
            }
            boolean isPure = specs.isPure(msym);
            if (isPure) return true;
        }
        return false;
    }
    
    public boolean isPureMethod(MethodSymbol symbol) {
        java.util.List<MethodSymbol> overrideList = Utils.instance(context).parents(symbol);
        java.util.ListIterator<MethodSymbol> iter = overrideList.listIterator(overrideList.size());
        while (iter.hasPrevious()) {
            MethodSymbol msym = iter.previous();
            JmlMethodSpecs mspecs = specs.getDenestedSpecs(msym);
            if (mspecs == null) {  // FIXME - observed to happen for in gitbug498 for JMLObjectBag.insert
                // FIXME - A hack - the .jml file should have been read for org.jmlspecs.lang.JMLList
                if (msym.toString().equals("size()") && msym.owner.toString().equals(Strings.jmlSpecsPackage + ".JMLList")) return true;
                // FIXME - check when this happens - is it because we have not attributed the relevant class (and we should) or just because there are no specs
                return specs.isPure((ClassSymbol)msym.owner);
            }
            boolean isPure = specs.isPure(msym);
            if (isPure) return true;
        }
        return false;
    }
    
    public boolean isQueryMethod(MethodSymbol symbol) {
        for (MethodSymbol msym: Utils.instance(context).parents(symbol)) {
            MethodSpecs mspecs = specs.getSpecs(msym);
            if (mspecs == null) {
                // FIXME - A hack - the .jml file should have been read for org.jmlspecs.lang.JMLList
                if (msym.toString().equals("size()") && msym.owner.toString().equals(Strings.jmlSpecsPackage + ".JMLList")) return true;
                // FIXME - check when this happens - is it because we have not attributed the relevant class (and we should) or just because there are no specs
                continue;
            }
            boolean isPure = specs.isQuery(symbol);
            if (isPure) return true;
        }
        return false;
    }
    
    /** Returns true if the given symbol has a pure annotation 
     * @param symbol the symbol to check
     * @return true if the symbol has a model annotation, false otherwise
     */
    public boolean isHelper(MethodSymbol symbol) {
        MethodSpecs mspecs = specs.getSpecs(symbol);
        if (mspecs == null) {
            // FIXME - check when this happens - is it because we have not attributed the relevant class (and we should) or just because there are no specs
            return false;
        }
        return findMod(mspecs.mods,JmlTokenKind.HELPER) != null || findMod(mspecs.mods,JmlTokenKind.FUNCTION) != null;
//
//        if (symbol.attributes_field == null) return false;  // FIXME - should have the attributes - this is necessary but why?
//        return symbol.attribute(tokenToAnnotationSymbol.get(JmlToken.HELPER))!=null;

    }
    
    public void addHelper(MethodSymbol symbol) {
        MethodSpecs mspecs = specs.getSpecs(symbol);
        if (mspecs == null) {
            // FIXME - check when this happens - is it because we have not attributed the relevant class (and we should) or just because there are no specs
            return ;
        }
        // FIXME - what if mspecs.mods is null
        Symbol ansym = tokenToAnnotationSymbol.get(JmlTokenKind.HELPER);
        Attribute.Compound a = new Attribute.Compound(ansym.type,List.<Pair<MethodSymbol,Attribute>>nil());
        JCAnnotation an = jmlMaker.Annotation(a);
        an.type = ansym.type;
        mspecs.mods.annotations = mspecs.mods.annotations.append(an);
        return;
    }
    
    public boolean isFunction(MethodSymbol symbol) {
        MethodSpecs mspecs = specs.getSpecs(symbol);
        if (mspecs == null) {
            // FIXME - check when this happens - is it because we have not attributed the relevant class (and we should) or just because there are no specs
            return false;
        }
        return findMod(mspecs.mods,JmlTokenKind.FUNCTION) != null;
    }
    
    public boolean isImmutable(ClassSymbol symbol) {
        TypeSpecs mspecs = specs.getSpecs(symbol);
        if (mspecs == null) {
            // FIXME - check when this happens - is it because we have not attributed the relevant class (and we should) or just because there are no specs
            return false;
        }
        return findMod(mspecs.modifiers,JmlTokenKind.IMMUTABLE) != null;
    }
    
    public JCAnnotation hasAnnotation(JmlVariableDecl decl, JmlTokenKind token) {
        if (decl.specsDecl != null) {
            return findMod(decl.specsDecl.mods, token);
        } else {
            return findMod(decl.mods, token);
        }
    }
    
    /** Returns true if the given modifiers/annotations includes ghost
     * @param mods the modifiers to check
     * @return true if the ghost modifier is present, false if not
     */
    public boolean isGhost(/*@nullable*/JCModifiers mods) {
        return findMod(mods,JmlTokenKind.GHOST) != null;
    }
    
    /** Returns true if the given modifiers/annotations includes static
     * @param mods the modifiers to check
     * @return true if the static modifier is present, false if not
     */
    public boolean isStatic(JCModifiers mods) {
        return (mods.flags & Flags.STATIC)!=0;
    }
    
    /** Returns true if the given flags includes static
     * @param flags the modifier flags to check
     * @return true if the static modifier is present, false if not
     */
    public boolean isStatic(long flags) {
        return (flags & Flags.STATIC)!=0;
    }
    
    public JCFieldAccess findUtilsMethod(String n) {
        Scope.Entry e = utilsClass.members().lookup(names.fromString("assertionFailure"));
        Symbol ms = e.sym;
        JCFieldAccess m = make.Select(utilsClassIdent,names.fromString("assertionFailure"));
        m.sym = ms;
        m.type = m.sym.type;
        return m;
    }

   
    public JCStatement methodCallPre(String sp, JCExpression tree) {
        // org.jmlspecs.utils.Utils.assertionFailure();
        
        String s = sp + "precondition is false";
        JCExpression lit = makeLit(syms.stringType,s);
        JCFieldAccess m = findUtilsMethod("assertionFailure");
        JCExpression nulllit = makeLit(syms.botType, null);
        JCExpression c = make.Apply(null,m,List.<JCExpression>of(lit,nulllit));
        c.setType(Type.noType);
        return make.Exec(c);
    }
    
    public JCStatement methodCallPost(String sp, JCExpression tree) {
        // org.jmlspecs.utils.Utils.assertionFailure();
        
        String s = sp + "postcondition is false";
        JCExpression lit = make.Literal(s);
        JCFieldAccess m = findUtilsMethod("assertionFailure");
        JCExpression nulllit = makeLit(syms.botType, null);
        JCExpression c = make.Apply(null,m,List.<JCExpression>of(lit,nulllit));
        c.setType(Type.noType);
        return make.Exec(c);
    }
    
//    public JCStatement methodCall(JmlStatementExpr tree) {
//        // org.jmlspecs.utils.Utils.assertionFailure();
//        
//        JmlToken t = tree.token;
//        String s = t == JmlToken.ASSERT ? "assertion is false" : t == JmlToken.ASSUME ? "assumption is false" : "unreachable statement reached";
//        s = tree.source.getName() + ":" + tree.line + ": JML " + s;
//        JCExpression lit = make.Literal(s);
//        JCFieldAccess m = findUtilsMethod("assertionFailure");
//        JCExpression nulllit = makeLit(syms.botType, null);
//        JCExpression c = make.Apply(null,m,List.<JCExpression>of(lit,nulllit));
//        c.setType(Type.noType);
//        return make.Exec(c);
//    }
//    
//    public JCStatement methodCall(JmlStatementExpr tree, JCExpression translatedOptionalExpr) {
//        // org.jmlspecs.utils.Utils.assertionFailure();
//        
//        JmlToken t = tree.token;
//        String s = t == JmlToken.ASSERT ? "assertion is false" : t == JmlToken.ASSUME ? "assumption is false" : "unreachable statement reached";
//        s = tree.source.getName() + ":" + tree.line + ": JML " + s;
//        JCExpression lit = make.Literal(s);
//        JCFieldAccess m = findUtilsMethod("assertionFailure");
//        JCExpression c = make.Apply(null,m,List.<JCExpression>of(lit,translatedOptionalExpr));
//        c.setType(Type.noType);
//        return make.Exec(c);
//    }
    
    /** Returns a string combining the file name and line number, for RAC error messages
     * @param source the file containing the source location being referenced
     * @param pos the character position within the file [TODO - 0 or 1-based?]
     */
    public String position(JavaFileObject source, int pos) {
        JavaFileObject pr = log.currentSourceFile();
        log.useSource(source);
        String s = source.getName() + ":" + log.currentSource().getLineNumber(pos) + ": JML ";
        log.useSource(pr);
        return s;
    }
    
    protected int loopIndexCount = 0;

    /** Attributes the specs for a do-while loop */
    public void visitJmlDoWhileLoop(JmlDoWhileLoop that) {
        loopStack.add(0,treeutils.makeIdent(that.pos, "loopIndex_" + (++loopIndexCount), syms.intType));
        attribLoopSpecs(that.loopSpecs,env);
        super.visitDoLoop(that);
        loopStack.remove(0);
    }
    
    java.util.List<JCIdent> loopStack = new java.util.LinkedList<JCIdent>();
    java.util.List<JmlEnhancedForLoop> foreachLoopStack = new java.util.LinkedList<JmlEnhancedForLoop>();

    public void visitJmlEnhancedForLoop(JmlEnhancedForLoop tree) {
        loopStack.add(0,treeutils.makeIdent(tree.pos, "loopIndex_" + (++loopIndexCount), syms.intType));
        foreachLoopStack.add(0,tree);
        Env<AttrContext> loopEnv =
                env.dup(env.tree, env.info.dup(env.info.scope.dup()));
        try {
        // MAINTENANCE ISSUE: code duplicated mostly from the superclass
            //the Formal Parameter of a for-each loop is not in the scope when
            //attributing the for-each expression; we mimick this by attributing
            //the for-each expression first (against original scope).
            Type exprType = types.cvarUpperBound(attribExpr(tree.expr, loopEnv));
            attribStat(tree.var, loopEnv);
            chk.checkNonVoid(tree.pos(), exprType);
            Type elemtype = types.elemtype(exprType); // perhaps expr is an array?
            if (elemtype == null) {
                // or perhaps expr implements Iterable<T>?
                Type base = types.asSuper(exprType, syms.iterableType.tsym);
                if (base == null) {
                    log.error(tree.expr.pos(),
                            "foreach.not.applicable.to.type",
                            exprType,
                            diags.fragment("type.req.array.or.iterable"));
                    elemtype = types.createErrorType(exprType);
                } else {
                    List<Type> iterableParams = base.allparams();
                    elemtype = iterableParams.isEmpty()
                        ? syms.objectType
                        : types.wildUpperBound(iterableParams.head);
                }
            }
            chk.checkType(tree.expr.pos(), elemtype, tree.var.sym.type);
            loopEnv.tree = tree; // before, we were not in loop!
            trForeachLoop(tree,tree.var.sym.type); // DRC - added
            attribStat(tree.body, loopEnv);
            attribLoopSpecs(tree.loopSpecs,loopEnv); // DRC - added
            result = null;

//            Type exprType = types.cvarUpperBound(attribExpr(tree.expr, loopEnv));
//            savedSpecOK = true;
//            attribStat(tree.var, loopEnv);
//            chk.checkNonVoid(tree.pos(), exprType);
//            Type elemtype = types.elemtype(exprType); // perhaps expr is an array?
//            if (elemtype == null) {
//                // or perhaps expr implements Iterable<T>?
//                Type base = types.asSuper(exprType, syms.iterableType.tsym);
//                if (base == null) {
//                    log.error(tree.expr.pos(),
//                            "foreach.not.applicable.to.type",
//                            exprType,
//                            diags.fragment("type.req.array.or.iterable"));
//                    elemtype = types.createErrorType(exprType);
//                } else {
//                    List<Type> iterableParams = base.allparams();
//                    elemtype = iterableParams.isEmpty()
//                        ? syms.objectType
//                        : types.wildUpperBound(iterableParams.head);
//                }
//            }
//            chk.checkType(tree.expr.pos(), elemtype, tree.var.sym.type);
//            loopEnv.tree = tree; // before, we were not in loop!

            

        } finally {
            loopEnv.info.scope.leave();
            loopStack.remove(0);
            foreachLoopStack.remove(0);
        }
    }
    
    /** Returns an unattributed expression tree that boxes the given 
     * expression to the given type.  It is the caller's responsibility to
     * be sure that the type of the expression argument is consistent with the
     * given target type.
     * @param e the expression to box
     * @param boxedtype the target type
     * @return the boxed expression
     */
    public JCExpression autobox(JCExpression e, Type boxedtype) {
        jmlMaker.at(e.pos);
        //Type boxed = Types.instance(context).boxedClass(vartype).type;
        Name valueof = names.fromString("valueOf");
        JCExpression s = jmlMaker.Select(jmlMaker.Type(boxedtype),valueof);
        s = jmlMaker.Apply(null,s,List.<JCExpression>of(e));
        return s;
    }
    
    /** Returns an unattributed expression tree that unboxes the given 
     * expression to the given type.  It is the caller's responsibility to
     * be sure that the type of the expression argument is consistent with the
     * given target type.
     * @param e the expression to unbox
     * @param vartype the target unboxed type
     * @return the unboxed expression
     */
    public JCExpression autounbox(JCExpression e, Type vartype) {
        
        jmlMaker.at(e.pos);
        String name = null;
        switch (vartype.getKind()) {
            case BYTE: name = "byteValue"; break;
            case BOOLEAN: name = "booleanValue"; break;
            case INT: name = "intValue"; break;
            case SHORT: name = "shortValue"; break;
            case LONG: name = "longValue"; break;
            case CHAR: name = "charValue"; break;
            case FLOAT: name = "floatValue"; break;
            case DOUBLE: name = "doubleValue"; break;
            default:
                log.error(e.pos,"jml.invalid.unboxing",vartype);
                return jmlMaker.Erroneous();
        }
        
        Name value = names.fromString(name);
        JCFieldAccess s = jmlMaker.Select(e,value);
        s.type = vartype;  // FIXME - no sym set? or is this a method type?
        JCMethodInvocation ss = jmlMaker.Apply(null,s,List.<JCExpression>nil());
        ss.type = vartype; // FIXME - typeargs, varargselement ?
        return ss;
    }
    
    /** Translates an enhanced for loop into a traditional for loop so that
     * we have access to loop variables for use in invariants.
     * @param tree  the enhanced for loop
     * @param vartype the type of the loop variable
     */
        // Translating:  T elem : e
    public void trForeachLoop(JmlEnhancedForLoop tree, Type vartype) {
        // vartype is T ; boxedVarType is T' which is the boxed type (if necessary) of T
        
        // Desugar the foreach loops in order to put in the JML auxiliary loop indices
        jmlMaker.at(tree.pos); // Sets the position until reset
        
        ListBuffer<JCStatement> stats = new ListBuffer<JCStatement>();
        ListBuffer<JCExpressionStatement> step = new ListBuffer<JCExpressionStatement>();

        // tree.indexDecl:     int  $$index$nnn = 0
        Name name = names.fromString("$$index$"+tree.pos);
        tree.indexDecl = makeVariableDecl(name,syms.intType,zeroLit,tree.pos);
        tree.indexDecl.sym.owner = tree.var.sym.owner;

        jmlMaker.at(tree.pos+1);
        JCIdent ident = jmlMaker.Ident(tree.indexDecl.sym);        
        JCExpressionStatement st = jmlMaker.Exec(jmlMaker.Unary(JCTree.Tag.PREINC,ident));  // ++ $$index;
        st.type = syms.intType;
        stats.append(tree.indexDecl);   // stats gets    int  $$index$nnn = 0;
        step.append(st);                // step  gets    ++ $$index$nnn;
        jmlMaker.at(tree.pos);

        Type boxedVarType = vartype;
        if (vartype.isPrimitive()) {
            boxedVarType = Types.instance(context).boxedClass(vartype).type;
        }
        
        
        Type elemtype = null;
        if (tree.expr.type.getTag() == TypeTag.ARRAY) {
            elemtype = ((ArrayType)tree.expr.type).elemtype;
        } else {
            elemtype = vartype;  // FIXME - this should be the type returned by the iterator
        }
        

        {
            
            Name defempty = names.fromString("defaultEmpty");
            JCFieldAccess sel = jmlMaker.Select(jmlMaker.Type(utilsClass.type),defempty);
            JCExpression e = jmlMaker.Apply(List.<JCExpression>of(jmlMaker.Type(boxedVarType)),sel,List.<JCExpression>nil()); 
            // FIXME e.type = ?
            // e:    Utils.<T'>defaultEmpty()
            
            int p = tree.pos;
            name = names.fromString("$$values$"+p);
            ClassType ct = new ClassType(JMLValuesType.getEnclosingType(),List.<Type>of(boxedVarType),JMLValuesType.tsym);
            tree.valuesDecl = makeVariableDecl(name,ct,e,p);
            tree.valuesDecl.sym.owner = tree.var.sym.owner;
            // tree.valuesDecl :    JMLValuesType<T'> $$values$ppp = Utils.<T'>defaultEmpty();
            stats.append(tree.valuesDecl);
            
//            // Add postconditions of defaultEmpty by hand
//            // assume $$values$ppp != null;
//            // assume $$values$ppp.length == 0;
//            JCExpression nn = factory.at(p).Binary(JCTree.NE, factory.Ident(tree.valuesDecl), nullLit );
//            stats.append( factory.at(p).JmlExpressionStatement(JmlToken.ASSUME, Label.POSTCONDITION, nn));
//            nn = factory.at(p).Select(factory.Ident(tree.valuesDecl), names.fromString("size"));
//            nn = factory.at(p).Apply(null,nn,List.<JCExpression>nil());
//            nn = factory.at(p).Binary(JCTree.EQ, nn, zeroLit );
//            stats.append( factory.at(p).JmlExpressionStatement(JmlToken.ASSUME, Label.POSTCONDITION, nn));
            
            jmlMaker.at(tree.pos+2);
            Name add = names.fromString("add");
            sel = jmlMaker.Select(jmlMaker.Ident(tree.valuesDecl),add);  // $$values$ppp.add
            //sel.type = 
            JCExpression ev = jmlMaker.Ident(tree.var);   // elem
            if (vartype.isPrimitive()) ev = autobox(ev,boxedVarType);
            JCMethodInvocation app = jmlMaker.Apply(null,sel,List.<JCExpression>of(ev));  // $$values$ppp.add(autobox(ev)); [autoboxing only if necessary]
            //app.type = tree.valuesDecl.type; // FIXME _ check this
            //
            
            jmlMaker.at(tree.pos+3);
            JCAssign asgn = jmlMaker.Assign(jmlMaker.Ident(tree.valuesDecl),app);
            asgn.type = asgn.lhs.type;
            step.append(jmlMaker.Exec(asgn));
            
            jmlMaker.at(tree.pos);

        }
        
        stats.append(tree.var);
        
        JCExpression cond = null;
        
        ListBuffer<JCStatement> bodystats = new ListBuffer<JCStatement>();

        JCExpression newvalue;
        JmlStatementLoopExpr inv = null;
        if (tree.expr.type.getTag() == TypeTag.ARRAY) {
            // Replace the foreach loop for (T t: a) body;
            // by
            // int $$index = 0;
            // final non_null JMLList $$values = Utils.<T'>defaultEmpty();
            // T t;
            // for (; $$index < a.length; $$index++, $$values.add(t') ) {
            //       check loop invariant
            //    t = a[$$index];
            //    body
            // }
            
            JCExpression arraylen = jmlMaker.Select(tree.expr,syms.lengthVar);
            cond = jmlMaker.Binary(JCTree.Tag.LT,ident,arraylen);
            cond.type = syms.booleanType;

            newvalue = jmlMaker.Indexed(tree.expr,ident); // newvalue :: expr[$$index]
            // FIXME newvalue.type = ???
            if (elemtype.isPrimitive() && !vartype.isPrimitive()) {
                newvalue = autobox(newvalue,vartype);
            } else if (!elemtype.isPrimitive() && vartype.isPrimitive()) {
                newvalue = autounbox(newvalue,vartype);
            }
            
            JCBinary invexpr = jmlMaker.Binary(JCTree.Tag.AND,jmlMaker.Binary(JCTree.Tag.LE,zeroLit,ident),jmlMaker.Binary(JCTree.Tag.LE,ident,arraylen));
            invexpr.type = invexpr.lhs.type = invexpr.rhs.type = syms.booleanType;
            inv = jmlMaker.JmlStatementLoopExpr(JmlTokenKind.LOOP_INVARIANT,invexpr);

            
        } else {
            // Replace the foreach loop for (T t: c) body;
            // by
            // int $$index = 0;
            // JMLList $$values = Utils.<T>defaultEmpty();
            // Iterator<T> it = c.iterator();
            // T t = null;
            // for (; it.hasNext(); $$index++, $$values.add(t)) {
            //    t = it.next();
            //    body
            // }
            
            name = names.fromString("$$iter$"+tree.pos);
            ClassType ct = new ClassType(JMLIterType.getEnclosingType(),List.<Type>of(boxedVarType),JMLIterType.tsym);
            tree.iterDecl = makeVariableDecl(name,ct,nullLit,tree.pos);
            tree.iterDecl.sym.owner = tree.var.sym.owner;
            stats.append(tree.iterDecl);
            
            Name hasNext = names.fromString("hasNext");
            JCFieldAccess sel = jmlMaker.Select(jmlMaker.Ident(tree.iterDecl),hasNext);
            cond = jmlMaker.Apply(null,sel,List.<JCExpression>nil()); // cond :: $$iter . hasNext()
            cond.type = syms.booleanType;

            Name next = names.fromString("next");
            sel = jmlMaker.Select(jmlMaker.Ident(tree.iterDecl),next);
            newvalue = jmlMaker.Apply(null,sel,List.<JCExpression>nil());  // newvalue ::  $$iter . next()
            // FIXME - newvalue.type = ???
        }
        
        bodystats.append(jmlMaker.Exec(jmlMaker.Assign(jmlMaker.Ident(tree.var),newvalue))); // t = newvalue;
        // FIXME - assign types
        bodystats.append(tree.body);
        
        jmlMaker.at(tree.pos+1);
        Name sz = names.fromString("size");
        JCFieldAccess sel = jmlMaker.Select(jmlMaker.Ident(tree.valuesDecl),sz);
        // FIXME sel.type ??? invexpr2.type
        JCExpression invexpr2 = jmlMaker.Apply(null,sel,List.<JCExpression>nil());  // invexpr2 ::  $$values . size()
        JCBinary invexpr3 = jmlMaker.Binary(JCTree.Tag.AND,jmlMaker.Binary(JCTree.Tag.NE,nullLit,jmlMaker.Ident(tree.valuesDecl)),jmlMaker.Binary(JCTree.Tag.EQ,ident,invexpr2));
        invexpr3.type = invexpr3.lhs.type = invexpr3.rhs.type = syms.booleanType;
        JmlStatementLoopExpr inv2 = jmlMaker.JmlStatementLoopExpr(JmlTokenKind.LOOP_INVARIANT,invexpr3);
        
        jmlMaker.at(tree.pos);
        JCBlock block = jmlMaker.Block(0,bodystats.toList());
        block.endpos = (tree.body instanceof JCBlock) ? ((JCBlock)tree.body).endpos : tree.body.pos;
        
        JCForLoop forstatement = jmlMaker.ForLoop(List.<JCStatement>nil(),cond,step.toList(),block);
        JmlForLoop jmlforstatement = jmlMaker.JmlForLoop(forstatement,tree.loopSpecs);
        {
            ListBuffer<JmlStatementLoop> list = new ListBuffer<JmlStatementLoop>();
            list.append(inv2);
            if (inv != null) list.append(inv);
            if (tree.loopSpecs != null) list.appendList(tree.loopSpecs);
            jmlforstatement.loopSpecs = list.toList();
        }
        stats.append(jmlforstatement);

        JCBlock blockk = jmlMaker.Block(0,stats.toList());
        blockk.endpos = block.endpos;
        tree.implementation = blockk;
        tree.internalForLoop = jmlforstatement;
        
//        tree.var = translate(tree.var);
//        tree.expr = translate(tree.expr);
//        tree.body = translate(tree.body);
//        result = tree;
    }

    // MAINTENANCE ISSUE: code duplicated mostly from the superclass

    public void visitJmlForLoop(JmlForLoop tree) {
        loopStack.add(0,treeutils.makeIdent(tree.pos, "loopIndex_" + (++loopIndexCount), syms.intType));
        Env<AttrContext> loopEnv =
            env.dup(env.tree, env.info.dup(env.info.scope.dup()));
        savedSpecOK = true;
        attribStats(tree.init, loopEnv);
        Env<AttrContext> labelenvi = env.dup(tree,env.info.dupUnshared());
        labelEnvs.put(names.fromString("LoopInit"),labelenvi);

        if (tree.cond != null) attribExpr(tree.cond, loopEnv, syms.booleanType);
        loopEnv.tree = tree; // before, we were not in loop!

        Env<AttrContext> labelenv = env.dup(tree,env.info.dupUnshared());
        labelEnvs.put(names.fromString("LoopBodyBegin"),labelenv);


        attribLoopSpecs(tree.loopSpecs, loopEnv);
        // FIXME - should this be before or after the preceding statement

        attribStats(tree.step, loopEnv);
        attribStat(tree.body, loopEnv);
        loopEnv.info.scope.leave();
        result = null;
        loopStack.remove(0);
    }

    public void visitJmlWhileLoop(JmlWhileLoop that) {
        loopStack.add(0,treeutils.makeIdent(that.pos, "loopIndex_" + (++loopIndexCount), syms.intType));
        attribLoopSpecs(that.loopSpecs,env);
        super.visitWhileLoop(that);
        loopStack.remove(0);
    }

    public void visitJmlStatementLoopExpr(JmlStatementLoopExpr that) {
        attribExpr(that.expression,env);
    }

    public void visitJmlStatementLoopModifies(JmlStatementLoopModifies that) {
        for (JCExpression st: that.storerefs) attribExpr(st,env);
    }

    public void visitJmlChoose(JmlChoose that) {
        // FIXME - fill in
    }

    public void visitJmlClassDecl(JmlClassDecl that) {
        // Typically, classes are attributed by calls to attribClass and
        // then to attibClassBody and attribClassBodySpecs, but local
        // classes do end up here.
        that.toplevel = (JmlCompilationUnit)enclosingClassEnv.toplevel;

        if (that.specsDecl == null) {
            // A local class is its own specification , so we fill in the
            // specification information.  It might be nice to do this 
            // earlier and avoid this check, but there is no convenient place
            // during parsing, and the Enter/MemberEnter steps do not handle
            // local classes.
            // There is also the case of anonymous classes in expressions that
            // in class specs (e.g. invariants)
//            if (enclosingMethodEnv == null && !isInJmlDeclaration) {
//                // Warn for non-local classes
//                log.error("jml.internal.notsobad","A non-local class's specsDecl field was unexpectedly null in JmlAtt.visitJmlClassDecl: " + that.name);
//            }
            that.specsDecl = that;
            that.typeSpecs = new JmlSpecs.TypeSpecs(that);
        }
        

//        boolean prev = isInJmlDeclaration;
//        if (implementationAllowed) isInJmlDeclaration = true;
//        try {
            visitClassDef(that);
//        } finally {
//            isInJmlDeclaration = prev;
//        }
    }

    public void visitClassDef(JCClassDecl tree) {
        // The superclass calls classEnter if the env is owned by a VAR or MTH.
        // But JML has the case of an anonymous class that occurs in a class
        // specification (e.g. an invariant), or in a method clause (so it is
        // owned by the method)
        if ((env.info.scope.owner.kind & (VAR | MTH)) == 0 && tree.sym == null) {
            enter.classEnter(tree, env);
        }
        super.visitClassDef(tree);

    }
    public void visitJmlCompilationUnit(JmlCompilationUnit that) {
        visitTopLevel(that);
    }

    @Override
    public void visitJmlMethodDecl(JmlMethodDecl that) {
        visitMethodDef(that);
    }
    
    public static class SpecialDiagnosticPosition extends com.sun.tools.javac.util.JCDiagnostic.SimpleDiagnosticPosition {
        String message;
        public SpecialDiagnosticPosition(String message) {
            super(-1);
            this.message = message;
        }
    }

    // FIXME - is this only ghost declarations
    // and don't the modifiers get checked twice - does the super.visitVarDef actually work?
    /** Attributes a variable declared within a JML spec - that is a ghost
     * variable declaration, along with checking any JML 
     * annotations and specifications of the declaration.  The super call
     * adds the declaration to the current scope.
     * @param that the AST node to attribute
     */
    @Override
    public void visitJmlVariableDecl(JmlVariableDecl that) {

        JavaFileObject prevSource = null;
        JmlTokenKind saved = currentClauseType;
        String savedName = currentClauseName;
        try {
            if (that.source() != null) prevSource = log.useSource(that.source());

            // If there is a .jml file containing the specifications, then just use those instead of the annotations in the
            // .java file. FIXME - really we should always be looking in the specs database, rather than modifying the ast
            JCModifiers originalMods = that.mods;
            JCModifiers newMods = originalMods;
            if (that.specsDecl != null) newMods = that.mods = that.specsDecl.mods;

            // FIXME - we should not need these two lines I think, but otherwise we get NPE faults on non_null field declarations
            attribAnnotationTypes(that.mods.annotations,env); annotate.flush(); 
            for (JCAnnotation a: that.mods.annotations) a.type = a.annotationType.type;

            boolean prev = false;
            boolean isReplacementType = that.jmltype;
            if (utils.isJML(that.mods) || isReplacementType) {
                prev = ((JmlResolve)rs).setAllowJML(true);
            }
            if (utils.isJML(that.mods)) {
                currentClauseType = JmlTokenKind.JMLDECL; // FIXME - could be model, if it matters
                currentClauseName = JmlTokenKind.JMLDECL.internedName();
            }
            if (that.vartype.type == null) attribType(that.vartype,env);
            if (that.originalVartype != null && that.originalVartype.type == null) attribType(that.originalVartype,env);
//            if (that.name.toString().equals("objectState")) Utils.stop();
            ((JmlMemberEnter)memberEnter).dojml = true;
            visitVarDef(that);
            ((JmlMemberEnter)memberEnter).dojml = false;
            if (that.sym == null) return; // Duplicate to be removed 
            // Anonymous classes construct synthetic members (constructors at least)
            // which are not JML nodes.
            FieldSpecs fspecs = specs.getSpecs(that.sym);
            
            // We do the checking of in and maps clauses after all fields and methods have been attributed
            //if (fspecs != null) for (JmlTypeClause spec:  fspecs.list) spec.accept(this);

            if (!that.type.isPrimitive()) {
                JCAnnotation snullness;
                JmlTokenKind nullness = specs.defaultNullity(enclosingClassEnv.enclClass.sym);
                if ((snullness=utils.findMod(that.mods,nonnullAnnotationSymbol)) != null) { 
                    nullness = JmlTokenKind.NONNULL;
                } else if ((snullness=utils.findMod(that.mods,nullableAnnotationSymbol)) != null || skipDefaultNullity) {
                    nullness = JmlTokenKind.NULLABLE;
                } else {
                    Symbol s = (nullness == JmlTokenKind.NONNULL) ? nonnullAnnotationSymbol : nullableAnnotationSymbol;
                    Attribute.Compound a = new Attribute.Compound(s.type,List.<Pair<MethodSymbol,Attribute>>nil());
                    that.sym.appendAttributes(List.<Compound>of(a));
                    JCAnnotation an = jmlMaker.at(that).Annotation(a);  // FIXME - needs a position and a source - we should get the NonNullByDefault if possible
                    ((JmlTree.JmlAnnotation)an).sourcefile = that.sourcefile;
                    an.type = an.annotationType.type;
                    that.mods.annotations = that.mods.annotations.append(an);
                    snullness = an;
                }
                Symbol s = (nullness == JmlTokenKind.NONNULL) ? nonnullAnnotationSymbol : nullableAnnotationSymbol;
                if (that.sym.attribute(s) == null) {
                    Attribute.Compound a = new Attribute.Compound(s.type,List.<Pair<MethodSymbol,Attribute>>nil());
                    that.sym.appendAttributes(List.<Compound>of(a));
                }
            }
            //        if (newMods != originalMods) for (JCAnnotation a: originalMods.annotations) { a.type = attribType(a,env); }


            // Check the mods after the specs, because the modifier checks depend on
            // the specification clauses being attributed

            that.mods = originalMods; 
            if (!that.type.isErroneous()) checkVarMods(that);
            that.mods = newMods;
            if (utils.isJML(that.mods)) prev = ((JmlResolve)rs).setAllowJML(prev);

            if (((JmlClassDecl)enclosingClassEnv.tree).sym.isInterface()) {
                if (isModel(that.mods)) {
                    if (!isStatic(that.mods) && !isInstance(that.mods)) {
                        log.warning(that,"jml.message","Model fields in an interface should be explicitly declared either static or instance: " + that.name);
                    }
                }
            }
            //        if (that.specsDecl != null) {
            //            that.mods.annotations = that.specsDecl.mods.annotations;
            //        }
        } finally {
            if (prevSource != null) log.useSource(prevSource);
            currentClauseType = saved;
            currentClauseName = savedName;
        }
    }
    
    boolean skipDefaultNullity = false;
    
    @Override
    public void visitLambda(final JCLambda that) {
        boolean saved = skipDefaultNullity;
        try {
            skipDefaultNullity = true;
            super.visitLambda(that);
        } finally {
            skipDefaultNullity = saved;
        }
    }

    
    // These are here mostly to make them visible to extensions

    /** This is here also to do some checking for missing implementations */
    @Override
    public Type attribExpr(JCTree tree, Env<AttrContext> env, Type pt) {
        Type type = super.attribExpr(tree,env,pt);
        return type;
    }
    
    public Symbol attribIdent(JCTree tree, JCCompilationUnit topLevel) {
        Symbol s = super.attribIdent(tree,topLevel);
        return s;
    }

    
    /** Attribute the arguments in a method call, returning a list of types;
     * the arguments themselves have their types recorded.
     */
    @Override   // FIXME _ why is this needed?
    public int attribArgs(int initialKind, List<JCExpression> trees, Env<AttrContext> env, ListBuffer<Type> argtypes) {
        return super.attribArgs(initialKind, trees, env, argtypes);
    }
    
    public int attribArgs(List<JCExpression> trees, Env<AttrContext> env, ListBuffer<Type> argtypes) {
        return super.attribArgs(Kinds.VAL, trees, env, argtypes);
    }
    
    /** Attribute the elements of a type argument list, returning a list of types;
     * the type arguments themselves have their types recorded.
     */
    @Override 
    public List<Type> attribTypes(List<JCExpression> trees, Env<AttrContext> env) {
        return super.attribTypes(trees,env);
    }

    boolean checkingSignature = false;
    
    public void visitJmlMethodSig(JmlMethodSig that) {
        Env<AttrContext> localEnv = env.dup(that.expression, env.info.dup());

        List<Type> argtypes = that.argtypes != null ? super.attribAnyTypes(that.argtypes, localEnv) : List.<Type>nil();
        List<Type> typeargtypes = List.<Type>nil(); // attribAnyTypes(that.typeargs, localEnv);// FIXME - need to handle template arguments

        Name methName = TreeInfo.name(that.expression);

        boolean isConstructorCall =
            methName == enclosingClassEnv.enclClass.sym.name;
        
        // ... and attribute the method using as a prototype a methodtype
        // whose formal argument types is exactly the list of actual
        // arguments (this will also set the method symbol).
        
        if (isConstructorCall) {
            // Adapted from Attr.visitApply // FIXME - may not be general enough
            Type clazztype = attribType(that.expression, env);
            ClassType site = new ClassType(clazztype.getEnclosingType(),
                    clazztype.tsym.type.getTypeArguments(),
                    clazztype.tsym);

            Env<AttrContext> diamondEnv = localEnv.dup(that);
            diamondEnv.info.selectSuper = false;
            diamondEnv.info.pendingResolutionPhase = null;

            //if the type of the instance creation expression is a class type
            //apply method resolution inference (JLS 15.12.2.7). The return type
            //of the resolved constructor will be a partially instantiated type
            Symbol constructor = rs.resolveDiamond(that.pos(),
                    diamondEnv,
                    site,
                    argtypes,
                    typeargtypes);
            that.methodSymbol = (MethodSymbol)constructor.baseSymbol();
            
        } else {
            // Adapted from Attr.visitMethodDef // FIXME - may not be general enough
            int kind = VAL; // FIXME - could also be POLY
            Type mpt = newMethodTemplate(Type.noType, argtypes, typeargtypes);
            localEnv.info.pendingResolutionPhase = null;
            boolean prev = checkingSignature;
            checkingSignature = true;
            Type mtype = attribTree(that.expression, localEnv, new ResultInfo(kind, mpt, chk.basicHandler));
            checkingSignature = prev;

            Symbol sym = null;
            if (that.expression instanceof JCFieldAccess) {
                sym = ((JCFieldAccess)that.expression).sym;
            } else { // JCIdent
                sym = ((JCIdent)that.expression).sym;
            }
            if (sym instanceof MethodSymbol) that.methodSymbol = (MethodSymbol)sym;
            else {
                // Constructor ?
                // FIXME
            }
        }
        
//        // FIXME - need a better check that the expression is a constructor
//        // This won't even work if the method has the class name as a suffix
//        Name name;
//        Type classType;
//        if (that.expression instanceof JCIdent) {
//            name = ((JCIdent)that.expression).name;
//            classType = env.enclClass.type;
//        } else {
//            JCFieldAccess fa = (JCFieldAccess)that.expression;
//            name = fa.name;
//            if (fa.selected instanceof JCIdent && ((JCIdent)fa.selected).name == names._this) {
//                attribExpr(fa.selected,localEnv);
//                classType = fa.selected.type;
//            } else {
//                attribExpr(fa.selected,localEnv);
//                classType = fa.selected.type;
//            }
//        }
//        if (name.toString().equals(env.enclClass.name.toString())) {
//            Symbol sym = jmlresolve.resolveConstructor(that.pos(),localEnv,
//                    env.enclClass.type,
//                    argtypes,
//                    typeargtypes);
//            that.methodSymbol = (MethodSymbol)sym;
//        } else {
//            Symbol sym = jmlresolve.resolveMethod(that.pos(), localEnv, name, argtypes, typeargtypes);
//            //Symbol sym = jmlresolve.findMethod(localEnv, classType, name, argtypes, typeargtypes,false,false,false);
//
//            // If there was an error attributing the JmlMethodSig, then sym
//            // will not be a MethodSymbol
////            if (!(sym instanceof MethodSymbol)) {
////                jmlerror(that,"internal.error","No method found with the given signature");
////            }
//            that.methodSymbol = sym instanceof MethodSymbol ? (MethodSymbol)sym : null;
//        }
    }

    public void visitJmlModelProgramStatement(JmlModelProgramStatement that) {
        // TODO Auto-generated method stub
        
    }
    
    public void jmlerror(int begin, int end, String key, Object... args) {
        log.error(new JmlTokenizer.DiagnosticPositionSE(begin,end-1),key,convertErrorArgs(args));
    }

    public void jmlerror(DiagnosticPosition tree, String key, Object... args) {
        log.error(new JmlTokenizer.DiagnosticPositionSE(tree.getPreferredPosition(),tree.getEndPosition(log.currentSource().getEndPosTable())),key,convertErrorArgs(args));
    }
    
    public Object[] convertErrorArgs(Object[] args) {
        Object[] out = new Object[args.length];
        for (int i=0; i<args.length; i++) {
            Object a = args[i];
            out[i] = a instanceof JCTree ? JmlPretty.write((JCTree)a) : a;
        }
        return args;
    }
    
    public static class RACCopy extends JmlTreeCopier {
        
        List<JCVariableDecl> decls;
        Names names = Names.instance(context);
        Symtab syms = Symtab.instance(context);
        ListBuffer<JCExpression> arguments;
        JCIdent argsID;
        
        Map<Symbol,JCIdent> newids;
        
        public RACCopy(Context context, List<JCVariableDecl> decls, ListBuffer<JCExpression> args, JCIdent argsID, Map<Symbol,JCIdent> newids) {
            super(context, JmlTree.Maker.instance(context));
            this.decls = decls;
            this.arguments = args;
            this.argsID = argsID;
            this.newids = newids;
        }
        
        public static JCExpression copy(JCExpression that, Context context, List<JCVariableDecl> decls, ListBuffer<JCExpression> args, JCIdent argsID, Map<Symbol,JCIdent> newids) {
            return new RACCopy(context,decls,args,argsID,newids).copy(that,(Void)null);
        }
        
        public <T extends JCTree> T copy(T tree, Void p) {
            if (tree == null) return null;
            if (!(tree instanceof JCIdent)) {

                if (tree instanceof JCExpression) {
                    JCExpression expr = (JCExpression)tree;
                    if (RACCheck.allInternal(expr,decls)) {
                        return tree;
                    }
                    if (RACCheck.allExternal(expr,decls)) {
                        if (expr.type.getTag() != TypeTag.METHOD) {
                            int n = arguments.size();
                            arguments.add(expr);
                            JCExpression lit = M.Literal(TypeTag.INT,n).setType(syms.intType);
                            JCExpression arg = M.Indexed(argsID,lit).setType(syms.objectType);
                            arg = M.TypeCast(M.Type(expr.type),arg).setType(expr.type);
                            return (T)arg;
                        }
                    }
                }
            }

            return (T) (tree.accept(this, p));
        }

        @Override
        public JCTree visitIdentifier(IdentifierTree node, Void p) {
            JCIdent expr = (JCIdent)node;
            if (!(expr.sym instanceof Symbol.VarSymbol)) { //Method and class symbols can be internal or external 
                return super.visitIdentifier(node,p);
            }
            
//            if (RACCheck.allInternal(expr,decls)) {
//                return expr;
//            }
            if (RACCheck.allExternal(expr,decls)) {
                int n = arguments.size();
                arguments.add(expr);
                JCExpression lit = M.Literal(TypeTag.INT,n).setType(syms.intType);
                JCExpression arg = M.Indexed(argsID,lit).setType(syms.objectType);
                arg = M.TypeCast(M.Type(expr.type),arg).setType(expr.type);  // M.Type sets its own type
                return arg;
            }
            
            Symbol n = expr.sym;
            JCIdent id = newids.get(n);
            if (id == null) {
                System.out.println("ERROR"); // FIXME
            }
            return id;

            // Include this for symmetry, but we acually should never get to this point
            // super.visitIdentifier(node,p);
        }
        
        @Override
        public JCTree visitJmlQuantifiedExpr(JmlQuantifiedExpr that, Void p) {
            return copy(that.racexpr);
//            List<JCVariableDecl> prevList = decls;
//            decls = decls.prependList(that.decls.toList());
//            try {
//                JCExpression newrange = copy(that.range);
//                JCExpression newvalue = copy(that.value);
//                return M.JmlQuantifiedExpr(that.op, that.decls, newrange, newvalue);
//            } finally {
//                decls = prevList;
//            }
        }

        
    }
    
    public static class RACCheck extends JmlTreeScanner {
        
        public static class RCheckEx extends RuntimeException {}
        
        boolean checkInternal;
        List<JCVariableDecl> decls;
        
        public RACCheck(List<JCVariableDecl> decls) {
            this.decls = decls;
        }
        
        public static boolean allInternal(JCExpression expr, List<JCVariableDecl> decls) {
            try {
                RACCheck s = new RACCheck(decls);
                s.checkInternal = true;
                expr.accept(s);
                return true;
            } catch (RCheckEx e) {
                return false;
            }
        }
        
        public static boolean allExternal(JCExpression expr, List<JCVariableDecl> decls) {
            try {
                RACCheck s = new RACCheck(decls);
                s.checkInternal = false;
                expr.accept(s);
                return true;
            } catch (RCheckEx e) {
                return false;
            }
        }
        
        @Override
        public void visitIdent(JCIdent that) {
            Symbol n = that.sym;
            if (!(n instanceof Symbol.VarSymbol)) return; //Method and class symbols can be internal or external 
            Iterator<JCVariableDecl> iter = decls.iterator();
            while (iter.hasNext()) {
                JCVariableDecl d = iter.next();
                if (d.sym.equals(n)) {
                    // identifier matches a quantifier declaration
                    // so it is definitely internal
                    //if (checkInternal) return;
                    throw new RCheckEx();
                }
            }
            // No matches found so the identifier is
            // definitely external
            if (checkInternal) throw new RCheckEx();
        }
        
        @Override
        public void visitJmlSingleton(JmlSingleton that) {
            if (that.token == JmlTokenKind.BSRESULT) {
                // external
                if (checkInternal) throw new RCheckEx();
            }
        }
        
        @Override
        public void visitJmlMethodInvocation(JmlMethodInvocation that) {
            if (that.token == JmlTokenKind.BSOLD || that.token == JmlTokenKind.BSPAST || that.token == JmlTokenKind.BSPRE) {
                // external
                if (checkInternal) throw new RCheckEx();
            }
        }
    }

    @Override
    protected boolean isBooleanOrNumeric(Env<AttrContext> env, JCExpression tree) {
        if (tree instanceof JmlExpression) {
            if (tree instanceof JmlQuantifiedExpr) return true; // At least for current quantifiers: forall, exists, sum, prod, num_of
            if (tree instanceof JmlSingleton) {
                JmlTokenKind kind = ((JmlSingleton)tree).token;
                if (kind == JmlTokenKind.INFORMAL_COMMENT) return true;
                if (kind == JmlTokenKind.BSRESULT) {
                    JCTree.JCMethodDecl md = enclosingMethodEnv.enclMethod;
                    JCTree res = md.getReturnType(); 
                    TypeTag t = res.type.getTag();
                    if (t == TypeTag.BOOLEAN || t == TypeTag.INT || t == TypeTag.LONG || t == TypeTag.SHORT || t == TypeTag.CHAR || t == TypeTag.BYTE) return true;
                    return false;
                }
            }
            jmlerror(tree,"jml.internal", "Unimplemented option in JmlAttr:isBooleanOrNumeric -- "  + tree.getClass());
            return false;
        }
        return super.isBooleanOrNumeric(env,tree);
    }

    public MethodSymbol makeInitializerMethodSymbol(long flags, Env<AttrContext> env) {
        JCTree tree = null;
        Env<AttrContext> localEnv =
                env.dup(tree, env.info.dup(env.info.scope.dupUnshared()));
        MethodSymbol msym = new MethodSymbol(flags | BLOCK |
                env.info.scope.owner.flags() & STRICTFP, names.empty, new Type.JCVoidType(),
                env.info.scope.owner);
        localEnv.info.scope.owner = msym;
        if ((flags & STATIC) != 0) localEnv.info.staticLevel++;
        return msym;
    }
    
    public boolean interpretInPreState(DiagnosticPosition pos, JmlTokenKind kind) {
        if (kind == JmlTokenKind.ENSURES ||
                kind == JmlTokenKind.SIGNALS ||
                kind == JmlTokenKind.SIGNALS_ONLY) return false;
        if (methodClauseTokens.contains(kind)) return true;
        return false;
    }
    
    public Type check(final JCTree tree, final Type found, final int ownkind, final ResultInfo resultInfo) {
        return super.check(tree, found, ownkind, resultInfo);
    }         
}<|MERGE_RESOLUTION|>--- conflicted
+++ resolved
@@ -3616,15 +3616,9 @@
                     log.error(tree.pos(),"jml.one.arg",token.internedName(),n);
                     result = tree.type = syms.errType;
                 } else {
-<<<<<<< HEAD
                     JCExpression arg = tree.args.get(0);
                     attribTree(arg, localEnv, resultInfo);
-                    t = arg.type;
-=======
-                    attribTree(tree.args.get(0), localEnv, resultInfo);
-                    t = tree.args.get(0).type;
-                    result = check(tree, t, VAL, resultInfo);
->>>>>>> ae2a7861
+                    result = check(tree, arg.type, VAL, resultInfo);
                 }
                 break;
                  
