--- conflicted
+++ resolved
@@ -60,7 +60,6 @@
 import org.jmlspecs.openjml.JmlSpecs.TypeSpecs;
 
 import org.jmlspecs.openjml.JmlTree.*;
-<<<<<<< HEAD
 import org.jmlspecs.openjml.ext.AssignableClauseExtension;
 import org.jmlspecs.openjml.ext.CallableClauseExtension;
 import org.jmlspecs.openjml.ext.ExpressionExtension;
@@ -68,8 +67,6 @@
 import static org.jmlspecs.openjml.ext.MethodSimpleClauseExtensions.*;
 import org.jmlspecs.openjml.ext.SignalsClauseExtension;
 import org.jmlspecs.openjml.ext.SignalsOnlyClauseExtension;
-=======
->>>>>>> b3b69354
 import org.jmlspecs.openjml.ext.FieldExtension;
 
 import com.sun.source.tree.IdentifierTree;
@@ -2752,7 +2749,7 @@
             
             if (tree.suchThat) {
                 attribExpr(tree.expression, localEnv, syms.booleanType);
-            } else if (tree.ident.type == null) {
+            } else if (tree.ident == null || tree.ident.type == null) {
                 // skip
             } else if (tree.ident.type.getKind() == TypeKind.ERROR) {
                 // skip
@@ -2894,7 +2891,7 @@
     
     boolean forallOldEnv = false;
     
-    /** Attributes for and old clauses within the specs of a method */
+    /** Attributes forall and old clauses within the specs of a method */
     public void visitJmlMethodClauseDecl(JmlMethodClauseDecl tree) {
         IJmlClauseType t = tree.clauseType;
         for (JCTree.JCVariableDecl decl: tree.decls) {
@@ -3286,7 +3283,7 @@
                 }
                 if (token == BSPRE) {
                     // pre
-                    if (!preTokens.contains(currentClauseType)) {
+                    if (!preTokens.contains(currentClauseType) && !currentClauseType.preAllowed()) {
                         log.error(tree.pos+1, "jml.misplaced.old", "\\pre token", currentClauseType.name());
                         t = syms.errType;
                     }
@@ -3810,7 +3807,7 @@
                 attribExpr(((JmlStatementLoopExpr)tree).expression,loopEnv,syms.booleanType);
             } else if (tree.clauseType == loopdecreasesClause){
                 attribExpr(((JmlStatementLoopExpr)tree).expression,loopEnv,syms.longType);  // FIXME - what type to use
-            } else if (tree.clauseType == loopmodifiesClause) {
+            } else if (tree.clauseType == loopmodifiesStatement) {
                 for (JCExpression stref: ((JmlStatementLoopModifies)tree).storerefs) {
                     attribExpr(stref,loopEnv,Type.noType);
                 }
@@ -3996,7 +3993,7 @@
                 break;
                 
             default:
-                IJmlClauseType ext = Extensions.instance(context).findT(that.pos,jt.internedName(),true);
+                IJmlClauseType ext = Extensions.instance(context).findSM(that.pos,jt.internedName(),true);
                 Type ttt = ext.typecheck(this,that,env);
                 result = check(that, ttt, VAL, resultInfo);
                 break;
@@ -6644,7 +6641,7 @@
         if (kind == ensuresClause ||
                 kind == signalsClause ||
                 kind == signalsOnlyClause) return false;
-        if (methodClauseTokens.contains(kind)) return true;
+        if (kind instanceof IJmlClauseType.MethodClause) return true;
         return false;
     }
     
