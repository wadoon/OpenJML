/*
 * This file is part of the OpenJML project. 
 * Author: David R. Cok
 */
package org.jmlspecs.openjml;

import java.io.PrintWriter;
import java.util.HashMap;
import java.util.Map;

import com.sun.tools.javac.util.Context;
import com.sun.tools.javac.util.Log;
import com.sun.tools.javac.util.Log.WriterKind;
import com.sun.tools.javac.util.Options;

/**
 * This is an Enum that contains information about command-line options for JML
 * and related tools. To assist with future extensions, do not use the Enum type
 * directly; rather use the OptionInterface interface.
 * 
 * @author David Cok
 */
// FIXME - investigate integrating this with Option, OptionName; also change to
// something other than an enum since it is not extensible
// FIXME - best practice would use a resources file for all the help
// information; javac loads its resources on demand
public enum JmlOption implements IOption {
    
    // Arguments: option as on CL; true=1 argument, false=0 args; help string
    DIR("-dir",true,null,"Process all files, recursively, within this directory",null),
    DIRS("-dirs",true,null,"Process all files, recursively, within these directories (listed as separate arguments, up to an argument that begins with a - sign)",null),
    ENDOPTIONS("--",false,null,"Terminates option processing - all remaining arguments are files",null),  // FIXME - fix or remove
    KEYS("-keys",true,"","Identifiers for optional JML comments",null),
    COMMAND("-command",true,"check","The command to execute (check,esc,rac,compile)",null),
    CHECK("-check",false,null,"Does a JML syntax check","-command=check"),
    COMPILE("-compile",false,null,"Does a Java-only compile","-command=compile"),
    RAC("-rac",false,null,"Enables generating code instrumented with runtime assertion checks","-command=rac"),
    ESC("-esc",false,null,"Enables static checking","-command=esc"),
    BOOGIE("-boogie",false,false,"Enables static checking with boogie",null),
    USEJAVACOMPILER("-java",false,false,"When on, the tool uses only the underlying javac or javadoc compiler (must be the first option)",null),
    JML("-jml",false,true,"When on, the JML compiler is used and all JML constructs are ignored; use -no-jml to use OpenJML but ignore JML annotations",null),
    STRICT("-strictJML",false,false,"Disables any JML extensions in OpenJML",null),
    EXTENSIONS("-extensions",true,null,"Extension packages and classes (comma-separated qualified names)",null),

    STOPIFERRORS("-stopIfParseErrors",false,false,"When enabled, stops after parsing if any files have parsing errors",null),

    METHOD("-method",true,null,"Comma-separated list of method name patterns on which to run ESC",null),
    EXCLUDE("-exclude",true,null,"Comma-separated list of method name patterns to exclude from ESC",null),
    PROVER("-prover",true,null,"The prover to use to check verification conditions",null),
    PROVEREXEC("-exec",true,null,"The prover executable to use",null),
    LOGIC("-logic",true,"ALL","The SMT logic to use (default ALL)",null),
    
    
    // Options Related to Specification Inference
    INFER("-infer",true,"POSTCONDITIONS","Infer missing contracts (postconditions (default), preconditions)","-command=infer"),
    INFER_DEBUG("-infer-debug", false, null, "Enable debugging of contract inference", null),    
    INFER_TAG("-infer-tag", true, true, "If true, inferred specifications are tagged with the key INFERRED", null),        
    INFER_PRECONDITIONS("-infer-preconditions", true, true, "If not specified, the precondition of methods lacking preconditions will be set to true (otherwise inference is skipped).", null),
    INFER_NO_EXIT("-noexit",true,null,"Infer contracts (suppress exiting)","-command=infer-no-exit"),
    INFER_MINIMIZE_EXPRS("-infer-minimize-expressions", false, null, "Minimize expressions where possible.", null),
    INFER_DUMP_GRAPHS("-infer-dump-graphs", false, null, "Dump any specification that would have been inferred to a file for offline analysis", null),    
    
    //
    // Inference decides to write specs based on the following conditions
    // 1) If -infer-persist-path is specified, specs are written to that directory (base)
    // 2) Else, if -specspath is specified, specs are written to that directory (base)
    // 3) Otherwise, we write the specs to the same directory were the java class source exists
    //
    INFER_PERSIST("-infer-persist", true, "jml", "Persist inferred specs. If \"java\" specs are written to the source files. If \"jml\" (default) they are written to seperate .jml files (defaults to location of class source and can be overridden with -infer-persist-path and -specspath)", null),
    INFER_PERSIST_PATH("-infer-persist-path", true, null, "Specify output directory of specifications (overrides -specspath)", null),
    INFER_MAX_DEPTH("-infer-max-depth", true, 300, "The largest CFG we will agree to process", null),
    INFER_TIMEOUT("-infer-timeout", true, 300, "Give up inference after this many seconds. A value of -1 will wait indefinitely", null),
    INFER_DEV_MODE("-infer-dev-mode", false, null, "Special features for developers.", null),    
    DISABLE_VISIBILITY_CHECKING("-all-public", false, null, "Do not check visibility of fields used in specifications", null),
    
    //
    // Options for turning on and off various inference techniques 
    //
    INFER_ANALYSIS_TYPES("-infer-analysis-types", true, "ALL", "Enables specific analysis types. Takes a comma seperated list of analysis types. Support kinds are: REDUNDANT, UNSAT, TAUTOLOGIES, FRAMES, PURITY, and VISIBILITY", null),
    
    NONNULLBYDEFAULT("-nonnullByDefault",false,false,"Makes references non_null by default","-nullableByDefault=false"),
    NULLABLEBYDEFAULT("-nullableByDefault",false,false,"Makes references nullable by default",null),
    CODE_MATH("-code-math",true,"safe","Arithmetic mode for Java code",null),
    SPEC_MATH("-spec-math",true,"bigint","Arithmetic mode for specifications",null),
    
    // FIXME - turn default back to true when problems have been worked out
    CHECK_ACCESSIBLE("-checkAccessible",false,false,"When on (the default), JML accessible clauses are checked",null),
    SPECS("-specspath",true,null,"Specifies the directory path to search for specification files",null),
    CHECKSPECSPATH("-checkSpecsPath",false,true,"When on (the default), warnings for non-existent specification path directories are issued",null),
    PURITYCHECK("-purityCheck",false,false,"When on (off by default), warnings for use of impure methods from system libraries are issued",null),
    INTERNALSPECS("-internalSpecs",false,true,"When on (the default), automatically appends the internal specs directory to the specification path",null),
    INTERNALRUNTIME("-internalRuntime",false,true,"When on (the default), automatically appends the internal JML runtime library to the classpath",null),
    TIMEOUT("-timeout",true,null,"Number of seconds to limit any individual proof attempt (default infinite)",null),

    SHOW_NOT_IMPLEMENTED("-showNotImplemented",false,false,"When on (off by default), warnings about unimplemented constructs are issued",null),
    SHOW_NOT_EXECUTABLE("-showNotExecutable",false,false,"When on (off by default), warnings about non-executable constructs are issued",null),

    VERBOSENESS("-verboseness",true,1,"Level of verboseness (0=quiet...4=debug)",null),
    QUIET("-quiet",false,null,"Only output warnings and errors","-verboseness="+Utils.QUIET),
    NORMAL("-normal",false,null,"Limited output","-verboseness="+Utils.NORMAL),
    PROGRESS("-progress",false,null,"Shows progress through compilation phases","-verboseness="+Utils.PROGRESS),
    SKIPPED("-skipped",false,true,"Shows methods whose proofs are skipped",null),
    JMLVERBOSE("-jmlverbose",false,false,"Like -verbose, but only jml information and not as much","-verboseness="+Utils.JMLVERBOSE),
    JMLDEBUG("-jmldebug",false,false,"When on, the program emits lots of output (includes -progress)","-verboseness="+Utils.JMLDEBUG),
    SHOW_OPTIONS("-showOptions",true, "none","When enabled, the values of options and properties are printed, for debugging",null),
    
    JMLTESTING("-jmltesting",false,false,"Only used to generate tracing information during testing",null),
    TRACE("-trace",false,false,"ESC: Enables tracing of counterexamples",null),
    SHOW("-show",true,"","Show intermediate programs",null,false,"all"),
    SPLIT("-split",true,"","Split proof into sections",null),
    ESC_BV("-escBV",true,"auto","ESC: If enabled, use bit-vector arithmetic (auto, true, false)",null),
    ESC_EXIT_INFO("-escExitInfo",false,true,"ESC: Show exit location for postconditions (default true)",null),
    ESC_MAX_WARNINGS("-escMaxWarnings",true,"all","ESC: Maximum number of warnings to find per method",null),
    MAXWARNINGSPATH("-escMaxWarningsPath",false,false,"ESC: If true, find all counterexample paths to each invalid assert",null),
    COUNTEREXAMPLE("-counterexample",false,false,"ESC: Enables output of complete, raw counterexample",null),
    CE("-ce",false,null,"ESC: Enables output of complete, raw counterexample","-counterexample"),
    SUBEXPRESSIONS("-subexpressions",false,false,"ESC: Enables tracing with subexpressions",null),
    FEASIBILITY("-checkFeasibility",true,"all","ESC: Check feasibility of assumptions",null),
    BENCHMARKS("-benchmarks",true,null,"ESC: Collects solver communications",null),
    MINIMIZE_QUANTIFICATIONS("-minQuant",false,true,"Minimizes using quantifications, in favor of inlining",null),
    QUANTS_FOR_TYPES("-typeQuants",true,"auto","Introduces quantified assertions for type variables (true, false, or auto)",null),

    MODEL_FIELD_NO_REP("-modelFieldNoRep",true,"zero","RAC action when a model field has no represents clause (zero,ignore,warn)",null),
//    ROOTS("-roots",false,false,"Enables the Reflective Object-Oriented Testing System---w00t!",null),
    
    RAC_SHOW_SOURCE("-racShowSource",false,true,"RAC: Error messages will include source information",null),
    RAC_CHECK_ASSUMPTIONS("-racCheckAssumptions",false,false,"RAC: Enables runtime checking that assumptions hold",null),
    RAC_JAVA_CHECKS("-racJavaChecks",false,false,"RAC: Enables explicit checking of Java language checks",null),
    RAC_COMPILE_TO_JAVA_ASSERT("-racCompileToJavaAssert",false,false,"RAC: Compiles JML checks as Java asserts",null),
    RAC_PRECONDITION_ENTRY("-racPreconditionEntry",false,false,"RAC: Distinguishes Precondition failures on entry calls",null),
    RAC_MISSING_MODEL_FIELD_REP_SOURCE("-racMissingModelFieldRepSource",true,"zero","RAC: action when a model field has no representation (zero,warn,skip)",null),
    RAC_MISSING_MODEL_FIELD_REP_BINARY("-racMissingModelFieldRepBinary",true,"skip","RAC: action when a model field for a binary class has no representation (zero,warn,skip)",null),

    PROPERTIES("-properties",true,null,"Specifies the path to the properties file",null),
    PROPERTIES_DEFAULT("-properties-default",true,null,"Specifies the path to the default properties file",null),
    
    DEFAULTS("-defaults",true,"","Specifies various default behaviors: constructor:pure|everything",null),
    STATIC_INIT_WARNING("-staticInitWarning",false,true,"Warns about missing static_initializer clauses",null),
    // Experimental
    DETERMINISM("-determinism",false,true,"Experimental: enables better determinism",null),

    OSNAME("-osname",true,null,"Name of OS to use in selecting solver executable",null),

    // Obsolete
    NOCHECKSPECSPATHX("-noCheckSpecsPath",false,false,"When on, no warnings for non-existent specification path directories are issued","-checkSpecsPath=false",true),
    NOPURITYCHECKX("-noPurityCheck",false,false,"When on, no warnings for use of impure methods are issued","-purityCheck=false",true),
    NOINTERNALSPECSX("-noInternalSpecs",false,false,"Disables automatically appending the internal specs directory to the specification path","-internalSpecs=false",true),
    NOINTERNALRUNTIMEX("-noInternalRuntime",false,false,"Disables automatically appending the internal JML runtime library to the classpath","-internalRuntime=false",true),
    NO_RAC_SOURCEX("-noRacSource",false,false,"RAC: Error messages will not include source information","-racShowSource=false",true),
    NO_RAC_CHECK_ASSUMPTIONSX("-noRacCheckAssumptions",false,false,"RAC: Disables checking that assumptions hold","-racCheckAssumptions=false",true),
    NO_RAC_JAVA_CHECKSX("-noRacJavaChecks",false,false,"RAC: Disables explicit checking of Java language checks","-racJavaChecks=false",true),

    ;
    
    /** Holds the name of the option, as it is used in the command-line,
     * including the leading '-' character.
     */
    final private String name;
    
    /** Whether the option takes an argument */
    final private boolean hasArg;
    
    /** The default value of the option */
    final private Object defaultValue;
    
    public String enabledDefault = null;
    
    /** The help string for this option */
    final private String help;
    
    /** The canonical form for the option */
    final private String synonym;
    
    /** If true, the option is obsolete */
    final private boolean obsolete;
    
    /** Private constructor to create Enum instances.
     * @param s The option name, including any leading - character
     * @param defaultValue the default value for the option
     * @param hasArg Whether the option takes a (required) argument
     * @param help The associated help string
     * @param synonym an equivalent command-line argument
     */
    private JmlOption(/*@ non_null */ String s, 
            boolean hasArg, 
            Object defaultValue,
            /*@ non_null */ String help,
            /*@ nullable */ String synonym) {
        this(s,hasArg,defaultValue,help,synonym,false,null);
    }
    
    /** Private constructor to create Enum instances.
     * @param s The option name, including any leading - character
     * @param defaultValue the default value for the option
     * @param hasArg Whether the option takes a (required) argument
     * @param help The associated help string
     * @param synonym an equivalent command-line argument
     * @param obsolete whether the option is obsolete
     */
    private JmlOption(/*@ non_null */ String s, 
            boolean hasArg, 
            Object defaultValue,
            /*@ non_null */ String help,
            /*@ nullable */ String synonym,
            boolean obsolete) {
        this(s,hasArg,defaultValue,help,synonym,obsolete,null);
    }
    
    /** Private constructor to create Enum instances.
     * @param s The option name, including any leading - character
     * @param defaultValue the default value for the option
     * @param hasArg Whether the option takes a (required) argument
     * @param help The associated help string
     * @param synonym an equivalent command-line argument
     * @param obsolete whether the option is obsolete
     */
    private JmlOption(/*@ non_null */ String s, 
            boolean hasArg, 
            Object defaultValue,
            /*@ non_null */ String help,
            /*@ nullable */ String synonym,
            boolean obsolete,
            String enabledDefault) {
        this.name = s;
        this.hasArg = hasArg;
        this.defaultValue = defaultValue;
        this.help = help;
        this.synonym = synonym;
        this.obsolete = obsolete;
        this.enabledDefault = enabledDefault;
    }
    
    /** Enables the given option
     * 
     * @param context the compilation context
     * @param option the option to enable
     */
    public static void putOption(Context context, JmlOption option) {
        putOption(context,option,"");
    }
    
    /** Sets the value of the given option
     * 
     * @param context the compilation context
     * @param option the option to set
     * @param value the value to give the option - boolean options interpret null as false and non-null as true
     */
    public static void putOption(Context context, JmlOption option, String value) {
        Options.instance(context).put(option.name,value);
    }
    
    /** Sets the value of a boolean option, returning the previous value
     * @param context the compilation context
     * @param option the option name
     * @param value the new value of the option
     * @return true if the option was previously enabled, false otherwise
     */
    public static boolean setOption(Context context, IOption option, boolean value) {
    	boolean b = isOption(context,option.optionName());
        Options.instance(context).put(option.optionName(),value?"":null);
        return b;
    }
    
    /** Return whether an option is enabled in the given context
     * @param context the compilation context
     * @param option the option name
     * @return true if the option is enabled, false otherwise
     */
    public static boolean isOption(Context context, JmlOption option) {
        String val = Options.instance(context).get(option.name);
<<<<<<< HEAD
        return val != null && !"false".equals(val) && !"".equals(val);
=======
        return interpretBoolean(val);
    }
    
    private static boolean interpretBoolean(String v) {
        return v != null && !"false".equals(v);
>>>>>>> 4b4174f8
    }
    
    /** Return whether an option is enabled in the given context
     * @param context the compilation context
     * @param option the option name by string (including leading -)
     * @return true if the option is enabled, false otherwise
     */
    public static boolean isOption(Context context, String option) {
        String v = value(context,option);
        return interpretBoolean(v);
    }
    
    /** This is used for those options that allow a number of suboptions; it tests whether
     * value is one of the comma-separated suboptions.
     */
    public static boolean includes(Context context, JmlOption option, String value) {
        String v = JmlOption.value(context, option);
        return "all".equals(v) || ( v.equals(value) || v.startsWith(value + ",") || v.endsWith("," + value) || v.contains("," + value +","));
    }
    
    /** Return the value of an option with an argument
     * @param context the compilation unit context
     * @param option the option name
     * @return the value of the argument, or null if not specified
     */
    //@ nullable
    public static String value(Context context, JmlOption option) {
        return value(context,option.optionName());
    }
    
    /** Return the value of an option with an argument
     * @param context the compilation unit context
     * @param option the option name
     * @return the value of the argument, or null if not specified
     */
    //@ nullable
    public static String value(Context context, String option) {
        return Options.instance(context).get(option);
    }
    
    /** The name of the option, including any leading - sign
     * @see org.jmlspecs.openjml.IOption#optionName()
     */
     //@ non_null
    public String optionName() { return name; }

    /** The name of the option, including any leading - sign
     * @see org.jmlspecs.openjml.IOption#optionName()
     */
     //@ non_null
    public String getText() { return name; }
    
    /* Whether the option takes an argument
     * @see org.jmlspecs.openjml.OptionInterface#hasArg()
     */
    public boolean hasArg() { return hasArg; }
    
    /* Whether the option takes an argument
     * @see org.jmlspecs.openjml.OptionInterface#hasArg()
     */
    public Object defaultValue() { return defaultValue; }
    
    /* Whether the option is obsolete */
    public boolean obsolete() { return obsolete; }
    
    /**
     * @return the help string associated with this option
     */
    //@ non_null
    public String help() { 
        if (synonym() == null) {
            return help; 
        } else {
            return help + " [" + synonym() + "]";
        }
    }
    
    /**
     * @return the canonical form for this option
     */
    //@ nullable
    public String synonym() { return synonym; }
    
    /** Finds the option with the given name, returning it if
     * found and returning null if not found.
     * @param s the name of the option to find
     * @return the option found, or null
     */
    //@ ensures \result == null || \result.optionName().equals(s);
    //@ nullable
    static public JmlOption find(/*@ non_null */ String s) {
        return map.get(s);
    }
    
    static private final Map<String,JmlOption> map = new HashMap<String,JmlOption>();
    static {
        // Puts all the options in the map and adds any synonyms
        // synonyms include the all lowercase versions of each name
        for (JmlOption n: JmlOption.values()) {
            map.put(n.name,n);
            map.put(n.name.toLowerCase(),n);
        }
        // Other synonyms
        // FIXME - where did these come from - do we want them?
        map.put("-nonnull",NONNULLBYDEFAULT);
        map.put("-nullable",NULLABLEBYDEFAULT);
    }
    
    /** A help value which is the platform-dependent line termination string */
    //@ non_null
    final static public String eol = System.getProperty("line.separator");
    
    /** Returns the JML command-line argument help information as a String
     * 
     * @return the JML part of the command-line help information
     */
    //@ non_null
    public static String helpInfo() {
        StringBuilder sb = new StringBuilder();
        sb.append("JML options:").append(eol);
        for (IOption j : values()) {
            if (j.obsolete()) continue;
            sb.append("  ").append(j.optionName()).append(" ");
            // The count up to 26 is just to make for nice formatting
            for (int i = j.optionName().length(); i<26; i++) {
                sb.append(" ");
            }
            sb.append(j.help()).append(eol);
        }
        return sb.toString();
        
    }
    
    public static void listOptions(Context context, boolean all) {
        Options options = JmlOptions.instance(context);
        
        PrintWriter noticeWriter = Log.instance(context).getWriter(WriterKind.NOTICE);
        for (String key: new java.util.TreeSet<String>(options.keySet())) {
            if (all || key.startsWith("-") || key.startsWith("openjml") || key.startsWith("org.jmlspecs.openjml")) {
                noticeWriter.println(key + " = " + JmlOption.value(context,key));
            }
        }
    }
    
    /** A helper function to extract values from the 'defaults' option */
    public static /*@ nullable */ String defaultsValue(Context context, String key, String def) {
        String defaultsValue = value(context,JmlOption.DEFAULTS);
        if (defaultsValue == null) return def;
        for (String s: defaultsValue.split(",")) {
            if (s.startsWith(key + ":")) {
                return s.substring(key.length()+1);
            }
        } 
        return def;
    }
}<|MERGE_RESOLUTION|>--- conflicted
+++ resolved
@@ -268,15 +268,11 @@
      */
     public static boolean isOption(Context context, JmlOption option) {
         String val = Options.instance(context).get(option.name);
-<<<<<<< HEAD
-        return val != null && !"false".equals(val) && !"".equals(val);
-=======
         return interpretBoolean(val);
     }
     
     private static boolean interpretBoolean(String v) {
         return v != null && !"false".equals(v);
->>>>>>> 4b4174f8
     }
     
     /** Return whether an option is enabled in the given context
