/*
 * This file is part of the OpenJML project. 
 * Author: David R. Cok
 */
package org.jmlspecs.openjml;

import java.io.File;
import java.lang.reflect.Constructor;
import java.lang.reflect.Method;
import java.lang.reflect.Modifier;
import java.net.URL;
import java.util.ArrayList;
import java.util.Arrays;
import java.util.Enumeration;
import java.util.HashMap;
import java.util.Map;
import java.util.jar.JarEntry;
import java.util.jar.JarFile;

import org.eclipse.core.runtime.Platform;
import org.jmlspecs.annotation.Nullable;
<<<<<<< HEAD
import org.jmlspecs.openjml.ext.*;
=======
import org.jmlspecs.openjml.ext.Array;
import org.jmlspecs.openjml.ext.Elemtype;
import org.jmlspecs.openjml.ext.Erasure;
import org.jmlspecs.openjml.ext.FieldExtension;
import org.jmlspecs.openjml.ext.SetStatement;
>>>>>>> adf75dfc
import org.osgi.framework.Bundle;

import com.sun.tools.javac.util.Context;
import com.sun.tools.javac.util.Log;

/** This class manages extensions. It finds them at application startup, and
 * creates instances of individual extension classes for compilation contexts.
 * This class is a tool in the compiler tool chain, though without a
 * corresponding OpenJDK tool to mimic. This class is not expected to be
 * derived.
 *  */
public class Extensions {
    protected static final Context.Key<Extensions> extensionsKey =
            new Context.Key<Extensions>();

    /** The compilation context, set when the class is instantiated */
    protected /*@ non_null */ Context context;

    //@ public constraint context == \old(context);
    
    protected static Utils utils;
    
    /** A constructor for the class; this class should not be
     * instantiated directly by users - use instance instead to get a
     * singleton instance (for each compilation context).
     */
    protected Extensions(Context context) {
        context.put(extensionsKey, this);
        this.context = context;
    }
    
    /** A factory that returns a singleton instance of the class for the
     * given compilation context.
     */
    static public Extensions instance(Context context) {
        Extensions instance = context.get(extensionsKey);
        if (instance == null)
            instance = new Extensions(context);
        return instance;
    }
    
    /** Returns a (derived instance of) ExpressionExtension if there is one associated
     * with the given token.  Returns null if there is no
     * extension for the given token.
     * @param pos the position of the token, for error reporting
     * @param token the extension token
     * @param complain if true and failed to create an Extension instance, an error is issued
     * @return an instance of a ExpressionExtension object, or null if unrecoverable error
     */
    public @Nullable JmlExtension findE(int pos, String token, boolean complain) {
        JmlExtension e = extensionInstances.get(token);
        if (e == null) {
            Class<? extends JmlExtension> c = extensionClasses.get(token);
            if (c == null) {
                if (complain) Log.instance(context).error(pos,"jml.failure.to.create.JmlExtension",token);
                return null;
            }
            try {
                Constructor<? extends JmlExtension> constructor = c.getDeclaredConstructor(Context.class);
                JmlExtension instance = constructor.newInstance(context);
                extensionInstances.put(token,instance);
                e = instance;
            } catch (Exception ee) {
                if (complain) Log.instance(context).error(pos,"jml.failure.to.create.ExpressionExtension",token);
                return null;
            }
        }
        return e;
    }
    
    public @Nullable IJmlClauseType findT(int pos, String token, boolean complain) {
        IJmlClauseType e = clauseTypes.get(token);
        if (e == null) {
            // ERROR needed
        }
        return e;
    }
    
<<<<<<< HEAD
    
    /** Last resort list of classes that add extensions to the Parser */
    static Class<?>[] extensions = { Elemtype.class, 
            // Expressions
            Arithmetic.class, 
            Elemtype.class, 
            Erasure.class, 
            Key.class, 
            ProgramLocation.class, 
            
            // Modifiers
            PureModifier.class,
            
            // Method clauses
            AssignableClauseExtension.class, 
            CallableClauseExtension.class, 
            MethodExprClauseExtensions.class, 
            MethodDeclClauseExtension.class, 
            SignalsClauseExtension.class, 
            SignalsOnlyClauseExtension.class, 
            
            // Statements
            EndStatement.class, 
            InlinedLoopStatement.class, 
            ReachableStatement.class, 
            SetStatement.class, 
            StatementExprExtensions.class, 
            
            // Type Clauses
            TypeExprClauseExtension.class, 
            TypeInClauseExtension.class, 
            TypeMapsClauseExtension.class, 
            TypeMonitorsForClauseExtension.class, 
            TypeRepresentsClauseExtension.class, 
            TypeRWClauseExtension.class, 
            };
=======
    public @Nullable FieldExtension findField(int pos, String token, boolean complain) {
        FieldExtension e = fieldInstances.get(token);
        if (e == null) {
            Class<? extends FieldExtension> c = fieldClasses.get(token);
            if (c == null) {
                if (complain) Log.instance(context).error(pos,"jml.message","Failed to create a field extension object for " + token);
                return null;
            }
            try {
                Constructor<? extends FieldExtension> constructor = c.getDeclaredConstructor();
                FieldExtension instance = constructor.newInstance();
                fieldInstances.put(token,instance);
                e = instance;
            } catch (Exception ee) {
                if (complain) Log.instance(context).error(pos,"jml.message","Failed to create a field extension object for " + token);
                return null;
            }
        }
        return e;
    }
    
    /** The list of classes that add extensions to JML */
    static Class<?>[] extensions = { Elemtype.class, Erasure.class, SetStatement.class, Array.class };
>>>>>>> adf75dfc

    /** A map from token name to the extension class that implements the token */
    static protected Map<String,Class<? extends JmlExtension>> extensionClasses = new HashMap<>();
    protected Map<String,JmlExtension> extensionInstances = new HashMap<>();

    static protected Map<String,IJmlClauseType> clauseTypes = new HashMap<>();
    
    static protected Map<String,Class<? extends FieldExtension>> fieldClasses = new HashMap<>();
    protected Map<String,FieldExtension> fieldInstances = new HashMap<>();
    
    // This static block runs through all the extension classes and adds
    // appropriate information to the HashMap above, so extensions can be 
    // looked up at runtime.
    public static void register(Context context) {
        Package p = Package.getPackage("org.jmlspecs.openjml.ext");
        try {
            registerPackage(context,p);
        } catch (java.io.IOException e) {
            throw new RuntimeException(e);
        }
        if (JmlOption.isOption(context, JmlOption.STRICT)) return;
        String exts = JmlOption.value(context, JmlOption.EXTENSIONS);
        if (exts == null || exts.isEmpty()) return;
        for (String extname : exts.split(",")) {
            try {
                Class<?> cl = Class.forName(extname);
                if (!registerClass(cl)) {
                    Log.instance(context).error("jml.extension.failed", extname, "Improperly formed extension");
                }
                continue;
            } catch (ClassNotFoundException e) {
                // OK - go on to see if it is a package
            }
            try {
                p = Package.getPackage(extname);
                if (p != null) {
                    registerPackage(context,p);
                } else {
                    Log.instance(context).error("jml.extension.failed", extname,"No such package found");
                }
            } catch (Exception e) {
                Log.instance(context).error("jml.extension.failed", extname, e.toString());
            }
        }
    }
    
    public static void registerPackage(Context context, Package p) throws java.io.IOException {
        java.util.List<Class<?>> extensions;
        extensions = findClasses(context,p);
        for (Class<?> cc: extensions) {
            registerClass(cc);
        }
    }
    
    public static boolean registerClass(Class<?> cc) {
        if (ExpressionExtension.class.isAssignableFrom(cc)) {
            @SuppressWarnings("unchecked")
            Class<? extends JmlExtension> c = (Class<? extends JmlExtension>)cc;
            IJmlClauseType[] tokens;
            try {
                Method m = c.getMethod("clauseTypes");
                tokens = (IJmlClauseType[])m.invoke(null);
                for (IJmlClauseType t: tokens) {
                    extensionClasses.put(t.name(), c);
                    clauseTypes.put(t.name(), t);
                }
            } catch (Exception e) {
                return false;
            }
            return true;
        } else if (FieldExtension.class.isAssignableFrom(cc)) {
            @SuppressWarnings("unchecked")
            Class<? extends FieldExtension> c = (Class<? extends FieldExtension>)cc;
            try {
                Method m = c.getMethod("ids");
                String[] ids = (String[])m.invoke(null);
                for (String t: ids) {
                    fieldClasses.put(t, c);
                }
            } catch (Exception e) {
                return false;
            }
            return true;
        } else {
            return false;
        }
    }
    
    // This method finds all the classes in a given package that are OpenJML
    // extensions.
    // 0) When running from the command-line jar file mode, the first method works - iterating over the contents of the jar file
    //    at least for built-in extension classes
    // 1) In the development environment, the first method of finding elements
    //    of a class works, but that does not work in an Eclipse plug-in.
    // 2) In the plug-in, the Bundle approach works. Note though that the Extensions
    //    class is not a part of the OpenJMLUI plug-in, thus we need to reference 
    //    the plug-in ID as a literal; this approach won't work and may fail
    //    catastrophically when used outside of Eclipse.
    public static java.util.List<Class<?>> findClasses(Context context, Package p) throws java.io.IOException {
        ClassLoader classLoader = Thread.currentThread().getContextClassLoader();
        assert classLoader != null;
        String packageName = p.getName();
        String path = packageName.replace('.', '/');
        ArrayList<String> foundClassNames = new ArrayList<String>();
        int methodThatWorked = -1;
        
        // This approach works in the development environment
        Enumeration<URL> resources = classLoader.getResources(path);
        while (resources.hasMoreElements()) {
            URL resource = resources.nextElement();
            
            JarFile jar = null;
            try {
                String n = resource.toString().replace('\\', '/');
                String prefix = "jar:file:";
                if (n.startsWith(prefix)) {
                    int k = n.indexOf("!");
                    if (k < 0) continue;
                    jar = new JarFile(n.substring(prefix.length(),k));
                    Enumeration<JarEntry> entries = jar.entries();
//                    JarEntry je = jar.getJarEntry(path);
//                    System.out.println("JE: " + je.getName());
                    // Really would like to iterate over the directory named
                    // by 'path', instead of over every entry in the jar file
                    while (entries.hasMoreElements()) {
                        JarEntry entry = entries.nextElement();
                        String name = entry.getName();
                        if (name.startsWith(path)) {
                            name = name.substring(path.length()+1);
                            k = name.indexOf('.');
                            if (k < 0) continue;
                            name = name.substring(0,k);
                            //System.out.println("FOUND1 " + name);
                            foundClassNames.add(name);
                            methodThatWorked = 1;
                        }
                    }
                } else {

                    File dir = new File(resource.getFile());
                    File[] files = dir.listFiles();
                    if (files == null) continue;
                    for (File f: files) {
                        if (f.isDirectory()) continue;
                        String name = f.getName();
                        int k = name.indexOf('.');
                        if (k < 0) continue;
                        name = name.substring(0,k);
                        //System.out.println("FOUND2 " + name);
                        foundClassNames.add(name);
                        methodThatWorked = 2;
                    }
                }
            } catch (Exception e) {
                // Just continue - this method does not work
            } finally {
                if (jar != null) jar.close();
            }
        }

        bl: {
            // This approach works when running the plug-in in development mode
            try {
                Bundle b = Platform.getBundle("org.jmlspecs.OpenJMLUI");
                if (b == null) break bl;
                Enumeration<String> paths = b.getEntryPaths("/bin/" + path);
                while (paths.hasMoreElements()) {
                    String pn = paths.nextElement();
                    int k = pn.lastIndexOf('/');
                    if (k > 0) pn = pn.substring(k+1);
                    k = pn.lastIndexOf('.');
                    if (k > 0) pn = pn.substring(0,k);
                    //System.out.println("FOUND3 " + pn);
                    foundClassNames.add(pn);
                    methodThatWorked = 3;
                }
            } catch (Throwable e) {
                // This will happen if we are not in a plug-in
            }
        }
        ArrayList<Class<?>> classes = new ArrayList<Class<?>>();
        if (foundClassNames.isEmpty()) {
            //System.out.println("LAST RESORT EXTENSION");
            // Last resort
            Log.instance(context).warning("jml.internal.notsobad","Last resort loading of extensions");
            for (Class<?> cl : extensions) {
                try {
                    registerClass(cl);
                    if (Utils.instance(context).jmlverbose >= Utils.JMLDEBUG) Log.instance(context).getWriter(Log.WriterKind.NOTICE).println("Registered extensions using technique " + methodThatWorked);
                    classes.add(cl);
                } catch (Exception e) {
                    if (Utils.instance(context).jmlverbose >= Utils.JMLDEBUG) Log.instance(context).getWriter(Log.WriterKind.NOTICE).println("Failed to register " + cl.getName());
                }
            }
        } else {
        
            for (String name: foundClassNames) {
                String fullname = packageName + "." + name;
                try {
                    Class<?> c = Class.forName(fullname);
                    if (Modifier.isAbstract(c.getModifiers())) continue;
                    registerClass(c);
                    if (Utils.instance(context).jmlverbose >= Utils.JMLDEBUG) Log.instance(context).getWriter(Log.WriterKind.NOTICE).println("Registered extensions using technique " + methodThatWorked);
                    classes.add(c);
                } catch (Exception e) {
                    // Just skip if there is any exception, such as a
                    // Class or Method not found.
                    if (Utils.instance(context).jmlverbose >= Utils.JMLDEBUG) Log.instance(context).getWriter(Log.WriterKind.NOTICE).println("Failed to register " + fullname);
                }
            }
        }
        return classes;
    }
    
}<|MERGE_RESOLUTION|>--- conflicted
+++ resolved
@@ -19,15 +19,7 @@
 
 import org.eclipse.core.runtime.Platform;
 import org.jmlspecs.annotation.Nullable;
-<<<<<<< HEAD
 import org.jmlspecs.openjml.ext.*;
-=======
-import org.jmlspecs.openjml.ext.Array;
-import org.jmlspecs.openjml.ext.Elemtype;
-import org.jmlspecs.openjml.ext.Erasure;
-import org.jmlspecs.openjml.ext.FieldExtension;
-import org.jmlspecs.openjml.ext.SetStatement;
->>>>>>> adf75dfc
 import org.osgi.framework.Bundle;
 
 import com.sun.tools.javac.util.Context;
@@ -106,7 +98,6 @@
         return e;
     }
     
-<<<<<<< HEAD
     
     /** Last resort list of classes that add extensions to the Parser */
     static Class<?>[] extensions = { Elemtype.class, 
@@ -143,7 +134,7 @@
             TypeRepresentsClauseExtension.class, 
             TypeRWClauseExtension.class, 
             };
-=======
+
     public @Nullable FieldExtension findField(int pos, String token, boolean complain) {
         FieldExtension e = fieldInstances.get(token);
         if (e == null) {
@@ -165,10 +156,6 @@
         return e;
     }
     
-    /** The list of classes that add extensions to JML */
-    static Class<?>[] extensions = { Elemtype.class, Erasure.class, SetStatement.class, Array.class };
->>>>>>> adf75dfc
-
     /** A map from token name to the extension class that implements the token */
     static protected Map<String,Class<? extends JmlExtension>> extensionClasses = new HashMap<>();
     protected Map<String,JmlExtension> extensionInstances = new HashMap<>();
