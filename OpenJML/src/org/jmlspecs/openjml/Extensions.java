--- conflicted
+++ resolved
@@ -19,15 +19,8 @@
 
 import org.eclipse.core.runtime.Platform;
 import org.jmlspecs.annotation.Nullable;
-<<<<<<< HEAD
+import org.jmlspecs.openjml.JmlExtension.MethodClause;
 import org.jmlspecs.openjml.ext.*;
-=======
-import org.jmlspecs.openjml.ext.Array;
-import org.jmlspecs.openjml.ext.Elemtype;
-import org.jmlspecs.openjml.ext.Erasure;
-import org.jmlspecs.openjml.ext.FieldExtension;
-import org.jmlspecs.openjml.ext.SetStatement;
->>>>>>> b3b69354
 import org.osgi.framework.Bundle;
 
 import com.sun.tools.javac.util.Context;
@@ -98,8 +91,18 @@
         return e;
     }
     
-    public @Nullable IJmlClauseType findT(int pos, String token, boolean complain) {
-        IJmlClauseType e = clauseTypes.get(token);
+    // Finds a type or method clause type for the given keyword
+    public @Nullable IJmlClauseType findTM(int pos, String keyword, boolean complain) {
+        IJmlClauseType e = typeMethodClauses.get(keyword);
+        if (e == null) {
+            // ERROR needed
+        }
+        return e;
+    }
+    
+    // Finds a statement or method clause type for the given keyword
+    public @Nullable IJmlClauseType findSM(int pos, String keyword, boolean complain) {
+        IJmlClauseType e = statementMethodClauses.get(keyword);
         if (e == null) {
             // ERROR needed
         }
@@ -164,44 +167,12 @@
         return e;
     }
     
-<<<<<<< HEAD
     /** A map from token name to the extension class that implements the token */
     static protected Map<String,Class<? extends JmlExtension>> extensionClasses = new HashMap<>();
     protected Map<String,JmlExtension> extensionInstances = new HashMap<>();
-=======
-    public @Nullable FieldExtension findField(int pos, String token, boolean complain) {
-        FieldExtension e = fieldInstances.get(token);
-        if (e == null) {
-            Class<? extends FieldExtension> c = fieldClasses.get(token);
-            if (c == null) {
-                if (complain) Log.instance(context).error(pos,"jml.message","Failed to create a field extension object for " + token);
-                return null;
-            }
-            try {
-                Constructor<? extends FieldExtension> constructor = c.getDeclaredConstructor();
-                FieldExtension instance = constructor.newInstance();
-                fieldInstances.put(token,instance);
-                e = instance;
-            } catch (Exception ee) {
-                if (complain) Log.instance(context).error(pos,"jml.message","Failed to create a field extension object for " + token);
-                return null;
-            }
-        }
-        return e;
-    }
-    
-    /** The list of classes that add extensions to JML */
-    static Class<?>[] extensions = { Elemtype.class, Erasure.class, SetStatement.class, Array.class };
-
-    /** A map from token type to the extension class that implements the token */
-    static protected Map<JmlTokenKind,Class<? extends ExpressionExtension>> extensionClasses = new HashMap<>();
-    protected Map<JmlTokenKind,ExpressionExtension> extensionInstances = new HashMap<>();
->>>>>>> b3b69354
-
-    static protected Map<String,IJmlClauseType> clauseTypes = new HashMap<>();
-    
-    static protected Map<String,Class<? extends FieldExtension>> fieldClasses = new HashMap<>();
-    protected Map<String,FieldExtension> fieldInstances = new HashMap<>();
+
+    static public Map<String,IJmlClauseType> typeMethodClauses = new HashMap<>();
+    static public Map<String,IJmlClauseType> statementMethodClauses = new HashMap<>();
     
     static protected Map<String,Class<? extends FieldExtension>> fieldClasses = new HashMap<>();
     protected Map<String,FieldExtension> fieldInstances = new HashMap<>();
@@ -222,7 +193,7 @@
         for (String extname : exts.split(",")) {
             try {
                 Class<?> cl = Class.forName(extname);
-                if (!registerClass(cl)) {
+                if (!registerClass(context,cl)) {
                     Log.instance(context).error("jml.extension.failed", extname, "Improperly formed extension");
                 }
                 continue;
@@ -246,21 +217,21 @@
         java.util.List<Class<?>> extensions;
         extensions = findClasses(context,p);
         for (Class<?> cc: extensions) {
-            registerClass(cc);
-        }
-    }
-    
-    public static boolean registerClass(Class<?> cc) {
+            registerClass(context,cc);
+        }
+    }
+    
+    public static boolean registerClass(Context context, Class<?> cc) {
         if (ExpressionExtension.class.isAssignableFrom(cc)) {
             @SuppressWarnings("unchecked")
-            Class<? extends JmlExtension> c = (Class<? extends JmlExtension>)cc;
-            IJmlClauseType[] tokens;
-            try {
-                Method m = c.getMethod("clauseTypes");
-                tokens = (IJmlClauseType[])m.invoke(null);
-                for (IJmlClauseType t: tokens) {
-                    extensionClasses.put(t.name(), c);
-                    clauseTypes.put(t.name(), t);
+            Class<ExpressionExtension> c = (Class<ExpressionExtension>)cc;
+            JmlTokenKind[] tokens;
+            try {
+                Method m = c.getMethod("tokens");
+                tokens = (JmlTokenKind[])m.invoke(null);
+                for (JmlTokenKind t: tokens) {
+                    extensionClasses.put(t.internedName(), c);
+                    //clauseTypes.put(t.name(), t);
                 }
             } catch (Exception e) {
                 return false;
@@ -279,15 +250,35 @@
                 return false;
             }
             return true;
-        } else if (FieldExtension.class.isAssignableFrom(cc)) {
+        } else if (JmlExtension.MethodClause.class.isAssignableFrom(cc)) {
             @SuppressWarnings("unchecked")
-            Class<? extends FieldExtension> c = (Class<? extends FieldExtension>)cc;
-            try {
-                Method m = c.getMethod("ids");
-                String[] ids = (String[])m.invoke(null);
-                for (String t: ids) {
-                    fieldClasses.put(t, c);
-                }
+            Class<JmlExtension.MethodClause> c = (Class<JmlExtension.MethodClause>)cc;
+            try {
+                Constructor<MethodClause> cct = c.getConstructor();
+                MethodClause occ = cct.newInstance();
+                occ.register(context);
+            } catch (Exception e) {
+                return false;
+            }
+            return true;
+        } else if (JmlExtension.TypeClause.class.isAssignableFrom(cc)) {
+            @SuppressWarnings("unchecked")
+            Class<JmlExtension.TypeClause> c = (Class<JmlExtension.TypeClause>)cc;
+            try {
+                Constructor<JmlExtension.TypeClause> cct = c.getConstructor();
+                JmlExtension.TypeClause occ = cct.newInstance();
+                occ.register(context);
+            } catch (Exception e) {
+                return false;
+            }
+            return true;
+        } else if (JmlExtension.Statement.class.isAssignableFrom(cc)) {
+            @SuppressWarnings("unchecked")
+            Class<JmlExtension.Statement> c = (Class<JmlExtension.Statement>)cc;
+            try {
+                Constructor<JmlExtension.Statement> cct = c.getConstructor();
+                JmlExtension.Statement occ = cct.newInstance();
+                occ.register(context);
             } catch (Exception e) {
                 return false;
             }
@@ -396,7 +387,7 @@
             Log.instance(context).warning("jml.internal.notsobad","Last resort loading of extensions");
             for (Class<?> cl : extensions) {
                 try {
-                    registerClass(cl);
+                    registerClass(context,cl);
                     if (Utils.instance(context).jmlverbose >= Utils.JMLDEBUG) Log.instance(context).getWriter(Log.WriterKind.NOTICE).println("Registered extensions using technique " + methodThatWorked);
                     classes.add(cl);
                 } catch (Exception e) {
@@ -410,7 +401,7 @@
                 try {
                     Class<?> c = Class.forName(fullname);
                     if (Modifier.isAbstract(c.getModifiers())) continue;
-                    registerClass(c);
+                    registerClass(context,c);
                     if (Utils.instance(context).jmlverbose >= Utils.JMLDEBUG) Log.instance(context).getWriter(Log.WriterKind.NOTICE).println("Registered extensions using technique " + methodThatWorked);
                     classes.add(c);
                 } catch (Exception e) {
