--- conflicted
+++ resolved
@@ -378,23 +378,18 @@
             // Stop here
             return results; // Empty list - do nothing more
         } else if (utils.esc) {
-<<<<<<< HEAD
+
+        		try {
             for (Env<AttrContext> env: envs)
                 esc(env);
+            } catch (PropagatedException e){            
+        		// cancelation
+        		}
             return results; // Empty list - Do nothing more
         }else if (utils.infer) {
             for (Env<AttrContext> env: envs)
                 infer(env);
             return results;
-=======
-        	try {
-        	for (Env<AttrContext> env: envs)
-        		esc(env);
-        	} catch (PropagatedException e) {
-        		// cancelation
-        	}
-    		return results; // Empty list - Do nothing more
->>>>>>> eacdd9df
         } else if (utils.rac) {
             for (Env<AttrContext> env: envs) {
                 JCTree t = env.tree;
