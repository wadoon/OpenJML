/*
 * This file is part of the OpenJML project. 
 * Author: David R. Cok
 */
package org.jmlspecs.openjml.esc;

import java.util.*;

import org.jmlspecs.openjml.*;
import org.jmlspecs.openjml.JmlTree.JmlBBArrayAccess;
import org.jmlspecs.openjml.JmlTree.JmlBBArrayAssignment;
import org.jmlspecs.openjml.JmlTree.JmlBBFieldAssignment;
import org.jmlspecs.openjml.JmlTree.JmlBinary;
import org.jmlspecs.openjml.JmlTree.JmlChoose;
import org.jmlspecs.openjml.JmlTree.JmlClassDecl;
import org.jmlspecs.openjml.JmlTree.JmlCompilationUnit;
import org.jmlspecs.openjml.JmlTree.JmlMethodSig;
import org.jmlspecs.openjml.JmlTree.JmlDoWhileLoop;
import org.jmlspecs.openjml.JmlTree.JmlEnhancedForLoop;
import org.jmlspecs.openjml.JmlTree.JmlForLoop;
import org.jmlspecs.openjml.JmlTree.JmlGroupName;
import org.jmlspecs.openjml.JmlTree.JmlImport;
import org.jmlspecs.openjml.JmlTree.JmlLblExpression;
import org.jmlspecs.openjml.JmlTree.JmlMethodClauseCallable;
import org.jmlspecs.openjml.JmlTree.JmlMethodClauseConditional;
import org.jmlspecs.openjml.JmlTree.JmlMethodClauseDecl;
import org.jmlspecs.openjml.JmlTree.JmlMethodClauseExpr;
import org.jmlspecs.openjml.JmlTree.JmlMethodClauseGroup;
import org.jmlspecs.openjml.JmlTree.JmlMethodClauseSignals;
import org.jmlspecs.openjml.JmlTree.JmlMethodClauseSignalsOnly;
import org.jmlspecs.openjml.JmlTree.JmlMethodClauseStoreRef;
import org.jmlspecs.openjml.JmlTree.JmlMethodDecl;
import org.jmlspecs.openjml.JmlTree.JmlMethodInvocation;
import org.jmlspecs.openjml.JmlTree.JmlMethodSpecs;
import org.jmlspecs.openjml.JmlTree.JmlModelProgramStatement;
import org.jmlspecs.openjml.JmlTree.JmlPrimitiveTypeTree;
import org.jmlspecs.openjml.JmlTree.JmlQuantifiedExpr;
import org.jmlspecs.openjml.JmlTree.JmlSetComprehension;
import org.jmlspecs.openjml.JmlTree.JmlSingleton;
import org.jmlspecs.openjml.JmlTree.JmlSpecificationCase;
import org.jmlspecs.openjml.JmlTree.JmlStatementDecls;
import org.jmlspecs.openjml.JmlTree.JmlStatementExpr;
import org.jmlspecs.openjml.JmlTree.JmlStatementLoop;
import org.jmlspecs.openjml.JmlTree.JmlStatementSpec;
import org.jmlspecs.openjml.JmlTree.JmlStoreRefArrayRange;
import org.jmlspecs.openjml.JmlTree.JmlStoreRefKeyword;
import org.jmlspecs.openjml.JmlTree.JmlStoreRefListExpression;
import org.jmlspecs.openjml.JmlTree.JmlTypeClauseConditional;
import org.jmlspecs.openjml.JmlTree.JmlTypeClauseConstraint;
import org.jmlspecs.openjml.JmlTree.JmlTypeClauseDecl;
import org.jmlspecs.openjml.JmlTree.JmlTypeClauseExpr;
import org.jmlspecs.openjml.JmlTree.JmlTypeClauseIn;
import org.jmlspecs.openjml.JmlTree.JmlTypeClauseInitializer;
import org.jmlspecs.openjml.JmlTree.JmlTypeClauseMaps;
import org.jmlspecs.openjml.JmlTree.JmlTypeClauseMonitorsFor;
import org.jmlspecs.openjml.JmlTree.JmlTypeClauseRepresents;
import org.jmlspecs.openjml.JmlTree.JmlVariableDecl;
import org.jmlspecs.openjml.JmlTree.JmlWhileLoop;
import org.smtlib.ICommand;
import org.smtlib.ICommand.IScript;
import org.smtlib.IExpr;
import org.smtlib.IExpr.IBinding;
import org.smtlib.IExpr.IDeclaration;
import org.smtlib.IExpr.ISymbol;
import org.smtlib.ISort;
import org.smtlib.SMT;
import org.smtlib.SMT.Configuration;
import org.smtlib.command.C_assert;
import org.smtlib.command.C_check_sat;
import org.smtlib.command.C_declare_fun;
import org.smtlib.command.C_declare_sort;
import org.smtlib.command.C_define_fun;
import org.smtlib.command.C_push;
import org.smtlib.command.C_set_logic;
import org.smtlib.command.C_set_option;
import org.smtlib.impl.Factory;
import org.smtlib.impl.Script;

import com.sun.tools.javac.code.Flags;
import com.sun.tools.javac.code.JmlType;
import com.sun.tools.javac.code.JmlTypes;
import com.sun.tools.javac.code.Symbol;
import com.sun.tools.javac.code.Symtab;
import com.sun.tools.javac.code.Type;
import com.sun.tools.javac.code.Type.ArrayType;
import com.sun.tools.javac.code.Type.TypeVar;
import com.sun.tools.javac.code.TypeTag;
import com.sun.tools.javac.code.Types;
import com.sun.tools.javac.model.JavacTypes;
import com.sun.tools.javac.tree.*;
import com.sun.tools.javac.tree.JCTree.JCAnnotation;
import com.sun.tools.javac.tree.JCTree.JCArrayAccess;
import com.sun.tools.javac.tree.JCTree.JCArrayTypeTree;
import com.sun.tools.javac.tree.JCTree.JCAssert;
import com.sun.tools.javac.tree.JCTree.JCAssign;
import com.sun.tools.javac.tree.JCTree.JCAssignOp;
import com.sun.tools.javac.tree.JCTree.JCBinary;
import com.sun.tools.javac.tree.JCTree.JCBlock;
import com.sun.tools.javac.tree.JCTree.JCBreak;
import com.sun.tools.javac.tree.JCTree.JCCase;
import com.sun.tools.javac.tree.JCTree.JCCatch;
import com.sun.tools.javac.tree.JCTree.JCClassDecl;
import com.sun.tools.javac.tree.JCTree.JCCompilationUnit;
import com.sun.tools.javac.tree.JCTree.JCConditional;
import com.sun.tools.javac.tree.JCTree.JCContinue;
import com.sun.tools.javac.tree.JCTree.JCDoWhileLoop;
import com.sun.tools.javac.tree.JCTree.JCEnhancedForLoop;
import com.sun.tools.javac.tree.JCTree.JCErroneous;
import com.sun.tools.javac.tree.JCTree.JCExpression;
import com.sun.tools.javac.tree.JCTree.JCExpressionStatement;
import com.sun.tools.javac.tree.JCTree.JCFieldAccess;
import com.sun.tools.javac.tree.JCTree.JCForLoop;
import com.sun.tools.javac.tree.JCTree.JCIdent;
import com.sun.tools.javac.tree.JCTree.JCIf;
import com.sun.tools.javac.tree.JCTree.JCImport;
import com.sun.tools.javac.tree.JCTree.JCInstanceOf;
import com.sun.tools.javac.tree.JCTree.JCLabeledStatement;
import com.sun.tools.javac.tree.JCTree.JCLiteral;
import com.sun.tools.javac.tree.JCTree.JCMethodDecl;
import com.sun.tools.javac.tree.JCTree.JCMethodInvocation;
import com.sun.tools.javac.tree.JCTree.JCModifiers;
import com.sun.tools.javac.tree.JCTree.JCNewArray;
import com.sun.tools.javac.tree.JCTree.JCNewClass;
import com.sun.tools.javac.tree.JCTree.JCParens;
import com.sun.tools.javac.tree.JCTree.JCPrimitiveTypeTree;
import com.sun.tools.javac.tree.JCTree.JCReturn;
import com.sun.tools.javac.tree.JCTree.JCSkip;
import com.sun.tools.javac.tree.JCTree.JCStatement;
import com.sun.tools.javac.tree.JCTree.JCSwitch;
import com.sun.tools.javac.tree.JCTree.JCSynchronized;
import com.sun.tools.javac.tree.JCTree.JCThrow;
import com.sun.tools.javac.tree.JCTree.JCTry;
import com.sun.tools.javac.tree.JCTree.JCTypeApply;
import com.sun.tools.javac.tree.JCTree.JCTypeCast;
import com.sun.tools.javac.tree.JCTree.JCTypeParameter;
import com.sun.tools.javac.tree.JCTree.JCTypeUnion;
import com.sun.tools.javac.tree.JCTree.JCUnary;
import com.sun.tools.javac.tree.JCTree.JCVariableDecl;
import com.sun.tools.javac.tree.JCTree.JCWhileLoop;
import com.sun.tools.javac.tree.JCTree.JCWildcard;
import com.sun.tools.javac.tree.JCTree.LetExpr;
import com.sun.tools.javac.tree.JCTree.TypeBoundKind;
import com.sun.tools.javac.util.Context;
import com.sun.tools.javac.util.Log;
import com.sun.tools.javac.util.Name;
import com.sun.tools.javac.util.Names;

/** This class translates a BasicBlock program into SMTLIB;
 *  a new instance of the class is needed for each BasicBlock program translated.
 *  <P>
 * The input program is a BasicBlock program, which may consist of the
 * following kinds of statements:
 * <UL>
 * <LI>declaration statements with or without initializers (TODO - what kinds of types)
 * <LI>JML assume statements
 * <LI>JML assert statements
 * <LI>JML comment statements
 * </UL>
 * Expressions may include the following:
 * <UL>
 * <LI>Java operators: + - * / % comparisons bit-operations logic-operators
 * <LI>field access - TODO?
 * <LI>array access - TODO?
 * <LI>STORE and SELECT functions using Java method class (JCMethodInvocation)
 * <LI>method calls (TODO - any restrictions?)
 * </UL>
 */
public class SMTTranslator extends JmlTreeScanner {

    /** The compilation context */
    protected Context context;
    
    /** The error log */
    final protected Log log;
    
    /** The symbol table for this compilation context */
    final protected Symtab syms;
    
    /** The Names table for this compilation context */
    final protected Names names;
    
    /** Cached value of the types tool */
    final protected javax.lang.model.util.Types types;
    
    final protected JmlTypes jmltypes;
    
    /** Cached instance of the JmlTreeUtils tool for the context. */
    final protected JmlTreeUtils treeutils;
    
    /** The factory for creating SMTLIB expressions */
    final protected Factory F;
    
    /** Commonly used SMTLIB expressions - using these shares structure */
    final protected ISort intSort;
    final protected ISort boolSort;
          protected ISort realSort;
    final protected IExpr.ISymbol distinctSym;
    final protected IExpr.ISymbol arraySym;
    final protected IExpr.ISymbol eqSym;
    final protected IExpr.ISymbol impliesSym;
    final protected IExpr.ISymbol selectSym;
    final protected IExpr.INumeral zero;
    
    /** Commonly used SMT terms that model Java+JML - using these shares structure */
    final protected ISort refSort;
    final protected ISort javaTypeSort;
    final protected ISort jmlTypeSort;
    final protected IExpr.ISymbol thisSym;
    final protected IExpr.ISymbol nullSym;

    final protected IExpr.ISymbol lengthSym;

    // These are strings that are part of our modeling of Java+JML and are
    // more or less arbitrary. Strings like these that are used only once
    // may be simply used in place.
    // Strings that are defined by SMTLIB are used explicitly in place.
    public static final String NULL = "NULL";
    public static final String this_ = Strings.thisName; // Must be the same as the id used in JmlAssertionAdder
    public static final String REF = "REF"; // SMT sort for Java references
    public static final String JAVATYPESORT = REF; // "JavaTypeSort";
    public static final String JMLTYPESORT = "JMLTypeSort";
    public static final String JAVASUBTYPE = "javaSubType";
    public static final String JMLSUBTYPE = "jmlSubType";
    public static final String arrayLength = "__JMLlength"; // array length
    public static final String arrays_ = BasicBlocker2.ARRAY_BASE_NAME; // Must match BasicBlocker2
    public static final String concat = "stringConcat";
    public static final String nonnullelements = "nonnullelements";
    public static final String arrayElemType = "__arrayElemType";

    /** A convenience declaration, to avoid calling the constructor for every empty list */
    public static final List<ISort> emptyList = new LinkedList<ISort>();
    
    /** SMTLIB subexpressions - the result of each visit call */
    protected IExpr result;
    
    /** The SMTLIB script as it is being constructed */
    protected IScript script;
    
    /** An alias to script.commands() */
    protected List<ICommand> commands;
    
    /** A list that accumulates all the Java type constants used */
    final protected Set<Type> javaTypes = new HashSet<Type>();

    /** A list that accumulates all the Java type constants used */
    final protected Map<String,IExpr> javaParameterizedTypes = new HashMap<String,IExpr>();

    /** A list that accumulates all the Java type names as used in SMT */
    final protected Set<String> javaTypeSymbols = new HashSet<String>();
    
    /** A counter used to make String literal identifiers unique */
    int stringCount = 0;

    /** A counter used to make double literal identifiers unique */
    int doubleCount = 0;

    /** A counter used to make identifiers unique */
    int uniqueCount = 0;
    
    private int assumeCount = -2;
    
    /** An internal field used to indicate whether we are translating expressions inside a quantified expression */
    boolean inQuant = false;

    /** A mapping from Java expressions to/from SMT expressions */
    final public BiMap<JCExpression,IExpr> bimap = new BiMap<JCExpression,IExpr>();
    
    /** The constructor - create a new instance for each Basic Program to be translated */
    public SMTTranslator(Context context) {
        this.context = context;
        // OpenJDK tools
        log = Log.instance(context);
        syms = Symtab.instance(context);
        names = Names.instance(context);
        types = JavacTypes.instance(context);
        treeutils = JmlTreeUtils.instance(context);
        jmltypes = JmlTypes.instance(context);
        
        // SMT factory and commonly used objects
        F = new org.smtlib.impl.Factory();
        boolSort = F.createSortExpression(F.symbol("Bool")); // From SMT
        intSort = F.createSortExpression(F.symbol("Int")); // From SMT
        arraySym = F.symbol("Array"); // From SMT Array theory
        eqSym = F.symbol("="); // Name determined by SMT Core theory
        distinctSym = F.symbol("distinct"); // Name determined by SMT Core theory
        impliesSym = F.symbol("=>"); // Name determined by SMT Core theory
        selectSym = F.symbol("select"); // Name determined by SMT Array Theory
        zero = F.numeral(0);
        
        // Names used in mapping Java/JML to SMT
        refSort = F.createSortExpression(F.symbol(REF));
        nullSym = F.symbol(NULL);
        thisSym = F.symbol(this_);
        javaTypeSort = F.createSortExpression(F.symbol(JAVATYPESORT));
        jmlTypeSort = F.createSortExpression(F.symbol(JMLTYPESORT));
        lengthSym = F.symbol(arrayLength);
        
    }
    
    /** Adds symbols for the theory of Reals, if they are used */
    protected void addReal() {
        if (realSort == null) {
            realSort = F.createSortExpression(F.symbol("Real")); // From SMT
            List<ISort> args = Arrays.asList(refSort); // List of one element 
            ICommand c = new C_declare_fun(F.symbol("realValue"),args, realSort);
            commands.add(c);
        }
    }
    
    /** Adds all the definitions and axioms regarding the types used in the program */
    protected int addTypeModel(SMT smt) {
        List<ISort> args = Arrays.asList(refSort); // List of one element 
        ICommand c;
        // (declare-sort JavaTypeSort 0)
        if (JAVATYPESORT != REF) {
            c = new C_declare_sort(F.symbol(JAVATYPESORT),zero);
            commands.add(c);
        }
        String q = JmlOption.value(context, JmlOption.QUANTS_FOR_TYPES);
        boolean quants = false;
        if ("true".equals(q)) quants = true;
        else if ("false".equals(q)) quants = false;
        else {
            boolean b = JmlOption.isOption(context, JmlOption.MINIMIZE_QUANTIFICATIONS);
            quants = false; // FIXME - set true if there are any type variables
        }
        // (declare-sort JMLTypeSort 0)
        c = new C_declare_sort(F.symbol(JMLTYPESORT),zero);
        commands.add(c);
        // (declare-fun javaTypeOf (REF) JAVATYPESORT))
        c = new C_declare_fun(F.symbol("javaTypeOf"),args, javaTypeSort);
        commands.add(c);
        // (declare-fun jmlTypeOf (REF) JMLTYPESORT))
        c = new C_declare_fun(F.symbol("jmlTypeOf"),args, jmlTypeSort);
        commands.add(c);
        c = new C_declare_fun(F.symbol("typearg1_1"), Arrays.asList(new ISort[]{jmlTypeSort}), jmlTypeSort);
        commands.add(c);
        c = new C_declare_fun(F.symbol("typearg2_1"), Arrays.asList(new ISort[]{jmlTypeSort}), jmlTypeSort);
        commands.add(c);
        c = new C_declare_fun(F.symbol("typearg2_2"), Arrays.asList(new ISort[]{jmlTypeSort}), jmlTypeSort);
        commands.add(c);
        // (declare-fun JAVASUBTYPE (JAVATYPESORT JAVATYPESORT) Bool)
        c = new C_declare_fun(F.symbol(JAVASUBTYPE),
                Arrays.asList(new ISort[]{javaTypeSort,javaTypeSort}), 
                boolSort);
        commands.add(c);
        // (declare-fun JMLSUBTYPE (JMLTYPESORT JMLTYPESORT) Bool)
        c = new C_declare_fun(F.symbol(JMLSUBTYPE),
                Arrays.asList(new ISort[]{jmlTypeSort,jmlTypeSort}), 
                boolSort);
        commands.add(c);
        // (declare-fun erasure (JMLTYPESORT) JAVATYPESORT)
        c = new C_declare_fun(F.symbol("erasure"),
                Arrays.asList(new ISort[]{jmlTypeSort}), 
                javaTypeSort);
        commands.add(c);
        addCommand(smt,"(assert (forall ((o REF)) (= (erasure (jmlTypeOf o)) (javaTypeOf o))))");
        
        addCommand(smt,"(declare-fun _makeArrayType ("+JAVATYPESORT+") "+JAVATYPESORT+")");
        addCommand(smt,"(declare-fun _isArrayType ("+JAVATYPESORT+") Bool)");
        addCommand(smt,"(declare-fun _makeJMLArrayType ("+JMLTYPESORT+") "+JMLTYPESORT+")");
        addCommand(smt,"(declare-fun _isJMLArrayType ("+JMLTYPESORT+") Bool)");
        addCommand(smt,"(declare-fun "+arrayElemType+" ("+JMLTYPESORT+") "+JMLTYPESORT+")");
        addCommand(smt,"(assert (forall ((T "+JMLTYPESORT+")) (= (erasure (_makeJMLArrayType T)) (_makeArrayType (erasure T)))))");
        addCommand(smt,"(assert (forall ((T1 "+JMLTYPESORT+")(T2 "+JMLTYPESORT+"))  (=> ("+JMLSUBTYPE+" T1 T2) ("+JAVASUBTYPE+" (erasure T1) (erasure T2)))))");
        //addCommand(smt,"(assert (forall ((T "+JAVATYPESORT+")) (= ( "+arrayElemType+" (_makeArrayType T)) T)))");
        if (quants) {
            addCommand(smt,"(assert (forall ((T "+JMLTYPESORT+")) (= ( "+arrayElemType+" (_makeJMLArrayType T)) T)))");
            addCommand(smt,"(assert (forall ((T "+JAVATYPESORT+")) (_isArrayType (_makeArrayType T)) ))");
            addCommand(smt,"(assert (forall ((T "+JMLTYPESORT+")) (_isJMLArrayType (_makeJMLArrayType T)) ))");
            addCommand(smt,"(assert (forall ((T1 "+JAVATYPESORT+")(T2 "+JAVATYPESORT+"))  (= ("+JAVASUBTYPE+" (_makeArrayType T1)(_makeArrayType T2)) ("+JAVASUBTYPE+" T1 T2))))");
            addCommand(smt,"(assert (forall ((T1 "+JMLTYPESORT+")(T2 "+JMLTYPESORT+"))  (= ("+JMLSUBTYPE+" (_makeJMLArrayType T1)(_makeJMLArrayType T2)) ("+JMLSUBTYPE+" T1 T2))))");
        }

        // The declaration + assertion form is nominally equivalent to the define_fcn form, but works better
        // for SMT solvers with modest (or no) support for quantifiers (like yices2)
        if (false) {
            // (define_fcn nonnullelements ((a REF)(arrays (Array REF (Array Int REF)))) 
            //                             Bool
            //                             (forall ((i Int)) (=> (and (<= 0 i) (< i (length a))) (distinct NULL (select (select arrays a) i)))))
            c = new C_define_fun(F.symbol(nonnullelements),
                    Arrays.asList(new IDeclaration[]{F.declaration(F.symbol("a"),refSort),
                            F.declaration(F.symbol("arrays"),
                                    F.createSortExpression(arraySym,
                                            refSort,
                                            F.createSortExpression(arraySym,intSort,refSort)))}), 
                    boolSort,
                    F.forall(Arrays.asList(new IDeclaration[]{F.declaration(F.symbol("i"),intSort)}),
                            F.fcn(impliesSym,
                                    F.fcn(F.symbol("and"),
                                            F.fcn(F.symbol("<="),F.numeral("0"),F.symbol("i")),
                                            F.fcn(F.symbol("<"), F.symbol("i"), F.fcn(selectSym,lengthSym,F.symbol("a")))
                                            ),
                                    F.fcn(distinctSym,
                                            nullSym,
                                            F.fcn(selectSym,
                                                    F.fcn(selectSym,F.symbol("arrays"),F.symbol("a")),
                                                    F.symbol("i"))))));
            commands.add(c);
        } else {
            // (declare_fcn nonnullelements ((a REF)(arrays (Array REF (Array Int REF)))) Bool)
            // (assert (forall ((a REF)(arrays (Array REF (Array Int REF)))) (= (nonnullelements a arrays)
            //                             (forall ((i Int)) (=> (and (<= 0 i) (< i (length a))) (distinct NULL (select (select arrays a) i)))))
            c = new C_declare_fun(F.symbol(nonnullelements),
                    Arrays.asList(new ISort[]{refSort,
                            F.createSortExpression(arraySym,
                                    refSort,
                                    F.createSortExpression(arraySym,intSort,refSort))}), 
                    boolSort);
            commands.add(c);
            c = new C_assert(
                    F.forall(Arrays.asList(F.declaration(F.symbol("a"),refSort),
                                           F.declaration(F.symbol("arrays"),
                                                   F.createSortExpression(arraySym,
                                                           refSort,
                                                           F.createSortExpression(arraySym,intSort,refSort)))
                                           ),
                            F.fcn(eqSym,
                                    F.fcn(F.symbol(nonnullelements), F.symbol("a"), F.symbol("arrays")),
                                    F.forall(Arrays.asList(F.declaration(F.symbol("i"),intSort)),
                                            F.fcn(impliesSym,
                                                    F.fcn(F.symbol("and"),
                                                            F.fcn(F.symbol("<="),F.numeral("0"),F.symbol("i")),
                                                            F.fcn(F.symbol("<"), F.symbol("i"), F.fcn(selectSym,lengthSym,F.symbol("a")))
                                                            ),
                                                    F.fcn(distinctSym,
                                                            F.symbol(NULL),
                                                            F.fcn(selectSym,F.fcn(selectSym,F.symbol("arrays"),F.symbol("a")),F.symbol("i"))
                                                            )
                                                    )
                                             )
                                    )));
            commands.add(c);
        }
        addCommand(smt,"(declare-fun _JMLT_0 ("+JAVATYPESORT+") "+JMLTYPESORT+")");
        addCommand(smt,"(declare-fun _JMLT_1 ("+JAVATYPESORT+" "+JMLTYPESORT+") "+JMLTYPESORT+")");
        addCommand(smt,"(declare-fun _JMLT_2 ("+JAVATYPESORT+" "+JMLTYPESORT+" "+JMLTYPESORT+") "+JMLTYPESORT+")");
        if (quants) {
            // (forall ((t JMLTYPESORT) (tt JMLTYPESORT)) (==> (jmlSubtype t tt) (javaSubtype (erasure t) (erasure tt)))) 
            c = new C_assert(
                    F.forall(Arrays.asList(F.declaration(F.symbol("t"),jmlTypeSort),
                                           F.declaration(F.symbol("tt"),jmlTypeSort)
                                           ),
                            F.fcn(impliesSym,
                                    F.fcn(F.symbol(JMLSUBTYPE), F.symbol("t"), F.symbol("tt")),
                                    F.fcn(F.symbol(JAVASUBTYPE), F.fcn(F.symbol("erasure"), F.symbol("t")), F.fcn(F.symbol("erasure"), F.symbol("tt")))
                                    )));
            commands.add(c);
//            // (forall ((r REF)) (= (erasure (jmlTypeOf r)) (javaTypeof r)))
//            c = new C_assert(
//                    F.forall(Arrays.asList(F.declaration(F.symbol("r"),refSort)),
//                            F.fcn(eqSym,
//                                    F.fcn(F.symbol("erasure"), F.fcn(F.symbol("jmlTypeOf"), F.symbol("r"))),
//                                    F.fcn(F.symbol("javaTypeOf"), F.symbol("r"))
//                                    )));
//            commands.add(c);
            
            addCommand(smt,"(assert (forall ((JVT "+JAVATYPESORT+")(JVT2 "+JAVATYPESORT+")(JMLT "+JMLTYPESORT+")) (distinct (_JMLT_0 JVT) (_JMLT_1 JVT2 JMLT))))");
            addCommand(smt,"(assert (forall ((JVT "+JAVATYPESORT+")(JVT2 "+JAVATYPESORT+")(JMLT "+JMLTYPESORT+")(JMLT2 "+JMLTYPESORT+")) (distinct (_JMLT_0 JVT) (_JMLT_2 JVT2 JMLT JMLT2))))");
            addCommand(smt,"(assert (forall ((JVT "+JAVATYPESORT+")(JVT2 "+JAVATYPESORT+")(JMLT "+JMLTYPESORT+")(JMLT2 "+JMLTYPESORT+")(JMLT3 "+JMLTYPESORT+")) (distinct (_JMLT_1 JVT JMLT3) (_JMLT_2 JVT2 JMLT JMLT2))))");

            addCommand(smt,"(assert (forall ((JVT "+JAVATYPESORT+")(JVT2 "+JAVATYPESORT+")(JMLT "+JMLTYPESORT+")(JMLT2 "+JMLTYPESORT+")) (= (= (_JMLT_1 JVT JMLT) (_JMLT_1 JVT2 JMLT2)) (and (= JVT JVT2) (= JMLT JMLT2)))))");

            addCommand(smt,"(assert (forall ((JVT "+JAVATYPESORT+")(JMLT "+JMLTYPESORT+")) (= (erasure (_JMLT_1 JVT JMLT)) JVT)))");
            addCommand(smt,"(assert (forall ((JVT "+JAVATYPESORT+")(JMLT "+JMLTYPESORT+")) (= (typearg1_1 (_JMLT_1 JVT JMLT)) JMLT)))");
            addCommand(smt,"(assert (forall ((JVT "+JAVATYPESORT+")(JMLT1 "+JMLTYPESORT+")(JMLT2 "+JMLTYPESORT+")) (=> (= (_JMLT_1 JVT JMLT1)(_JMLT_1 JVT JMLT2)) (= JMLT1 JMLT2))))");

            addCommand(smt,"(assert (forall ((JVT "+JAVATYPESORT+")(JMLT1 "+JMLTYPESORT+")(JMLT2 "+JMLTYPESORT+")) (= (erasure (_JMLT_2 JVT JMLT1 JMLT2)) JVT)))");
            addCommand(smt,"(assert (forall ((JVT "+JAVATYPESORT+")(JMLT1 "+JMLTYPESORT+")(JMLT2 "+JMLTYPESORT+")) (= (typearg2_2 (_JMLT_2 JVT JMLT1 JMLT2)) JMLT2)))");
            
            addCommand(smt,"(assert (forall ((T1 "+JAVATYPESORT+")(T2 "+JAVATYPESORT+")(J1 "+JMLTYPESORT+")(J2 "+JMLTYPESORT+")) (=> (= (_JMLT_1 T1 J1)(_JMLT_1 T2 J2)) (and (= T1 T2) (= J1 J2)))))");
            addCommand(smt,"(assert (forall ((T1 "+JAVATYPESORT+")(T2 "+JAVATYPESORT+")(J1 "+JMLTYPESORT+")) (=> ("+JAVASUBTYPE+" T1 T2) ("+JMLSUBTYPE+" (_JMLT_1 T1 J1) (_JMLT_1 T2 J1) ))))"); // FIXME - this is true for collections, but necessarily always true?
            addCommand(smt,"(assert (forall ((T1 "+JAVATYPESORT+")(T2 "+JAVATYPESORT+")(J1 "+JMLTYPESORT+")(J2 "+JMLTYPESORT+")) (=> (and ("+JAVASUBTYPE+" T1 T2) (distinct J1 J2)) (not ("+JMLSUBTYPE+" (_JMLT_1 T1 J1) (_JMLT_1 T2 J2) )) )))"); // FIXME - this is true for collections, but necessarily always true?
            addCommand(smt,"(assert (forall ((T1 "+JAVATYPESORT+")(J1 "+JMLTYPESORT+")(J2 "+JMLTYPESORT+")) (= ("+JMLSUBTYPE+" (_JMLT_1 T1 J1)(_JMLT_1 T1 J2)) (= J1 J2))))");
            
            addCommand(smt,"(assert (forall ((T1 "+JAVATYPESORT+")(T2 "+JAVATYPESORT+")) (=> (= T1 T2) ("+JAVASUBTYPE+" T1 T2))))");
            addCommand(smt,"(assert (forall ((T1 "+JMLTYPESORT+")(T2 "+JMLTYPESORT+")) (=> (= T1 T2) ("+JMLSUBTYPE+" T1 T2))))");

            addCommand(smt,"(assert (forall ((T1 "+JMLTYPESORT+")(T2 "+JMLTYPESORT+")) (=> ("+JMLSUBTYPE+" T1 T2) ("+JAVASUBTYPE+" (erasure T1) (erasure T2)))))");
        }
        
        // Record the location in the commands list at which all the type
        // definitions will be inserted
        return commands.size();
    }
    
    protected void addTypeRelationships(int loc, SMT smt) {
        // Insert type relationships, now that we have accumulated them all
        // Each type has a representation as a Java (erased type) and a JML type
        int len = javaTypes.size();
        List<ICommand> tcommands = new ArrayList<ICommand>(len*len*2 + 3*len);
        List<IExpr> typesymbols = new ArrayList<IExpr>(len);
        List<IExpr> jmltypesymbols = new ArrayList<IExpr>(len);
    	List<ICommand> saved = commands;
    	commands = tcommands;
        
        for (int i=1; i<=wildcardCount; ++i) {
            ISymbol sym = F.symbol("JMLTV_"+"WILD"+i);
            tcommands.add(new C_declare_fun(sym,emptyList,jmlTypeSort));
        }
        for (Type ti: javaTypes) {
            if (ti.getTag() == TypeTag.WILDCARD) continue; 
            if (ti.getTag() == TypeTag.TYPEVAR) continue; // Have to do the type variables after all regular types, so that their upper bounds are declared
            // (declare-fun tjava () JavaTypeSort)
            // (declare-fun tjml () JMLTypeSort)
            // (assert (= (erasure tjml) tjava))
            ISymbol tisym = (ISymbol)javaTypeSymbol(ti);
            tcommands.add(new C_declare_fun(
                    tisym,
                    emptyList,
                    javaTypeSort));
            typesymbols.add(tisym);
            tcommands.add(new C_assert(F.fcn(F.symbol("not"),F.fcn(F.symbol("_isArrayType"), javaTypeSymbol(ti))) ));
            if ((ti.tsym.flags() & Flags.FINAL) != 0) {
            	addCommand(smt,"(assert (forall ((t "+JAVATYPESORT+")) (=> ("+JAVASUBTYPE+" t "+tisym.toString()+")  (= t "+tisym.toString()+"))))");
            }
            if (!ti.tsym.type.isParameterized()) {
                // Note: ti.isParameterized() is true if the type name has actual parameters
                // ti.tsym.type.isParameterized() is true if the declaration has parameters
                // e.g.  java.util.Set is false on the first, but true on the second
            	ISymbol tjsym = (ISymbol)jmlTypeSymbol(ti);
                tcommands.add(new C_declare_fun(
                        tjsym,
                        emptyList,
                        jmlTypeSort));
                jmltypesymbols.add(tjsym);
                tcommands.add(new C_assert(F.fcn(F.symbol("not"),F.fcn(F.symbol("_isJMLArrayType"), tjsym)) ));
                tcommands.add(new C_assert(F.fcn(
                        eqSym, 
                        F.fcn(F.symbol("_JMLT_0"),tisym),
                        tjsym)));
                tcommands.add(new C_assert(F.fcn(
                        eqSym, 
                        F.fcn(F.symbol("erasure"),tjsym),
                        tisym)));
                if ((ti.tsym.flags() & Flags.FINAL) != 0) {
                    addCommand(smt,"(assert (forall ((t "+JMLTYPESORT+")) (=> ("+JMLSUBTYPE+" t "+tjsym.toString()+")  (= t "+tjsym.toString()+"))))");
                } 
            } else {
// Commenting out DMZ fix because it breaks tests                
//                // currently we add the symbols even if the type is parameterized,
//                // because it's not clear what to do differently with parameterized types;
//                // the code below is copied directly from the if branch
//                ISymbol tjsym = (ISymbol)jmlTypeSymbol(ti);
//                tcommands.add(new C_declare_fun(
//                        tjsym,
//                        emptyList,
//                        jmlTypeSort));
//                jmltypesymbols.add(tjsym);
//                tcommands.add(new C_assert(F.fcn(F.symbol("not"),F.fcn(F.symbol("_isJMLArrayType"), tjsym)) ));
//                tcommands.add(new C_assert(F.fcn(
//                        eqSym, 
//                        F.fcn(F.symbol("erasure"),tjsym),
//                        tisym)));
//                if ((ti.tsym.flags() & Flags.FINAL) != 0) {
//                    addCommand(smt,"(assert (forall ((t "+JMLTYPESORT+")) (=> ("+JMLSUBTYPE+" t "+tjsym.toString()+")  (= t "+tjsym.toString()+"))))");
//                } 
            }
        }
        for (Type ti: javaTypes) {
            if (ti.getTag() == TypeTag.TYPEVAR) {
                if (ti instanceof Type.CapturedType) continue; 
                tcommands.add(new C_declare_fun(
                        (ISymbol)jmlTypeSymbol(ti),
                        emptyList,
                        jmlTypeSort));
            }
        }

        tcommands.add(new C_assert(F.fcn(F.symbol("distinct"),typesymbols)));
        tcommands.add(new C_assert(F.fcn(F.symbol("distinct"),jmltypesymbols)));
        
        for (Type ti: javaTypes) {
            if (ti instanceof ArrayType) tcommands.add(new C_assert(F.fcn(
                    F.symbol(JAVASUBTYPE), javaTypeSymbol(ti), F.symbol("T_java_lang_Object"))));
        }
        for (Type ti: javaTypes) {
            if (ti.getTag() == TypeTag.TYPEVAR) continue; 
            if (ti.getTag() == TypeTag.WILDCARD) continue; 
            for (Type tj: javaTypes) {
                if (tj.getTag() == TypeTag.TYPEVAR) continue; 
                if (tj.getTag() == TypeTag.WILDCARD) continue; 
                // (assert (javaSubType t1 t2)) - or assert the negation
                // (assert (jmlSubType t1jml t2jml)) - or assert the negation
                
                boolean b;
                if (ti.isPrimitive() && tj.isPrimitive()) b = types.isSameType(ti, tj);
                else b = types.isSubtype(types.erasure(ti),types.erasure(tj));
                
                IExpr comp = F.fcn(F.symbol(JAVASUBTYPE), javaTypeSymbol(ti), javaTypeSymbol(tj));
                if (!b) comp = F.fcn(F.symbol("not"),comp);
                tcommands.add(new C_assert(comp));
                comp = F.fcn(F.symbol(JAVASUBTYPE), F.fcn(F.symbol("_makeArrayType"),javaTypeSymbol(ti)), F.fcn(F.symbol("_makeArrayType"),javaTypeSymbol(tj)));
                if (!b) comp = F.fcn(F.symbol("not"),comp);
                tcommands.add(new C_assert(comp));
                
                if (!ti.tsym.type.isParameterized() && !tj.tsym.type.isParameterized() ) {
                    if (ti.isPrimitive() && tj.isPrimitive()) b = types.isSameType(ti, tj);
                    else b = types.isSubtype(ti,tj);

                    comp = F.fcn(F.symbol(JMLSUBTYPE), jmlTypeSymbol(ti), jmlTypeSymbol(tj));
                    if (!b) comp = F.fcn(F.symbol("not"),comp);
                    tcommands.add(new C_assert(comp));
                    comp = F.fcn(F.symbol(JMLSUBTYPE), F.fcn(F.symbol("_makeJMLArrayType"),jmlTypeSymbol(ti)), F.fcn(F.symbol("_makeJMLArrayType"),jmlTypeSymbol(tj)));
                    if (!b) comp = F.fcn(F.symbol("not"),comp);
                    tcommands.add(new C_assert(comp));
                }
            }
        }
        {
            // Transitivity of Java subtype
            // Note: We try to avoid needing this (because it is quantified) 
            // by instantiating all the subtype
            // relationships of all of the known types, but it is still needed sometimes.
            // An example is catching exceptions thrown from a method: The callee
            // declares a thrown exception, but the actual exception is an unknown
            // subclass (t1) of the declared type (t2). A catch block that catches
            // exception (t3) that is a superclass of t2 (t2 is a subclass of t3)
            // must catch t1 - so we need to infer that t1 is a subclass of t3.
            //
            // So far we don't seem to need transitivity of JML types (TODO)
            List<IDeclaration> params = new LinkedList<IDeclaration>();
            params.add(F.declaration(F.symbol("t1"),javaTypeSort));
            params.add(F.declaration(F.symbol("t2"),javaTypeSort));
            params.add(F.declaration(F.symbol("t3"),javaTypeSort));
            IExpr e = F.forall(params, 
                    F.fcn(F.symbol("=>"), 
                          F.fcn(F.symbol("and"), 
                                  F.fcn(F.symbol(JAVASUBTYPE),F.symbol("t1"),F.symbol("t2")),
                                  F.fcn(F.symbol(JAVASUBTYPE),F.symbol("t2"),F.symbol("t3"))
                                  ),
                          F.fcn(F.symbol(JAVASUBTYPE),F.symbol("t1"),F.symbol("t3"))
                          ));
            tcommands.add(new C_assert(e));
        }
        {
            // Transitivity of JML subtype
            // Note: We try to avoid needing this (because it is quantified) 
            // by instantiating all the subtype
            // relationships of all of the known types, but it is still needed sometimes.
            // An example is catching exceptions thrown from a method: The callee
            // declares a thrown exception, but the actual exception is an unknown
            // subclass (t1) of the declared type (t2). A catch block that catches
            // exception (t3) that is a superclass of t2 (t2 is a subclass of t3)
            // must catch t1 - so we need to infer that t1 is a subclass of t3.
            //
            // So far we don't seem to need transitivity of JML types (TODO)
            List<IDeclaration> params = new LinkedList<IDeclaration>();
            params.add(F.declaration(F.symbol("t1"),jmlTypeSort));
            params.add(F.declaration(F.symbol("t2"),jmlTypeSort));
            params.add(F.declaration(F.symbol("t3"),jmlTypeSort));
            IExpr e = F.forall(params, 
                    F.fcn(F.symbol("=>"), 
                          F.fcn(F.symbol("and"), 
                                  F.fcn(F.symbol(JMLSUBTYPE),F.symbol("t1"),F.symbol("t2")),
                                  F.fcn(F.symbol(JMLSUBTYPE),F.symbol("t2"),F.symbol("t3"))
                                  ),
                          F.fcn(F.symbol(JMLSUBTYPE),F.symbol("t1"),F.symbol("t3"))
                          ));
            tcommands.add(new C_assert(e));
        }
        
        List<IExpr> javatypelist = new LinkedList<IExpr>();
        for (Type t: javaTypes) {
            if (t.getTag() != TypeTag.TYPEVAR && t.getTag() != TypeTag.WILDCARD) {
                javatypelist.add(javaTypeSymbol(t));
            }
        }
        tcommands.add(new C_assert(F.fcn(distinctSym, javatypelist)));
        List<IExpr> jmltypelist = new LinkedList<IExpr>();
        for (IExpr e: javaParameterizedTypes.values()) {
            jmltypelist.add(e);
        }
        tcommands.add(new C_assert(F.fcn(distinctSym, jmltypelist)));

        // Add all the type definitions into the command script before all the uses
        // of the types in the various basic block translations
        commands = saved;
        commands.addAll(loc,tcommands);

    }
    
    /** This is called by visit methods, and super.scan calls accept methods;
     * clients should call scan instead of accept so that there is a common
     * processing point as well as the type-specific processing in accept methods.
     */
    @Override
    public void scan(JCTree t) {
        result = null;
        if (t != null) {
            super.scan(t);
            if (result != null) {
                // This mapping is used in associating original source code 
                // sub-expressions with SMT expressions that give their values
                // in a counterexample.
                if (t instanceof JCExpression) bimap.put((JCExpression)t, result);
                else if (t instanceof JmlVariableDecl) {
                    JCIdent id = ((JmlVariableDecl)t).ident;
                    bimap.put(id, result);
                }
            }
        }
    }
    
    // TODO - want to be able to produce AUFBV programs as well
    // TODO - this converts the whole program into one big SMT program
    //  - might want the option to produce many individual programs, i.e.
    //  one for each assertion, or a form that accommodates push/pop/coreids etc.
    
    public ICommand.IScript convert(BasicProgram program, SMT smt) {
        script = new Script();
        ICommand c;
        commands = script.commands();
        
        // FIXME - use factory for the commands?
        // set any options
        c = new C_set_option(F.keyword(":produce-models"),F.symbol("true"));
        commands.add(c);
        
        // set the logic
        String s = JmlOption.value(context, JmlOption.LOGIC);
        c = new C_set_logic(F.symbol(s));
        commands.add(c);
        
        // add background statements
        // declare the sorts we use to model Java+JML
        // (declare-sort REF 0)
        c = new C_declare_sort(F.symbol(REF),zero);
        commands.add(c);
        // define NULL as a REF: (declare-fun NULL () REF)
        c = new C_declare_fun(nullSym,emptyList, refSort);
        commands.add(c);
        // define THIS as a REF: (declare-fun THIS () REF)
        c = new C_declare_fun(thisSym,emptyList, refSort);
        commands.add(c);
        // define stringConcat: (declare-fun stringConcat (REF,REF) REF)
        c = new C_declare_fun(F.symbol(concat),Arrays.asList(refSort,refSort), refSort);
        commands.add(c);
        // define stringLength: (declare-fun stringLength (REF) Int)
        c = new C_declare_fun(F.symbol("stringLength"),Arrays.asList(refSort), intSort); // FIXME - not sure this =is used
        commands.add(c);
        // THIS != NULL: (assert (distinct THIS NULL))
        c = new C_assert(F.fcn(distinctSym, thisSym, nullSym)); // SMT defined name
        commands.add(c);
        // (assert __JMLlength () (Array REF Int))
        c = new C_declare_fun(lengthSym,
                emptyList, 
                F.createSortExpression(arraySym,refSort,intSort)
                );
        commands.add(c);

            // array lengths are always non-negative
        addCommand(smt,"(assert (forall ((o "+REF+")) (>= (select "+arrayLength+" o) 0)))");
            // result of string concatenation is always non-null
        addCommand(smt,"(assert (forall ((s1 "+REF+")(s2 "+REF+")) (distinct ("+concat+" s1 s2) "+NULL+")))");

        // The following functions model aspects of Java+JML;
        // The strings here are arbitrary except that they must not conflict with 
        // identifiers from the Java program as mapped into SMT identifiers
        List<ISort> args = Arrays.asList(refSort); // List of one element 
        c = new C_declare_fun(F.symbol("asIntArray"),args, F.createSortExpression(arraySym,intSort,intSort));
        commands.add(c);
        c = new C_declare_fun(F.symbol("asREFArray"),args, F.createSortExpression(arraySym,intSort,refSort));
        commands.add(c);
        c = new C_declare_fun(F.symbol("intValue"),args, intSort);
        commands.add(c);
        c = new C_declare_fun(F.symbol("booleanValue"),args, boolSort);
        commands.add(c);
        c = new C_declare_fun(lengthSym,
                Arrays.asList(new ISort[]{refSort}), 
                intSort);
        
        int loc = addTypeModel(smt);
        
        // List types that we always want defined in the SMT script, whether
        // or not they are explicitly used in the input program 
        addType(syms.objectType);
        addType(syms.exceptionType);
        addType(syms.runtimeExceptionType);
        
        // Now translate all the programs background assertions
        for (JCExpression e: program.background()) {
            try {
                scan(e);
                commands.add(new C_assert(result));
            } catch (RuntimeException ee) {
                // skip - error already issued // FIXME - better error recovery?
            }
        }
        
        // The 'defined' set holds all Names that have already had SMT definitions issued
        // We have already defined some names - record that fact.
        
        defined.add(names.fromString(this_));
        defined.add(names.fromString(arrayLength));
        
        // Add the rest that are recorded in the basic block program
        for (JCIdent id: program.declarations) {
            if (defined.add(id.name)) {
                try {
                    ISort sort = convertSort(id.type);
                    String nm = id.name.toString();
                    // FIXME - I don't think 'this' should ever get this far
                    if (id.sym.owner instanceof Symbol.ClassSymbol && !Utils.instance(context).isJMLStatic(id.sym) && !id.sym.name.toString().equals("this")) {
                        // The name is a non-static field of a class, so the sort is an SMT Array
                        sort = F.createSortExpression(arraySym,refSort,sort);
                    } else if (nm.startsWith(arrays_)) {
                        // FIXME - review modeling of arrays
                        sort = convertSort(((Type.ArrayType)id.type).getComponentType());
                        sort = F.createSortExpression(arraySym,intSort,sort); // The type of the index is Int
                        sort = F.createSortExpression(arraySym,refSort,sort);
                    }
                    ISymbol sym = F.symbol(nm);
                    c = new C_declare_fun(sym,emptyList,sort);
                    commands.add(c);
                    bimap.put(id,sym);
                } catch (RuntimeException ee) {
                    // skip - error already issued// FIXME - better error recovery?
                }
            }
        }
        
        // add definitions
        for (BasicProgram.Definition e: program.definitions()) {
            try {
                scan(e.value);
                ISymbol sym = F.symbol(e.id.toString());
                c = new C_define_fun(sym,
                        new LinkedList<IDeclaration>(),
                        convertSort(e.id.type),
                        result);
                commands.add(c);
                bimap.put(e.id,sym);
            } catch (RuntimeException ee) {
                // skip - error already issued // FIXME - better error recovery?
            }
        }
        
        // Because blocks have forward references to later blocks, but
        // backward references to variables in earlier blocks, we declare
        // all the block variables first
        for (BasicProgram.BasicBlock b: program.blocks()) {
            ICommand cc = new C_declare_fun(F.symbol(b.id.toString()), emptyList, F.Bool());
            commands.add(cc);
        }
        
        // add blocks
        for (BasicProgram.BasicBlock b: program.blocks()) {
            convertBasicBlock(b);
        }
        
        {
            // Add an assertion that negates the start block id
            LinkedList<IExpr> argss = new LinkedList<IExpr>();
            argss.add(F.symbol(program.startId().name.toString()));
            IExpr negStartID = F.fcn(F.symbol("not"), argss);
            ICommand cc = new C_assert(negStartID);
            commands.add(cc);
        }
        
        // (push 1)
        ICommand cc = new C_push(F.numeral(1));
        commands.add(cc);
        // (assert (= __JML_AssumeCheck 0)) 
        cc = new C_assert(F.fcn(eqSym,F.symbol(JmlAssertionAdder.assumeCheckVar),zero));
        commands.add(cc);
        // (push 1)
        cc = new C_push(F.numeral(1));
        commands.add(cc);
        // (check-sat)
        cc = new C_check_sat();
        commands.add(cc);
        
        addTypeRelationships(loc,smt);
        
        return script;
    }
    
    /** Adds a command expressed as a string */
    protected void addCommand(SMT smt, String command) {
        try {
            Configuration cf = smt.smtConfig;
            ICommand c = cf.smtFactory.createParser(cf,cf.smtFactory.createSource(command,null)).parseCommand();
            commands.add(c);
        } catch (Exception e) {
            throw new RuntimeException(e);
        }
    }
    
    /** The String that is the encoding of a given Type */
    // Note: Various SMT solvers do not yet handle special characters 
    // properly - some do not like the vertical bar quotes and some don't like
    // periods.
    public String typeString(Type t) {
        if (t.getTag() == TypeTag.ARRAY){
            return typeString(((ArrayType)t).elemtype) + "_A_";
        }
        return t.tsym.toString().replace(".", "_");
    }
    
//    public String arrayOf(Type t) {
//        return "T_" + typeString(t) + "_A_";
//    }
//    
//    public String jmlarrayOf(Type t) {
//        return "JMLT_" + typeString(t) + "_A_";
//    }
    
    /** Returns an SMT Symbol representing the given Java type */
    public IExpr javaTypeSymbol(Type t) {
        //String s = "|T_" + t.toString() + "|";
        if (t.getTag() == TypeTag.ARRAY) {
            Type comptype = ((Type.ArrayType)t).getComponentType();
            IExpr e = javaTypeSymbol(comptype);
            return F.fcn(F.symbol("_makeArrayType"),e);
        }
        if (t.getTag() == TypeTag.BOT) t = syms.objectType;
        else if (!t.isPrimitive()) t = t.tsym.erasure(jmltypes);
        
        String s = "T_" + typeString(t);
        return F.symbol(s);
    }
    
    private int wildcardCount = 0;
    
    /** Returns an SMT IExpr representing the given JML type */
    public IExpr jmlTypeSymbol(Type t) {
        if (t.getTag() == TypeTag.BOT) t = syms.objectType;
        if (t.getTag() == TypeTag.ARRAY) {
            Type comptype = ((Type.ArrayType)t).getComponentType();
            IExpr e = jmlTypeSymbol(comptype);
            return F.fcn(F.symbol("_makeJMLArrayType"),e);
        }
        if (t.getTag() == TypeTag.TYPEVAR) {
            String s = "JMLTV_" + typeString(t);
            return F.symbol(s);
        } else if (!t.tsym.type.isParameterized() || t.getTypeArguments().isEmpty()) {
            if (t instanceof Type.WildcardType || t instanceof Type.CapturedType) {
                String s = "JMLTV_" + "WILD" + (++wildcardCount);
                ISymbol sym = F.symbol(s);
                return sym;
            } else {
                String s = "JMLT_" + typeString(t);
                return F.symbol(s);
            }
        } else {
            List<Type> params = t.getTypeArguments();
            List<IExpr> args = new LinkedList<IExpr>();
            args.add(javaTypeSymbol(t));
            for (Type tt: params) {
                args.add(jmlTypeSymbol(tt));
            }
            return F.fcn(F.symbol("_JMLT_"+params.size()), args);
        }
    }
    
    /** Records a type as defined. */
    public void addType(Type t) {
        // FIXME - what if t is the type of an explicit null?
        if (t instanceof ArrayType) {
            t = ((ArrayType)t).getComponentType();
            addType(t);
        } else {
            if (javaTypeSymbols.add(t.tsym.toString())) {
                javaTypes.add(t);
                // We must record the bounds, but with caution since it can cause infinite recursion, in cases such as class Test<K extends Comparable<K>, O>
                if (t.tag == TypeTags.TYPEVAR && !(t instanceof Type.WildcardType)) {
                    addType( ((Type.TypeVar)t).getUpperBound() );
                }
            }
            if (t.tsym.type.isParameterized()) { // true if is or should be parameterized
                if (t.getTypeArguments().size() != 0) {
                    boolean ok = true;
                    for (Type ti: t.getTypeArguments()) {
                        if (ti.getTag() == TypeTag.TYPEVAR) ok = false; 
                        if (ti.getTag() == TypeTag.WILDCARD) ok = false; 
                        addType(ti);
                    }
                    if (ok) javaParameterizedTypes.put(t.toString(),jmlTypeSymbol(t));  // FIXME - only when fully a constant and fully parameterized?
                }
            } else if (t.getTag() != TypeTag.TYPEVAR && t.getTag() != TypeTag.WILDCARD) {
                IExpr tt = F.fcn(F.symbol("_JMLT_0"),javaTypeSymbol(t));
                javaParameterizedTypes.put(tt.toString(),tt);  // FIXME - only when fully a constant?
            }
        }
<<<<<<< HEAD
        if (t.getTag() == TypeTag.TYPEVAR && !(t instanceof Type.WildcardType)) {
            addType( ((Type.TypeVar)t).getUpperBound() );
        }
=======
>>>>>>> 234f4030
    }
    
    /** Converts a BasicBlock into SMTLIB, adding commands into the
     * current 'commands' list.
     */
    public void convertBasicBlock(BasicProgram.BasicBlock block) {
        ListIterator<JCStatement> iter = block.statements.listIterator();
        IExpr tail; 
        if (block.followers.isEmpty()) {
            tail = F.symbol("true");
        } else if (block.followers.size() == 1) {
            tail = F.symbol(block.followers.get(0).id.name.toString());
        } else {
            ArrayList<IExpr> args = new ArrayList<IExpr>();
            for (BasicProgram.BasicBlock bb: block.followers) {
                args.add(F.symbol(bb.id.name.toString()));
            }
            tail = F.fcn(F.symbol("and"),args);
        }
        
        // First add all declarations
        while (iter.hasNext()) {
            convertDeclaration(iter.next());
        }
        // Then construct the block expression from the end to the start
//        iter = block.statements.listIterator();
//        tail = convertList(iter,tail);
        tail = convertList(block.statements,tail);
        
        // This would be an excellent candidate for iterating through the list of 
        // statements in the block in reverse order, since that is the
        // natural way to construct the block expression and avoids having
        // a deep call stack (of the length of a block). However, the statements
        // in the block have to be translated in forward order, or auxiliary
        // commands produced in their translations are added to 'commands' in
        // reverse order.
        //        while (iter.hasPrevious()) {
        //            tail = convertStatement(iter.previous(),tail);
        //        }
        LinkedList<IExpr> args = new LinkedList<IExpr>();
        args.add(F.symbol(block.id.toString()));
        args.add(tail);
        tail = F.fcn(eqSym,args);
        commands.add(new C_assert(tail));
        
    }
    
    /** If the statement is a variable declaration, converts it to an SMT
     * declare-fun or define-fun of the appropriate sort, depending on whether
     * there is an initializer or not.
     * @param stat
     */
    public void convertDeclaration(JCStatement stat) {
        if (stat instanceof JmlVariableDecl) {
            try {
                JmlVariableDecl decl = (JmlVariableDecl)stat;
                // convert to a declaration or definition
                IExpr init = decl.init == null ? null : convertExpr(decl.init);
                
                ISymbol sym = F.symbol(decl.name.toString());
                ICommand c = init == null ?
                        new C_declare_fun(
                                sym,
                                emptyList,
                                convertSort(decl.type))
                : new C_define_fun(
                        sym,
                        new LinkedList<IDeclaration>(),
                        convertSort(decl.type),
                        init);
                 commands.add(c);
                 // An identifier may be appended to a JmlVariableDecl simply
                 // to have an expression with which to associated an SMT value
                 if (decl.ident != null) bimap.put(decl.ident, sym);
            } catch (RuntimeException ee) {
                // skip - error already issued // FIXME - better recovery
            }
        }
    }
    
    /** The alternate implementation, commented out below, uses recursive calls
     * to assemble the block encoding. That can give quite deep call stacks. 
     * Instead we iterate down the list and back, storing each expression on 
     * a stack. So replace the call stack with a simple expression stack.
     */
    public IExpr convertList(List<JCStatement> list, IExpr tail) {
        ListIterator<JCStatement> iter = list.listIterator();
        Stack<IExpr> stack = new Stack<IExpr>();
        
        while (iter.hasNext()) {
            JCStatement stat = iter.next();
            try {
                if (stat instanceof JmlVariableDecl) {
                    continue;
                } else if (stat instanceof JmlStatementExpr) {
                    JmlStatementExpr s = (JmlStatementExpr)stat;
                    if (s.token == JmlTokenKind.ASSUME) {
                        IExpr exx = convertExpr(s.expression);
                        stack.push(exx);
                    } else if (s.token == JmlTokenKind.ASSERT) {
                        IExpr exx = convertExpr(s.expression);
                        stack.push(exx);
                    } else if (s.token == JmlTokenKind.COMMENT) {
                        if (s.id == null || !s.id.startsWith("ACHECK")) continue;
                        int k = s.id.indexOf(" ");
                        k = Integer.valueOf(s.id.substring(k+1));
                        s.optionalExpression = k != assumeCount ? null : (treeutils.falseLit);;
                        if (k != assumeCount) continue;
                        IExpr exx = convertExpr(treeutils.falseLit);
                        stack.push(exx);
                    } else {
                        log.error("jml.internal", "Incorrect kind of token encountered when converting a BasicProgram to SMTLIB: " + s.token);
                        break;
                    }
                } else {
                    log.error("jml.internal", "Incorrect kind of statement encountered when converting a BasicProgram to SMTLIB: " + stat.getClass());
                    break;
                }
            } catch (RuntimeException ee) {
                // skip - error already issued // FIXME - better recovery
                break;
            }
        }
        while (iter.hasPrevious()) {
            JCStatement stat = iter.previous();
            try {
                if (stat instanceof JmlVariableDecl) {
                    continue;
                } else if (stat instanceof JmlStatementExpr) {
                    JmlStatementExpr s = (JmlStatementExpr)stat;
                    if (s.token == JmlTokenKind.ASSUME) {
                        IExpr exx = stack.pop();
                        tail = F.fcn(impliesSym, exx, tail);
                    } else if (s.token == JmlTokenKind.ASSERT) {
                        IExpr exx = stack.pop();
                        // The first return is the classic translation; the second
                        // effectively inserts an assume after an assert. I'm not
                        // sure it makes any difference. TODO - evaluate this sometime.
                        //return F.fcn(F.symbol("and"), exx, tail);
                        tail = F.fcn(F.symbol("and"), exx, F.fcn(impliesSym, exx, tail));
                    } else if (s.token == JmlTokenKind.COMMENT) {
                        if (s.id == null || !s.id.startsWith("ACHECK")) continue;
                        int k = s.id.indexOf(" ");
                        k = Integer.valueOf(s.id.substring(k+1));
                        if (k != assumeCount) continue;
                        IExpr exx = stack.pop();
                        tail = exx;
                    } else {
                        log.error("jml.internal", "Incorrect kind of token encountered when converting a BasicProgram to SMTLIB: " + s.token);
                        break;
                    }
                } else {
                    log.error("jml.internal", "Incorrect kind of statement encountered when converting a BasicProgram to SMTLIB: " + stat.getClass());
                    break;
                }
            } catch (RuntimeException ee) {
                // skip - error already issued // FIXME - better recovery
                break;
            }
        }
        return tail;
    }
    
//    public IExpr convertList(ListIterator<JCStatement> iter, IExpr tail) {
//        //Stack<IExpr> stack = new Stack<IExpr>();
//        
//        while (iter.hasNext()) {
//            JCStatement stat = iter.next();
//            try {
//                if (stat instanceof JmlVariableDecl) {
//                    continue;
//                } else if (stat instanceof JmlStatementExpr) {
//                    JmlStatementExpr s = (JmlStatementExpr)stat;
//                    if (s.token == JmlToken.ASSUME) {
//                        IExpr exx = convertExpr(s.expression);
//                        tail = convertList(iter,tail);
//                        return F.fcn(impliesSym, exx, tail);
//                    } else if (s.token == JmlToken.ASSERT) {
//                        IExpr exx = convertExpr(s.expression);
//                        tail = convertList(iter,tail);
//                        // The first return is the classic translation; the second
//                        // effectively inserts an assume after an assert. I'm not
//                        // sure it makes any difference. TODO - evaluate this sometime.
//                        //return F.fcn(F.symbol("and"), exx, tail);
//                        return F.fcn(F.symbol("and"), exx, F.fcn(impliesSym, exx, tail));
//                    } else if (s.token == JmlToken.COMMENT) {
//                        continue;
//                    } else {
//                        log.error("jml.internal", "Incorrect kind of token encountered when converting a BasicProgram to SMTLIB: " + s.token);
//                        break;
//                    }
//                } else {
//                    log.error("jml.internal", "Incorrect kind of statement encountered when converting a BasicProgram to SMTLIB: " + stat.getClass());
//                    break;
//                }
//            } catch (RuntimeException ee) {
//                // skip - error already issued // FIXME - better recovery
//                break;
//            }
//        }
//        return tail;
//    }
    
    /** Converts a basic block statement to an SMT expression, tacking it on
     * the front of tail and returning the composite expression.
     */
    public IExpr convertStatement(JCStatement stat, IExpr tail) {
        try {
            if (stat instanceof JmlVariableDecl) {
                 return tail;
            } else if (stat instanceof JmlStatementExpr) {
                JmlStatementExpr s = (JmlStatementExpr)stat;
                if (s.token == JmlTokenKind.ASSUME) {
                    IExpr exx = convertExpr(s.expression);
                    LinkedList<IExpr> args = new LinkedList<IExpr>();
                    args.add(exx);
                    args.add(tail);
                    return F.fcn(impliesSym, args);
                } else if (s.token == JmlTokenKind.ASSERT) {
                    IExpr exx = convertExpr(s.expression);
                    LinkedList<IExpr> args = new LinkedList<IExpr>();
                    args.add(exx);
                    args.add(tail);
                    return F.fcn(F.symbol("and"), args);
                } else if (s.token == JmlTokenKind.COMMENT) {
                    return tail;
                } else {
                    log.error("jml.internal", "Incorrect kind of token encountered when converting a BasicProgram to SMTLIB: " + s.token);
                }
            } else {
                log.error("jml.internal", "Incorrect kind of statement encountered when converting a BasicProgram to SMTLIB: " + stat.getClass());
            }
        } catch (RuntimeException ee) {
            // skip - error already issued // FIXME - better recovery
        }
        return tail;
        
    }
    
    
    // FIXME - review this - need to choose between java and jml - may depend on the artihmetic mode
    /** Converts a Java/JML type into an SMT Sort */
    public ISort convertSort(Type t) {
        if ( t == null) {
            log.error("jml.internal", "No type translation implemented when converting a BasicProgram to SMTLIB: " + t);
            throw new RuntimeException();
        } else {
            TypeTag tag = t.getTag();
            if (tag == TypeTag.BOOLEAN) {
                return F.Bool();
            } else if (tag == TypeTag.INT) { 
                return intSort;
            } else if (tag == syms.objectType.getTag()) {
                return refSort;
            } else if (tag == TypeTag.SHORT) { 
                return intSort;
            } else if (tag == TypeTag.CHAR) { 
                return intSort;
            } else if (tag == TypeTag.BYTE) { 
                return intSort;
            } else if (tag == TypeTag.LONG) { 
                return intSort;
            } else if (tag == TypeTag.FLOAT) { 
                addReal();
                return realSort;
            } else if (tag == TypeTag.DOUBLE) { 
                addReal();
                return realSort;
            } else if (tag == TypeTag.ARRAY) {
                return refSort;
            } else if (tag == TypeTag.BOT) {
                return refSort;
            } else if (tag == TypeTag.UNKNOWN){
                if (t instanceof JmlType) {
                    JmlType jt = (JmlType)t;
                    if (jt.jmlTypeTag() == JmlTokenKind.BSBIGINT) return intSort; 
                    if (jt.jmlTypeTag() == JmlTokenKind.BSREAL) return realSort; 
                    if (jt.jmlTypeTag() == JmlTokenKind.BSTYPEUC) return jmlTypeSort;
                }
                // FIXME - errors
                return refSort; // FIXME - just something
            } else if (t instanceof Type.TypeVar) {
                return refSort;
            } else {
                // FIXME - what gets here?
                return F.createSortExpression((ISymbol)javaTypeSymbol(t)); // FIXME - use the common method for translating to type names?
                //            log.error("jml.internal", "No type translation implemented when converting a BasicProgram to SMTLIB: " + t);
                //            throw new RuntimeException();
            }
        }
    }
    
    /** Converts an AST expression into SMT form. */
    public IExpr convertExpr(JCExpression expr) {
        scan(expr);
        return result;
    }
    
    // We need to be able to translate expressions
    
    /** Issues a error message about the AST node not being implemented */
    public void notImpl(JCTree tree) {
        log.error("esc.not.implemented","Not yet supported expression node in converting BasicPrograms to SMTLIB: " + tree.getClass());
    }
    
    /** Issues an error message about something not being implemented */
    public void notImpl(String msg) {
        log.error("esc.not.implemented","Not yet supported feature in converting BasicPrograms to SMTLIB: " + msg);
    }
    
    /** Issues an error message that a particular AST node should not be being used in the input basic block program */
    public void shouldNotBeCalled(JCTree tree) {
        log.error("jml.internal","This node should not be present in converting BasicPrograms to SMTLIB: " + tree.getClass());
    }
    
    /** A set to hold the names of implicit functions that have been defined so far
     * (so we don't duplicate definitions).
     */
    protected Set<String> fcnsDefined = new HashSet<String>();
    
    /** Adds a function with the given name and a definition if it is not already added. */
    protected void addFcn(String newname, JCMethodInvocation tree) {
        if (fcnsDefined.add(newname)) {
            // Was not already present
            ISymbol n = F.symbol(newname);
            ISort resultSort = convertSort(tree.type);
            List<ISort> argSorts = new LinkedList<ISort>();
//            // Adds an argument for the receiver, if the function is not static - TODO: do we ever use this?
//            if (tree.meth instanceof JCFieldAccess && ((JCFieldAccess)tree.meth).selected != null && !((JCFieldAccess)tree.meth).sym.isStatic()) {
//                argSorts.add(refSort);
//            }
            for (JCExpression e: tree.args) {
                argSorts.add(convertSort(e.type));
            }
            C_declare_fun c = new C_declare_fun(n,argSorts,resultSort);
            commands.add(c);
        }
        
    }
    
    // FIXME - review this
    @Override
    public void visitApply(JCMethodInvocation tree) {
        JCExpression m = tree.meth;
        if (m instanceof JCIdent) {
            String name = ((JCIdent)m).name.toString();
            String newname = name;
            addFcn(newname,tree);
            List<IExpr> newargs = new LinkedList<IExpr>();
            for (JCExpression arg: tree.args) {
                newargs.add(convertExpr(arg));
            }
            result = F.fcn(F.symbol(newname),newargs);
            return;

        } else if (m == null) {
            if (tree instanceof JmlBBFieldAssignment) {
                IExpr.IFcnExpr right = F.fcn(F.symbol("store"),
                        convertExpr(tree.args.get(1)),
                        convertExpr(tree.args.get(2)),
                        convertExpr(tree.args.get(3))
                        );
                result = F.fcn(eqSym, convertExpr(tree.args.get(0)),right);
                return;
            }
            else if (tree instanceof JmlBBArrayAssignment) {
                if (tree.args.length() > 3) {
                    // [0] = store([1],[2], store(select([1],[2]),[3],[4]))
                    IExpr.IFcnExpr sel = F.fcn(selectSym,
                            convertExpr(tree.args.get(1)),
                            convertExpr(tree.args.get(2))
                            );
                    IExpr.IFcnExpr newarray = F.fcn(F.symbol("store"),
                            sel,
                            convertExpr(tree.args.get(3)),
                            convertExpr(tree.args.get(4))
                            );

                    IExpr.IFcnExpr right = F.fcn(F.symbol("store"),
                            convertExpr(tree.args.get(1)),
                            convertExpr(tree.args.get(2)),
                            newarray
                            );
                    result = F.fcn(eqSym, convertExpr(tree.args.get(0)),right);
                } else {
                    // [0] = store([1],[2], select([0],[2]))
                    IExpr arg0 = convertExpr(tree.args.get(0));
                    IExpr arg2 = convertExpr(tree.args.get(2));
                    IExpr.IFcnExpr sel = F.fcn(selectSym,
                            arg0,
                            arg2
                            );

                    IExpr.IFcnExpr newarray = F.fcn(F.symbol("store"),
                            convertExpr(tree.args.get(1)),
                            arg2,
                            sel
                            );
                    result = F.fcn(eqSym, arg0,newarray);                    
                }
                return;
            }
        } else if (m instanceof JCFieldAccess) {
            JCFieldAccess fa = (JCFieldAccess)m;
            String name = fa.name.toString();
            String newname = null;
            if (Utils.instance(context).isJMLStatic(fa.sym)) {
                // FIXME The fully qualifiedness should be done in BasicBlocking
                newname = "_" + m.toString();
                addFcn(newname,tree);
            } else {
                // FIXME - the non-static should have a fiully qualified name as well
                newname = name;
                addFcn(newname,tree);
            }
            List<IExpr> newargs = new LinkedList<IExpr>();
            if (!Utils.instance(context).isJMLStatic(fa.sym)) newargs.add(convertExpr(fa.selected));
            for (JCExpression arg: tree.args) {
                newargs.add(convertExpr(arg));
            }
            result = F.fcn(F.symbol(newname),newargs);
            
        }
    }
    
    /** Converts a JML function-like expression: 
     * \type, \typeof, <:, \nonnullelements
     *
     */
    @Override
    public void visitJmlMethodInvocation(JmlMethodInvocation that) {
        if (that.token == JmlTokenKind.BSTYPELC) {
            Type t = that.args.get(0).type;
            addType(t);
            result = that.javaType ? javaTypeSymbol(t) : jmlTypeSymbol(t);
            return;
        }
        List<IExpr> newargs = new LinkedList<IExpr>();
        for (JCExpression e: that.args) {
            scan(e);
            newargs.add(result);
        }
        if (that.token == JmlTokenKind.SUBTYPE_OF) {
            result = F.fcn(F.symbol(JMLSUBTYPE), newargs);
        } else if (that.token == JmlTokenKind.JSUBTYPE_OF) {
            result = F.fcn(F.symbol(JAVASUBTYPE), newargs);
        } else if (that.token == JmlTokenKind.BSTYPEOF) {
            ISymbol s = that.javaType ? F.symbol("javaTypeOf") : F.symbol("jmlTypeOf");
            result = F.fcn(s, newargs);
        } else if (that.token == JmlTokenKind.BSNONNULLELEMENTS) {
            result = F.fcn(F.symbol(nonnullelements), newargs);
        } else if (that.token == JmlTokenKind.BSELEMTYPE) {
            result = F.fcn(F.symbol(arrayElemType), newargs);
        } else if (that.token == JmlTokenKind.BSERASURE) {
            result = F.fcn(F.symbol("erasure"), newargs);
        } else if (that.token == JmlTokenKind.BSDISTINCT) {
            result = F.fcn(distinctSym, newargs);
        } else if (that.meth != null) {
            // Built-in methods
            String n = that.meth.toString();
            if (n.equals("shortValue") || n.equals("byteValue") || n.equals("charValue") || n.equals("longValue")) n = "intValue";
            else if (n.equals("floatValue") || n.equals("doubleValue")) n = "realValue";
            result = F.fcn(F.symbol(n),newargs);
        } else {
            result = newargs.get(0); // FIXME - this is needed for \old and \pre but a better solution should be found (cf. testLabeled)
        }
    }

    @Override
    public void visitNewClass(JCNewClass tree) {
        shouldNotBeCalled(tree);
        super.visitNewClass(tree);
    }

    @Override
    public void visitNewArray(JCNewArray tree) {
        shouldNotBeCalled(tree);
        super.visitNewArray(tree);
    }

    @Override
    public void visitAssign(JCAssign tree) {
        shouldNotBeCalled(tree);
        super.visitAssign(tree);
    }

    @Override
    public void visitAssignop(JCAssignOp tree) {
        shouldNotBeCalled(tree);
        super.visitAssignop(tree);
    }

    @Override
    public void visitUnary(JCUnary tree) {
        JCTree.Tag op = tree.getTag();
        IExpr arg = convertExpr(tree.arg);
        LinkedList<IExpr> args = new LinkedList<IExpr>();
        args.add(arg);
        switch (op) {
            case NOT:
                result = F.fcn(F.symbol("not"), args);
                break;
            case NEG:
                result = F.fcn(F.symbol("-"), args);
                break;
            default:
                log.error("jml.internal","Don't know how to translate expression to SMTLIB: " + JmlPretty.write(tree));
                throw new RuntimeException();
        }
    }
    
    @Override public void visitParens(JCParens that) {
        // Since SMT-LIB consists of S-expressions, we do not need to 
        // add additional parentheses for resolving precedence
        super.visitParens(that);
    }


    @Override
    public void visitBinary(JCBinary tree) {
        JCTree.Tag op = tree.getTag();
        IExpr lhs = convertExpr(tree.lhs);
        IExpr rhs = convertExpr(tree.rhs);
        LinkedList<IExpr> args = new LinkedList<IExpr>();
        args.add(lhs);
        args.add(rhs);
        switch (op) {
            case EQ:
                result = F.fcn(eqSym, args);
                break;
            case NE:
                result = F.fcn(distinctSym, args);
                break;
            case AND:
                result = F.fcn(F.symbol("and"), args);
                break;
            case OR:
                result = F.fcn(F.symbol("or"), args);
                break;
            case LT:
                result = F.fcn(F.symbol("<"), args);
                break;
            case LE:
                result = F.fcn(F.symbol("<="), args);
                break;
            case GT:
                result = F.fcn(F.symbol(">"), args);
                break;
            case GE:
                result = F.fcn(F.symbol(">="), args);
                break;
            case PLUS:
                if (tree.lhs.type.getTag() == TypeTag.CLASS) {
                    result = F.fcn(F.symbol(concat), args);
                } else {
                    result = F.fcn(F.symbol("+"), args);
                }
                break;
            case MINUS:
                result = F.fcn(F.symbol("-"), args);
                break;
            case MUL:
                result = F.fcn(F.symbol("*"), args);
                break;
            case DIV:
                // FIXME - what kinds of primitive types should be expected
                if (tree.type.getTag() == TypeTag.FLOAT)
                    result = F.fcn(F.symbol("/"), args);
                else if (tree.type.getTag() == TypeTag.DOUBLE)
                    result = F.fcn(F.symbol("/"), args);
                else
                    result = F.fcn(F.symbol("div"), args);
                break;
            case MOD:
                result = F.fcn(F.symbol("mod"), args);
                break;
                // FIXME - implement bit operations
            case BITAND:
                if (tree.type.getTag() == TypeTag.BOOLEAN) {
                    result = F.fcn(F.symbol("and"), args);
                } else {
                    notImpl("Bit-operation " + op);
                }
                break;
            case BITOR:
                if (tree.type.getTag() == TypeTag.BOOLEAN) {
                    result = F.fcn(F.symbol("or"), args);
                } else {
                    notImpl("Bit-operation " + op);
                }
                break;
            case BITXOR:
                if (tree.type.getTag() == TypeTag.BOOLEAN) {
                    result = F.fcn(F.symbol("distinct"), args);
                } else {
                    notImpl("Bit-operation " + op);
                }
                break;
            case SL:
            case SR:
            case USR:
                notImpl("Bit-operation " + op);
                break;
            default:
                log.error("jml.internal","Don't know how to translate expression to SMTLIB: " + JmlPretty.write(tree));
                throw new RuntimeException();
        }
    }

    @Override
    public void visitTypeCast(JCTypeCast tree) {
        result = convertExpr(tree.expr);
        if (tree.type.isPrimitive() == tree.expr.type.isPrimitive()) {
            TypeTag tagr = tree.type.getTag();
            TypeTag tage = tree.expr.type.getTag();
            if (tage == TypeTag.UNKNOWN || tagr == TypeTag.UNKNOWN) { 
                if (tage.ordinal() <= TypeTag.LONG.ordinal() && tagr == TypeTag.UNKNOWN && ((JmlType)tree.type).jmlTypeTag() == JmlTokenKind.BSBIGINT) {
                    // int to \bigint -- OK
                } else {
                    // ????? FIXME
                }
            } else if (!tree.type.isPrimitive()) {
                // If this is a cast from reference type to reference type, we can ignore it
            } else if (tree.expr instanceof JCLiteral) {
                Object v = ((JCLiteral)tree.expr).getValue();
                if (tage == tagr) {
                    // OK
                } else if ((tage.ordinal() <= TypeTag.LONG.ordinal()) == (tagr.ordinal() <= TypeTag.LONG.ordinal())) {
                    // Both integral or both floating point
                    // OK
                } else if (tage.ordinal() <= TypeTag.LONG.ordinal()) {
                    java.math.BigInteger val = ((IExpr.INumeral)result).value();
                    result = makeRealValue(val.doubleValue());
                } else if (tage.ordinal() > TypeTag.LONG.ordinal()) {
                    // FIXME - cast from double to integral
                }
            } else {
                if (tage.ordinal() <= TypeTag.LONG.ordinal() && tagr.ordinal() > TypeTag.LONG.ordinal()) {
                    // integral to real
                } else {
                    
                }
            }
            if (tree.expr instanceof JCLiteral) {
                
            } else {
                result = convertExpr(tree.expr);
            }
        } else if (!tree.type.isPrimitive()) {
            // Cast from primitive to object
            log.error(tree,"jml.internal","Do not expect casts to reference type in expressions: " + JmlPretty.write(tree));
        } else {
            // unboxing cast from object to primitive
            TypeTag tag = tree.type.getTag();
            switch (tag) {
                case INT:
                case LONG:
                case SHORT:
                case BYTE:
                case CHAR:
                case DOUBLE:
                case FLOAT:
                case BOOLEAN:
                    break;
                default:
                    log.error(tree,"jml.internal","Unknown type tag in translating an unboxing cast: " + tag + " " + JmlPretty.write(tree));
                    
            }
        }
    }

    @Override
    public void visitTypeTest(JCInstanceOf tree) {
        addType(tree.clazz.type);
        IExpr e = convertExpr(tree.expr);
        // instanceof is always false if the argument is null
        // and javaTypeOf is not defined for null arguments
        IExpr r1 = F.fcn(distinctSym, e, nullSym);
        IExpr r2 = F.fcn(F.symbol(JAVASUBTYPE),
                F.fcn(F.symbol("javaTypeOf"), e),
                javaTypeSymbol(tree.clazz.type));
        result = F.fcn(F.symbol("and"), r1, r2);
    }

    @Override
    public void visitIndexed(JCArrayAccess tree) {
        if (tree instanceof JmlBBArrayAccess) {
            JmlBBArrayAccess aa = (JmlBBArrayAccess)tree;
            // select(select(arraysId,a).i)
            IExpr.IFcnExpr sel = F.fcn(selectSym,
                    convertExpr(aa.arraysId),
                    convertExpr(aa.indexed)
                    );
            sel = F.fcn(selectSym,
                    sel,
                    convertExpr(aa.index)
                    );
            result = sel;
            return;
        }

        shouldNotBeCalled(tree);
    }
    
    @Override 
    public void visitConditional(JCConditional that) { 
        result = F.fcn(F.symbol("ite"), 
                convertExpr(that.cond), 
                convertExpr(that.truepart), 
                convertExpr(that.falsepart)
                );
    }


    /** A set of names of fields that are already defined */
    protected java.util.Set<Name> defined = new java.util.HashSet<Name>();
    
    @Override
    public void visitSelect(JCFieldAccess tree) {
        // o.f becomes f[o] where f has sort (Array REF type)
        if (tree.selected != null) {
            JCExpression object = tree.selected;
            Symbol field = tree.sym;
            if (field != syms.lengthVar) {
                IExpr.ISymbol name = F.symbol(tree.name.toString());
                if (defined.add(tree.name)) {
                    ISort arrsort = F.createSortExpression(arraySym,refSort,convertSort(field.type));
                    ICommand c = new C_declare_fun(name,emptyList,arrsort);
                    commands.add(c);
                }
                if (Utils.instance(context).isJMLStatic(field)) {
                    result = name;
                } else {
                    result = F.fcn(selectSym,
                                name,
                                object == null ? thisSym: convertExpr(object)
                                );
                }
            } else {
                IExpr sel = convertExpr(object);
                result = F.fcn(selectSym,F.symbol(arrayLength),sel);
                return;
            }
        }
        else shouldNotBeCalled(tree);
    }
    
    @Override
    public void visitIdent(JCIdent tree) {
        String n = tree.name.toString();
        if (n.equals("length")) { // FIXME - not sure about this - length as array length is always a field name
            result = F.symbol(arrayLength);
        } else {
            result = F.symbol(n);
        }
    }
    
    protected Map<Double,String> reals = new HashMap<Double,String>();
    
    @Override
    public void visitLiteral(JCLiteral tree) {
        Object v = tree.getValue();
        if (tree.typetag == TypeTag.BOOLEAN) {
           result = F.symbol(((Boolean)v) ?"true":"false"); 
        } else if (tree.typetag == TypeTag.INT || tree.typetag == TypeTag.LONG || tree.typetag == TypeTag.SHORT || tree.typetag == TypeTag.BYTE) {
            long k = Long.parseLong(v.toString());
            result = k >= 0 ? F.numeral(k) : -k >= 0 ? F.fcn(F.symbol("-"), F.numeral(-k)) : F.fcn(F.symbol("-"), F.numeral(v.toString().substring(1)));
        } else if (tree.typetag == TypeTag.CHAR) {
            long k = (v instanceof Character) ? (long) ((Character)v).charValue() : Long.parseLong(v.toString());
            result = F.numeral(k);
        } else if (tree.typetag == TypeTag.BOT) {
            result = nullSym;
        } else if (tree.typetag == TypeTag.CLASS) {
            // FIXME - every literal is different and we don't remember the value
            ISymbol sym = F.symbol("STRINGLIT"+(++stringCount)); 
            ICommand c = new C_declare_fun(sym,emptyList, refSort);
            commands.add(c);
            result = sym;
        } else if (tree.typetag == TypeTag.FLOAT || tree.typetag == TypeTag.DOUBLE) {
            result = makeRealValue((Double)v);
        } else {
            notImpl(tree);
            super.visitLiteral(tree);
        }
    }
    
    ISymbol makeRealValue(Double v) {
        // FIXME - we don't remember the value
        String id = reals.get(v);
        if (id == null) {
            id = "REALLIT"+(++doubleCount);
            reals.put(v, id);
            ISymbol sym = F.symbol(id);
            addReal();
            ICommand c = new C_declare_fun(sym,emptyList,realSort); // use definefun and a constant FIXME
            commands.add(c);
            return sym;
        } else {
            ISymbol sym = F.symbol(id);
            return sym;
        }
    }

    @Override public void visitJmlPrimitiveTypeTree(JmlPrimitiveTypeTree that) { notImpl(that); } // FIXME - maybe
    @Override public void visitJmlSetComprehension(JmlSetComprehension that) { notImpl(that); }
    @Override public void visitJmlSingleton(JmlSingleton that)               { notImpl(that); }

    @Override public void visitLetExpr(LetExpr that) { 
        
        Iterator<JCVariableDecl> iter = that.defs.iterator();
        result = doLet(iter,(JCExpression)that.expr);
    }
    
    // We need to create nested let expressions because the SMT let expression
    // does parallel bindings of initializers to variables, while Java does
    // sequential bindings.
    private IExpr doLet(Iterator<JCVariableDecl> iter, JCExpression expr) {
        if (iter.hasNext()) {
            JCVariableDecl decl = iter.next();
            IExpr.ISymbol sym = F.symbol(decl.name.toString());
            IExpr e = convertExpr(decl.init);
            List<IBinding> bindings = new LinkedList<IBinding>();
            bindings.add(F.binding(sym,e));
            return F.let(bindings, doLet(iter,expr));
        } else {
            return convertExpr(expr);
        }
    }

    @Override
    public void visitJmlQuantifiedExpr(JmlQuantifiedExpr that) {
        boolean prev = inQuant;
        try {
            inQuant = true;
            List<IDeclaration> params = new LinkedList<IDeclaration>();
            for (JCVariableDecl decl: that.decls) {
                IExpr.ISymbol sym = F.symbol(decl.name.toString());
                ISort sort = convertSort(decl.type);
                params.add(F.declaration(sym, sort));
            }
            scan(that.range);
            IExpr range = result;
            scan(that.value);
            IExpr value = result;
            if (that.op == JmlTokenKind.BSFORALL) {
                if (range != null) value = F.fcn(impliesSym,range,value);
                result = F.forall(params,value);
            } else if (that.op == JmlTokenKind.BSEXISTS) {
                if (range != null) value = F.fcn(F.symbol("and"),range,value);
                result = F.exists(params,value);
            } else {
                notImpl("JML Quantified expression using " + that.op.internedName());
            }
            // Can't do this, because then the quantified expression is evaluated
            // in the wrong context (I think)
            if (false && !prev) {
                // Because SMTLIB does not allow getValue to have arguments containing
                // quantifiers, we do the following: as long as the quantified
                // expression is not nested within another (technically could be
                // as long as it is closed), we define a temporary variable to
                // hold its value. We could use named 
                // SMTLIB expressions, but I'm not sure how widespread support
                // for that feature is.
                ISymbol tmp = F.symbol("_JMLSMT_tmp_" + (++uniqueCount));
                ICommand c = new C_declare_fun(tmp,emptyList,boolSort);
                commands.add(c);
                c = new C_assert(F.fcn(eqSym,  tmp, result));
                commands.add(c);
                result = tmp;
            }
        } finally {
            inQuant = prev;
        }
    }

    // FIXME - review and implement all these generic type visit functions,
    // or declare that they should not be called
    
    @Override
    public void visitTypeIdent(JCPrimitiveTypeTree tree) {
        notImpl(tree);
        super.visitTypeIdent(tree);
    }

    @Override
    public void visitTypeArray(JCArrayTypeTree tree) {
        notImpl(tree);
        super.visitTypeArray(tree);
    }

    @Override
    public void visitTypeApply(JCTypeApply tree) {
        notImpl(tree);
        super.visitTypeApply(tree);
    }

    @Override
    public void visitTypeUnion(JCTypeUnion tree) {
        notImpl(tree);
        super.visitTypeUnion(tree);
    }

    @Override
    public void visitTypeParameter(JCTypeParameter tree) {
        notImpl(tree);
        super.visitTypeParameter(tree);
    }

    @Override
    public void visitWildcard(JCWildcard tree) {
        notImpl(tree);
        super.visitWildcard(tree);
    }

    @Override
    public void visitTypeBoundKind(TypeBoundKind tree) {
        notImpl(tree);
        super.visitTypeBoundKind(tree);
    }
    
    // These should all be translated away prior to calling the basic blocker,
    // or should never be called in the first place, because they are not
    // expressions
    // FIXME - what about calls of anonymous classes
    @Override public void visitTopLevel(JCCompilationUnit that)    { shouldNotBeCalled(that); }
    @Override public void visitImport(JCImport that)               { shouldNotBeCalled(that); }
    @Override public void visitJmlCompilationUnit(JmlCompilationUnit that)   { shouldNotBeCalled(that); }
    @Override public void visitJmlImport(JmlImport that)                     { shouldNotBeCalled(that); }
    @Override public void visitMethodDef(JCMethodDecl that)        { shouldNotBeCalled(that); }
    @Override public void visitJmlMethodDecl(JmlMethodDecl that)  { shouldNotBeCalled(that); }
    @Override public void visitJmlBinary(JmlBinary that)           { shouldNotBeCalled(that); }
    @Override public void visitJmlChoose(JmlChoose that)           { shouldNotBeCalled(that); }
    @Override public void visitJmlClassDecl(JmlClassDecl that)           { shouldNotBeCalled(that); }
    @Override public void visitJmlMethodSig(JmlMethodSig that) { shouldNotBeCalled(that); }
    @Override public void visitJmlDoWhileLoop(JmlDoWhileLoop that)  { shouldNotBeCalled(that); }
    @Override public void visitJmlEnhancedForLoop(JmlEnhancedForLoop that) { shouldNotBeCalled(that); }
    @Override public void visitJmlForLoop(JmlForLoop that) { shouldNotBeCalled(that); }
    @Override public void visitJmlGroupName(JmlGroupName that) { shouldNotBeCalled(that); }
    @Override public void visitJmlLblExpression(JmlLblExpression that) { shouldNotBeCalled(that); }    
    @Override public void visitJmlMethodClauseCallable(JmlMethodClauseCallable that) { shouldNotBeCalled(that); }
    @Override public void visitJmlMethodClauseConditional(JmlMethodClauseConditional that) { shouldNotBeCalled(that); }
    @Override public void visitJmlMethodClauseDecl(JmlMethodClauseDecl that) { shouldNotBeCalled(that); }
    @Override public void visitJmlMethodClauseExpr(JmlMethodClauseExpr that) { shouldNotBeCalled(that); }
    @Override public void visitJmlMethodClauseGroup(JmlMethodClauseGroup that) { shouldNotBeCalled(that); }
    @Override public void visitJmlMethodClauseSignals(JmlMethodClauseSignals that) { shouldNotBeCalled(that); }
    @Override public void visitJmlMethodClauseSigOnly(JmlMethodClauseSignalsOnly that) { shouldNotBeCalled(that); }
    @Override public void visitJmlMethodClauseStoreRef(JmlMethodClauseStoreRef that) { shouldNotBeCalled(that); }
    @Override public void visitJmlMethodSpecs(JmlMethodSpecs that)           { shouldNotBeCalled(that); }
    @Override public void visitJmlModelProgramStatement(JmlModelProgramStatement that) { shouldNotBeCalled(that); }
    @Override public void visitJmlSpecificationCase(JmlSpecificationCase that) { shouldNotBeCalled(that); }
    @Override public void visitJmlStatementDecls(JmlStatementDecls that) { shouldNotBeCalled(that); }
    @Override public void visitJmlStatementExpr(JmlStatementExpr that) { shouldNotBeCalled(that); }
    @Override public void visitJmlStatementLoop(JmlStatementLoop that) { shouldNotBeCalled(that); }
    @Override public void visitJmlStatementSpec(JmlStatementSpec that) { shouldNotBeCalled(that); }
    @Override public void visitJmlStoreRefArrayRange(JmlStoreRefArrayRange that) { shouldNotBeCalled(that); }
    @Override public void visitJmlStoreRefKeyword(JmlStoreRefKeyword that) { shouldNotBeCalled(that); }
    @Override public void visitJmlStoreRefListExpression(JmlStoreRefListExpression that) { shouldNotBeCalled(that); }
    @Override public void visitJmlTypeClauseConditional(JmlTypeClauseConditional that) { shouldNotBeCalled(that); }
    @Override public void visitJmlTypeClauseConstraint(JmlTypeClauseConstraint that) { shouldNotBeCalled(that); }
    @Override public void visitJmlTypeClauseDecl(JmlTypeClauseDecl that) { shouldNotBeCalled(that); }
    @Override public void visitJmlTypeClauseExpr(JmlTypeClauseExpr that) { shouldNotBeCalled(that); }
    @Override public void visitJmlTypeClauseIn(JmlTypeClauseIn that) { shouldNotBeCalled(that); }
    @Override public void visitJmlTypeClauseInitializer(JmlTypeClauseInitializer that) { shouldNotBeCalled(that); }
    @Override public void visitJmlTypeClauseMaps(JmlTypeClauseMaps that) { shouldNotBeCalled(that); }
    @Override public void visitJmlTypeClauseMonitorsFor(JmlTypeClauseMonitorsFor that) { shouldNotBeCalled(that); }
    @Override public void visitJmlTypeClauseRepresents(JmlTypeClauseRepresents that) { shouldNotBeCalled(that); }
    @Override public void visitJmlVariableDecl(JmlVariableDecl that) { shouldNotBeCalled(that); }
    @Override public void visitJmlWhileLoop(JmlWhileLoop that) { shouldNotBeCalled(that); }

    @Override public void visitClassDef(JCClassDecl that) { shouldNotBeCalled(that); }
    @Override public void visitVarDef(JCVariableDecl that)  { shouldNotBeCalled(that); }
    @Override public void visitSkip(JCSkip that) { shouldNotBeCalled(that); }
    @Override public void visitBlock(JCBlock that) { shouldNotBeCalled(that); }
    @Override public void visitDoLoop(JCDoWhileLoop that) { shouldNotBeCalled(that); }
    @Override public void visitWhileLoop(JCWhileLoop that) { shouldNotBeCalled(that); }
    @Override public void visitForLoop(JCForLoop that) { shouldNotBeCalled(that); }
    @Override public void visitForeachLoop(JCEnhancedForLoop that) { shouldNotBeCalled(that); }
    @Override public void visitLabelled(JCLabeledStatement that) { shouldNotBeCalled(that); }
    @Override public void visitSwitch(JCSwitch that) { shouldNotBeCalled(that); }
    @Override public void visitCase(JCCase that) { shouldNotBeCalled(that); }
    @Override public void visitSynchronized(JCSynchronized that) { shouldNotBeCalled(that); }
    @Override public void visitTry(JCTry that) { shouldNotBeCalled(that); }
    @Override public void visitCatch(JCCatch that) { shouldNotBeCalled(that); }
    @Override public void visitIf(JCIf that) { shouldNotBeCalled(that); }
    @Override public void visitExec(JCExpressionStatement that) { shouldNotBeCalled(that); }
    @Override public void visitBreak(JCBreak that) { shouldNotBeCalled(that); }
    @Override public void visitContinue(JCContinue that) { shouldNotBeCalled(that); }
    @Override public void visitReturn(JCReturn that) { shouldNotBeCalled(that); }
    @Override public void visitThrow(JCThrow that) { shouldNotBeCalled(that); }
    @Override public void visitAssert(JCAssert that) { shouldNotBeCalled(that); }
    @Override public void visitAnnotation(JCAnnotation that) { shouldNotBeCalled(that); }
    @Override public void visitModifiers(JCModifiers that) { shouldNotBeCalled(that); }
    @Override public void visitErroneous(JCErroneous that) { shouldNotBeCalled(that); }

}
<|MERGE_RESOLUTION|>--- conflicted
+++ resolved
@@ -983,12 +983,9 @@
                 javaParameterizedTypes.put(tt.toString(),tt);  // FIXME - only when fully a constant?
             }
         }
-<<<<<<< HEAD
         if (t.getTag() == TypeTag.TYPEVAR && !(t instanceof Type.WildcardType)) {
             addType( ((Type.TypeVar)t).getUpperBound() );
         }
-=======
->>>>>>> 234f4030
     }
     
     /** Converts a BasicBlock into SMTLIB, adding commands into the
@@ -1983,4 +1980,4 @@
     @Override public void visitModifiers(JCModifiers that) { shouldNotBeCalled(that); }
     @Override public void visitErroneous(JCErroneous that) { shouldNotBeCalled(that); }
 
-}
+}