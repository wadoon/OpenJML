--- conflicted
+++ resolved
@@ -835,13 +835,10 @@
                         break ifstat;
 //                    } else if (stat instanceof JmlStatementExpr && ((JmlStatementExpr)stat).token == JmlTokenKind.COMMENT && ((JmlStatementExpr)stat).expression.toString().contains("ImplicitAssume")) {
 //                        break ifstat;
-<<<<<<< HEAD
                     } else if (stat instanceof JmlStatementExpr && ((JmlStatementExpr)stat).token == JmlTokenKind.ASSUME) {
                         toTrace = ((JmlStatementExpr)stat).expression;
                     } else if (stat instanceof JmlStatementExpr && ((JmlStatementExpr)stat).token == JmlTokenKind.ASSERT) {
                         toTrace = ((JmlStatementExpr)stat).expression;
-=======
->>>>>>> 240dc29a
                     } else {
                         toTrace = origStat;
                     }
