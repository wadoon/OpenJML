## This file is part of the OpenJML project. Author: David R. Cok

## All keys here must start with compiler.err or compiler.warn, at least until
## we figure out how to have more than one Diagnostic generator
## Also make sure that all keys have 'jml' or 'esc' or 'rac' etc. in them so that they can be distinguished
## from regular java error messages

### BE CAREFUL NOT TO INTRODUCE WHITE SPACE AT THE END OF MESSAGES.
### THAT WHITE SPACE IS PART OF THE ERROR MESSAGE AND CAN BE HARD TO SPOT WHEN
### ERROR MESSAGES DO NOT MATCH IN TESTS.

### The fully-qualified name of this file is used within the source (org.jmlspecs.openjml.Utils)

## Untranslated messages
compiler.err.jml.message={0}
compiler.warn.jml.message={0}
compiler.note.jml.message={0}
# The following is used to generate messages containing only location information
compiler.note.empty=

## Command-line errors
compiler.err.jml.bad.command=\
    Invalid parameter to the -command option: {0}
compiler.err.jml.unimplemented.command=\
    Unimplemented parameter to the -command option: {0}
compiler.err.jml.extension.failed=\
    Failed to load extension {0}: {1}
    
## Scanner errors
compiler.err.jml.bad.backslash.token=\
	This backslash token is unknown: {0}
compiler.err.jml.extraneous.backslash=\
	A backslash in a JML comment expects to be followed by a valid identifier
compiler.err.jml.unexpected.at.symbols=\
	These @ symbols are illegal here
compiler.err.jml.at.and.star.but.no.slash=\
	A sequence of @ symbols followed by a * is expected to be followed by a / to end the JML comment
compiler.err.jml.must.be.boolean=\
	An {0} statement must have a boolean argument, rather than type {1}
compiler.warn.jml.nowarn.with.no.semicolon=\
	A nowarn pragma must end with a semicolon
compiler.err.jml.bad.nowarn=\
	Expected an identifier here in the nowarn pragma
compiler.err.jml.no.such.extension=\
	No ExpressionExtension found for expression token {0}
compiler.err.jml.failure.to.create.ExpressionExtension=\
	System failure: failed to create an ExpressionExtension instance for token {0}
compiler.err.jml.unclosed.informal.expression=\
	The informal expression is not closed
compiler.warn.jml.deprecated.conditional.annotation=\
    The //+@ and //-@ annotation styles are deprecated - use keys instead
	
## Parser errors
compiler.err.jml.refines.missing.semicolon=\
	A refines statement needs to be ended by a semicolon
compiler.err.jml.no.args.allowed=\
	A {0} expression does not take an argument list
compiler.err.jml.args.required=\
	A {0} expression must have an argument list
compiler.err.jml.one.arg=\
    A {0} expression must have just one argument
compiler.err.jml.no.typeargs.allowed=\
	A {0} expression may not have type arguments
compiler.err.jml.invalid.expression.or.missing.semi=\
	The expression is invalid or not terminated by a semicolon
compiler.err.jml.bad.represents.token=\
	A represents clause must have a = or \\such_that after the identifier
compiler.err.jml.use.nothing.assignable=\
	Use \\nothing to denote an empty list of locations in an assignable clause
compiler.err.jml.refines.missing.string=\
	A refines declaration must contain a string literal
compiler.err.jml.refines.before.imports=\
	Refines declarations must precede all import declarations and follow any package declaration
compiler.err.jml.empty.specification.case=\
	The specification case near here is empty, which is not permitted
compiler.err.jml.bad.token.in.jml=\
	This token is not expected at this position within a JML annotation: {0}
compiler.err.jml.bad.type.expression=\
	The type or expression near here is invalid (or not implemented): {0}
compiler.err.jml.invalid.spec.group.end=\
	Invalid clause or missing end of specification group token ( |} )
compiler.err.jml.expected.decl.or.jml=\
	Expected a declaration or a JML construct inside the JML annotation here
compiler.warn.jml.misplaced.code=\
	This code token is misplaced - it must be just prior to a behavior or example token
compiler.err.jml.misplaced.var.spec=\
	This {0} clause must directly follow a field declaration
compiler.err.jml.misplaced.method.spec=\
	Method specifications must immediately precede a method or initializer declaration
compiler.err.jml.mixed.implies=\
	==> and <== operators may not be mixed without parentheses
compiler.err.jml.bad.store.ref=\
	Incorrectly formed or terminated store-reference near here
compiler.err.jml.bad.construct=\
	Incorrectly formed or terminated {0} near here
compiler.err.jml.ident.or.star.after.dot=\
	Expected an identifier or star after the dot
compiler.err.jml.expected=\
	Expected {0}
compiler.err.jml.expected.id=\
	Expected an identifier after the dot in this context
compiler.err.jml.expected.rbracket.star=\
	Expected a right bracket after the star
compiler.err.jml.expected.rbracket=\
	Invalid expression or missing right bracket
compiler.err.jml.invalid.expression.succeeding.token=\
	An invalid expression or succeeding token near here
compiler.err.jml.naked.this.super=\
	A this or super token must be followed by a field selection
compiler.err.jml.not.after.star=\
	Further selection is not permitted after a wild-card field
compiler.err.jml.not.an.array=\
	The expression preceding the array element selection does not have array type: {0}
compiler.warn.jml.example.keyword=\
	A {1} specification case {0} appear in a for_example section
compiler.err.jml.loop.spec.misplaced=\
	Loop specifications must immediately precede a while or for statement
compiler.err.jml.invalid.type.modifier=\
	A {0} token is not valid as a type modifier
compiler.err.jml.outofscope=\
	A {0} token is used outside the scope of a foreach loop
compiler.err.jml.notforthisloop=\
	The {0} token is not defined for the enclosing loop
compiler.warn.jml.refining.required=\
    A refining statement is required for statement specifications in strict JML mode
compiler.warn.jml.deprecated.left.arrow.in.represents=\
	The left arrow is deprecated in represents clauses, use = instead
compiler.err.jml.invalid.keyword.in.spec=\
	This is not a valid keyword in a method specification: {0}
compiler.err.jml.invalid.also=\
	An also token may not follow a refining token
compiler.err.jml.no.mods.in.refining=\
	No modifiers are allowed in the body of a refining statement
compiler.err.jml.bad.statement.in.set.debug=\
    A set or debug statement may only contain assignments or method calls
compiler.warn.jml.no.model.method.implementation=\
    JML model field is not implemented: {0}
compiler.err.jml.unrecoverable=\
    Unrecoverable situation: {0}
compiler.warn.jml.not.strict=\
    The {0} construct is an OpenJML extension to JML and not allowed under -strictJML
compiler.err.jml.file.class.mismatch=\
    A class is not defined in the expected file: {0}
compiler.warn.jml.refining.specs.not.implemented=\
    Refining specifications (pre- and post-conditions on method statements) are not yet implemented and are ignored            						
## Modifier errors
compiler.err.jml.illegal.annotation=\
	This JML modifier is not allowed for a {0}
compiler.err.jml.mismatched.modifiers=\
	The type {0} in the specification matches a Java type {1} with different modifiers: {2}
compiler.err.jml.mismatched.field.modifiers=\
	The field {0} in the specification matches a Java field {1} with different modifiers: {2}
compiler.err.jml.mismatched.method.modifiers=\
    The method {0} in the specification matches a Java method {1} with different modifiers: {2}
compiler.err.jml.mismatched.parameter.modifiers=\
    The parameter {0} has different modifiers in the .java and .jml files: {2}
compiler.warn.jml.java.annotation.superseded=\
    Annotations in a .java file are superseded (and ignored) by the specifications in the corresponding .jml file: {0} {1}, annotation {2}
compiler.err.jml.no.mods.allowed=\
	No modifiers are allowed prior to a {0} token
compiler.err.jml.no.mods.on.import=\
	No modifiers are allowed on an import statement
compiler.err.jml.no.java.mods.allowed=\
	No Java modifiers are allowed in a {0}
compiler.err.jml.different.modifiers=\
	The specification must have the same Java modifiers as the Java declaration: {0}
compiler.err.jml.missing.annotation=\
	The specification must include all the annotations that the Java declaration declares: {0}
compiler.err.jml.no.mods.lightweight=\
	No modifiers are allowed prior to a lightweight specification case
compiler.err.jml.bad.mods.spec.case=\
	Only access modifiers are allowed for specification cases, not these: {0}
compiler.err.jml.bad.mods=\
	These modifiers are not allowed here: {0}
compiler.err.jml.no.nested.model.type=\
	A model type may not contain model declarations
compiler.err.jml.no.nested.ghost.type=\
	A model type may not contain ghost declarations
compiler.err.jml.conflicting.modifiers=\
	A declaration may not be both {0} and {1}
compiler.err.jml.missing.model=\
	A method or type declaration within a JML annotation must be model
<<<<<<< HEAD
compiler.err.jml.duplicate.model=\
	A model type may not match a Java type declaration
=======
>>>>>>> c598057e
compiler.err.jml.missing.ghost.model=\
	A declaration within a JML annotation must be either ghost or model
compiler.err.jml.missing.ghost=\
	A local declaration within a JML annotation must be ghost
compiler.err.jml.ghost.model.on.java=\
	A Java declaration (not within a JML annotation) may not be either ghost or model
compiler.err.jml.ghost.on.java=\
	A Java local variable declaration (not within a JML annotation) may not be ghost
compiler.err.jml.no.code.lightweight=\
	Lightweight specifications may not be labeled as \'code\'
compiler.err.jml.represents.bad.static=\
	A represents clause and its associated model field must both be static or both not be static
compiler.err.jml.represents.expected.model=\
	The target of a represents clause must be a model field
compiler.err.jml.unexpected.or.misspelled.jml.token=\
    Unexpected or misspelled JML token: {0}
compiler.err.jml.visibility=\
    An identifier with {0} visibility may not be used in a {2} clause with {1} visibility
compiler.err.jml.helper.must.be.private=\
    A helper method must be private or pure: {0}
compiler.err.jml.bad.keyword=\
    A JML annotation must start with a JML keyword or have a Model or Ghost annotation: {0}
   							
## Typechecking errors
compiler.err.jml.arg.must.be.boolean=\
	The {0} side of the {1} operator should have boolean type, instead of {2}
compiler.err.jml.wrong.number.args=\
	A {0} expression expects just {1} argument, not {2}
compiler.err.jml.no.typeargs.for.fcn=\
	The JML function {0} may not have type arguments
compiler.err.jml.no.body.allowed=\
	A Java signature in a specification file may not have a body
compiler.warn.jml.did.not.attribute.specs.cuz.no.body=\
	Did not type-check the method specifications because there was no body to set an environment
compiler.err.jml.old.must.have.init=\
	A \'old\' method clause variable must have an initializer
compiler.err.jml.forall.no.init=\
	A forall method clause declaration must not have initializers
compiler.err.jml.misplaced.same=\
	A \\same token may only be used in requires clauses
compiler.err.jml.ref.arg.required=\
	The argument of {0} must be of reference type
compiler.err.jml.one.initializer.spec.only=\
	Only one initializer specification and one static_initializer specification are allowed
compiler.err.jml.non.pure.method=\
	A non-pure method is being called where it is not permitted: {0}
compiler.warn.jml.non.pure.method=\
	A non-pure method is being called where it is not permitted: {0}
compiler.err.jml.no.assign.in.pure=\
	Assignments are not allowed where pure expressions are expected
compiler.err.jml.no.incdec.in.pure=\
	Increment and decrement operators are not allowed where pure expressions are expected
compiler.err.jml.elemtype.expects.classtype=\
	The argument of \\elemtype function must have type \\TYPE (java.lang.Class), not {0}
compiler.err.jml.datagroup.must.be.model.in.maps=\
	Datagroups in \"in\" and \"maps\" clauses must be model variables
compiler.err.jml.instance.in.static.datagroup=\
	A non-static variable may not be in a static datagroup
compiler.err.jml.incorrect.method.owner=\
	The method must be a direct member of the class containing the constraint clause
compiler.err.jml.no.constructors.allowed=\
	Constructors are not allowed as methods in non-static constraint clauses
compiler.err.jml.ident.not.in.class=\
	The identifier must be a member of the enclosing class: {0} is in {1} instead of {2}
compiler.err.jml.visibility.is.different=\
    The visibility of the readable/writable clause must be the same as the visibility of the identifier: {0} vs. {1}
compiler.warn.lock.ops=\
	Operators < and <= are deprecated as lock comparisons - use <# and <#= instead
<<<<<<< HEAD
compiler.err.jml.incomplete.implementation=\
=======
compiler.error.jml.incomplete.implementation=\
>>>>>>> c598057e
	The implementation is incomplete (please report): {0}
compiler.warn.jml.redundant.visibility=\
	There is no point to a declaration being both {0} and {1}
compiler.err.jml.monitors.is.primitive=\
	The expression in a monitors_for clause must have reference type
compiler.err.jml.invalid.unboxing=\
	(Internal Error) Unexpected attempt to unbox an expression to an invalid target type {0}
compiler.err.jml.no.such.model.field=\
	There is no model field or datagroup named {0} in the class or its super types
compiler.err.jml.no.such.field=\
	There is no field or datagroup named {0} in the class or its super types
compiler.err.jml.not.both.query.and.secret=\
	A method may not be both secret and query for the same datagroup
compiler.err.jml.datagroup.must.be.model=\
	A datagroup must be declared model
compiler.err.jml.no.arg.for.field.secret=\
	A secret declaration for a field may not have arguments
compiler.err.jml.secret.field.in.nonsecret.datagroup=\
	A datagroup for a secret field must be secret
compiler.err.jml.nonsecret.field.in.secret.datagroup=\
	A datagroup for a non-secret field must be non-secret
compiler.err.jml.secret.field.model.or.in.secret.datagroup=\
	A secret field must be a model field or in a secret datagroup
compiler.err.jml.circular.datagroup.inclusion=\
	This field participates in a circular datagroup inclusion chain: {0}
compiler.err.jml.not.writable.in.secret=\
	Assignment to this lhs is not allowed in a secret context
compiler.err.jml.secret.requires.arg=\
	A @Secret annotation requires an argument in this context
compiler.err.jml.represents.does.not.match.id.secret=\
	A represents clause and its identifier must both be secret or both not be secret
compiler.err.jml.no.arg.for.secret.represents=\
	A secret declaration for a represents clause may not have arguments
compiler.err.jml.only.class.cast.to.type=\
	A cast to \\TYPE may be applied only to expressions of type Class, not {0}
compiler.err.jml.subtype.arguments.same=\
	The arguments to <: must both be \\TYPE or both be Class
compiler.err.jml.open.may.not.call.secret=\
	A non-secret, non-query method may not call a secret method
compiler.err.jml.incorrect.datagroup=\
	A method called by a query or secret method must belong to the same datagroup
compiler.err.jml.lbl.in.quantified=\
    A JML label expression may not be within a quantified or set-comprehension expression
compiler.err.jml.recursive.invariants=\
    Recursive attempt to assert or assume invariants - use pure helper methods: {0}
compiler.err.jml.no.formals.in.assignable=\
    An assignable clause may not contain method formal parameters: {0}
compiler.err.jml.keyword.instead.of.ident=\
    Expected an identifier, found a JML keyword instead: {0}
compiler.err.jml.invalid.erasedtype=\
    The argument of a \\type construct must be a fully parameterized type: {0}
compiler.err.jml.no.wildcards.in.type=\
    Wildcards are not allowed within \\type expressions: {0}
                 					
## Specification errors
compiler.warn.jml.no.point.to.more.visibility=\
    There is no point to a specification case having more visibility than its method
compiler.err.jml.orphan.jml.class.decl=\
<<<<<<< HEAD
=======
	This specification declaration of type {0} in {1} does not match any Java type declaration.
compiler.err.jml.orphan.jml.toplevel.class.decl=\
>>>>>>> c598057e
	This specification declaration of type {0} does not match any Java type declaration in {1}
compiler.err.jml.duplicate.jml.class.decl=\
	This specification declaration of type {0} has the same name as a previous JML type declaration
compiler.err.jml.no.method.match=\
	The method {0} is a Java method (neither ghost nor model) but does not match any methods in the corresponding Java class.
compiler.err.jml.no.var.match=\
	The field {0} is a Java field (neither ghost nor model) but does not match any fields in the corresponding Java class.
compiler.err.jml.duplicate.var.match=\
	This specification declaration of field {0} has the same name as a previous field declaration
compiler.err.jml.duplicate.var.binary.match=\
	This specification declaration of field {0} has the same name as a field in the binary class
compiler.err.jml.duplicate.method.match=\
	This method name is used more than once: {0}
compiler.err.jml.duplicate.method.binary.match=\
	This specification declaration of method {0} has the same name and signature as a method in the binary class
compiler.err.jml.mismatched.type.parameters=\
	The specification type named {0} ({1}) with {2} type parameters matches a Java type with {3} type parameters
compiler.err.jml.mismatched.type.parameter.name=\
	The specification type named {0} ({1}) has a type parameter named {2} but the Java declaration has that type parameter named {3}
compiler.err.jml.initializer.block.allowed=\
	Initializer blocks are not allowed in specifications
compiler.err.jml.misplaced.static.represents=\
	A represents clause must be declared in the same class as the static model field it represents
compiler.err.jml.misplaced.clause=\
	{0} clauses are not permitted in {1} specification cases
compiler.err.jml.misplaced.modelprogram.statement=\
	{0} statements are only allowed in model programs
compiler.err.jml.pure.method=\
	Pure methods may not assign to any fields: {0}
compiler.err.jml.pure.constructor=\
	Pure constructors may not assign to any fields other than non-static member fields: {0}
compiler.err.jml.multiple.signalsonly=\
	At most one signals_only clause is permitted in a specification case
compiler.err.jml.missing.spec.superclass=\
	The specification file for {0} is missing a super type, expected {1}
compiler.err.jml.incorrect.spec.superclass=\
	The specification file for {0} has an incorrect superclass ({1}), expected {2}
compiler.err.jml.missing.spec.interface=\
	The specification file for {0} implements the interface {1}, which Java does not directly implement
compiler.err.jml.unimplemented.spec.interface=\
	The specification file for {0} does not implement the interface {1}
compiler.err.jml.associated.decl=\
    Associated declaration
compiler.err.jml.associated.decl.cf=\
    Associated declaration: {0}
compiler.warn.jml.associated.decl=\
    Associated declaration
compiler.warn.jml.associated.decl.cf=\
    Associated declaration: {0}
compler.err.jml.mismatched.package=\
	Specification package does not match Java package: {0} vs. {1}
compiler.err.jml.unmatched.secondary.type=\
	This secondary type declaration ({0}) is not matched by a binary class
compiler.err.jml.no.secret.in.open.context=\
	Secret fields may not be read in non-secret context: {0}
compiler.err.jml.not.in.secret.context=\
	A field may not be read in a secret context unless it is in the same secret datagroup: {0} not in {1}
compiler.err.jml.not.writable.in.secret.context=\
	The field {0} is not writable since it is not in the {1} secret datagroup
compiler.err.jml.secret.invariant.one.arg=\
	A secret annotation on an invariant must have exactly one argument
compiler.err.jml.secret.method.one.arg=\
	A secret annotation on a method must have exactly one argument
compiler.err.jml.annotation.arg.not.a.field=\
	The argument to a secret or query annotation must be a field: {0}
compiler.warn.jml.possibly.recursive.invariant=\
    Calling a pure non-helper method in an invariant may lead to unbounded recursive invariant checks and stack-overflow: {0}
compiler.err.jml.no.old.in.constructor=\
    Non-static fields are not allowed in \\old environments in postconditions: {0}
compiler.err.jml.no.result.in.old=\
    A \\result expression is not allowed in an old environment
<<<<<<< HEAD
compiler.err.jml.no.star.in.strict.mode=\
    Strict JML does not allow the [*] syntax
=======
>>>>>>> c598057e
 					 	
## Tool and environment errors
compiler.warn.jml.specs.dir.not.exist=\
	A specification path directory does not exist: {0}
compiler.err.jml.main.null.args=\
	The main entry point {0} was called with a null argument
compiler.warn.jml.no.specs=\
	The java file {0} has no specifications and is not itself on the specifications path - using it as its own specification file anyway	
compiler.err.jml.no.spec.file=\
	No specification file was found on specs path for class {0} despite it having been parsed from the source file {1}; using the source file as the specification file, but you should fix the specs path
compiler.warn.jml.bad.sp.var=\
	{0} is included in the specs path recursively or multiple times
compiler.note.jml.stop=\
	Stopping because of parsing errors
compiler.note.jml.continue=\
	Continuing bravely despite parsing errors
compiler.warn.jml.no.internal.specs=\
	Could not locate the internal specifications files - you may need to add the jmlspecs.jar explicitly on the command-line using -specspath.
compiler.warn.jml.no.internal.runtime=\
	Could not locate the internal runtime classes - you may need to add the jmlruntime.jar explicitly on the command-line using -classpath.
compiler.err.jml.internal.specs.dir.not.exist=\
	The setting of openjml.eclipseSpecsProjectLocation used for testing is not correct ({0}).  It should contain the parent directory of the java4, java5, and java6 directories of the Specs project; you should set it as a VM argument in run Run Configuration for tests, as in -Dopenjml.eclipseSpecsProjectLocation=...
compiler.err.jml.internal.specs.dir.not.defined=\
	The java environment variable openjml.eclipseSpecsProjectLocation used for testing must be defined.  It should contain the parent directory of the java4, java5, and java6 directories of the Specs project; you should set it as a VM argument in run Run Configuration for tests, as in -Dopenjml.eclipseSpecsProjectLocation=...
compiler.err.jml.toplevel.exception=\
	The compiler aborted with an uncaught exception: {0}
compiler.err.jml.unexpected.code.branch=\
	The tool took an unexpected (and unimplemented) code branch: {0}
compiler.warn.jml.ignoring.options=\
    The options argument to Main.execute is ignored when compiling java-only
compiler.warn.jml.ignoring.parameter=\
    This command-line option is not supposed to have a parameter: {0}
compiler.warn.jml.expected.parameter=\
    The last command-line option is expected a parameter: {0}
compiler.warn.jml.command.line.arg.not.a.file=\
    An item on the command-line does not appear to be a file or directory: {0}
compiler.warn.jml.ignoring.non.string.key=\
    Ignoring an environment key that is not a string, but a {0}
compiler.warn.jml.ignoring.non.string.value=\
    Ignoring an environment value that is not a string, but a {0}, for key {1}
compiler.err.jml.process.args.exception=\
    An IOException occurred while processing command-line arguments: {0}
compiler.warn.jml.ignore.extra.material=\
    Ignoring unrecognized material in the args parameter of Main.initializeOptions: {0}
compiler.err.jml.last.option.wants.parameter=\
    The last item on the command-line expects a parameter: {0}
compiler.err.jml.option.is.not.a.file.or.dir=\
    A command-line item is not a file or directory: {0}
compiler.warn.jml.no.java.file=\
    There is no java file on the sourcepath corresponding to the given jml file: {0}
             
## Input data errors
compiler.err.jml.bad.secondary.type=\
	The top-level secondary type {0} in the specification file cannot be matched to a Java type
compiler.err.jml.secondary.type.not.class.name=\
	The top-level secondary type name {0} in the specification file resolves to something other than a class as a Java identifier

## RAC errors
compiler.warn.jml.duplicate.represents=\
	Duplicate represents clause - only the first is used for RAC
compiler.warn.jml.not.implemented.rac=\
	Not implemented for runtime assertion checking: {0}
compiler.note.jml.not.implemented.rac=\
	Not implemented for runtime assertion checking: {0}
compiler.warn.jml.quantified.expression.not.translatable=\
	OpenJML is not able to execute this quantified expression for runtime assertion checking
compiler.warn.jml.skipping.no.model=\
    A clause is skipped because it contains a model field without representation: {0}
## ESC errors
compiler.err.jml.esc.badscript=\
	An error while executing a proof script for {0}: {1}
compiler.warn.jml.not.implemented.esc=\
	Not implemented for static checking: {0}
compiler.warn.esc.prover.failure=\
	Prover failed: {0}
compiler.warn.esc.vc.prep=\
	Failure while preparing VC: {0}
compiler.warn.esc.nomodel=\
    Validity is unknown - no model available {0}
compiler.warn.esc.resourceout=\
    Validity is unknown - time or memory limit reached: {0}
compiler.warn.esc.method.invalid=\
	Method does not appear to satisfy its specifications (no counterexample information): {0}
compiler.warn.esc.assertion.invalid=\
	The prover cannot establish an assertion ({0}{1}) in method {2}{3}
compiler.warn.esc.infeasible.assumption=\
	There is no feasible path to program point {0} in method {1}
compiler.warn.esc.infeasible.preconditions=\
	Invariants+Preconditions appear to be contradictory in method {0}
compiler.warn.esc.infeasible.branch=\
	{0} branch apparently never taken in method {1}
compiler.warn.esc.infeasible.case=\
	Switch case apparently never taken in method {0}
compiler.warn.esc.label=\
    Label {0} reported
compiler.note.esc.label=\
    Label {0} reported
compiler.warn.esc.label.value=\
    Label {0} has value {1}
compiler.note.esc.label.value=\
    Label {0} has value {1}
compiler.note.esc.checking.method=\
	Checking method {0}
compiler.err.esc.proof.failed=\
	Unexpected result from prover ({0}) while checking method {1}
compiler.err.esc.no.prover=\
	No prover interface found for prover {0}
compiler.err.esc.create.prover.exception=\
	Failed to create a prover process for prover {0}: {1}
compiler.err.esc.internal.error=\
	INTERNAL ERROR: {0}
compiler.warn.esc.internal.error=\
	INTERNAL ERROR: {0}
compiler.note.esc.not.implemented=\
    NOT IMPLEMENTED: {0}
compiler.warn.esc.not.implemented=\
    NOT IMPLEMENTED: {0}
compiler.err.esc.not.implemented=\
	NOT IMPLEMENTED: {0}
compiler.err.esc.prover.failure=\
	Prover failure: {0}
compiler.err.esc.retract.not.supported=\
	Proof attempt aborted because using retract was selected but is not supported by {0}
compiler.err.esc.unsatcore.not.supported=\
	Proof attempt aborted because unsat-core was selected but not is supported by {0}
	
## jmldoc errors
compiler.err.jmldoc.toplevel.exception=\
	jmldoc aborted with an uncaught exception: {0}
compiler.err.jmldoc.main.null.args=\
	An entry point in {0} was called with a null argument
				
## Incomplete implementation or internal errors
compiler.err.jml.unknown.operator=\
	An unknown operator {0} is not implemented in {1}
compiler.err.jml.unknown.construct=\
	An unknown construct {0} is not implemented in {1}
compiler.err.jml.unknown.statement=\
	An unknown or not implemented JML statement type was encountered: {0}
compiler.warn.jml.unimplemented.construct=\
	The construct {0} is not yet implemented ( {1} )
compiler.err.jml.unimplemented.construct=\
	The construct {0} is not yet implemented ( {1} )
compiler.err.jml.unknown.type.token=\
	The token {0} is unknown in {1} - please report the bug	
compiler.warn.jml.internal.notsobad=\
	An internal JML error occurred, possibly recoverable.  Please report the bug with as much information as you can.\nReason: {0}
compiler.err.jml.internal.notsobad=\
	An internal JML error occurred, possibly recoverable.  Please report the bug with as much information as you can.\nReason: {0}
compiler.err.jml.internal=\
    A catastrophic JML internal error occurred.  Please report the bug with as much information as you can.\nReason: {0}
compiler.warn.jml.internal=\
    JML internal problem: {0}
compiler.note.esc.not.implemented=\
    Not implemented for static checking: {0}
compiler.note.rac.not.implemented=\
    Not implemented for runtime assertion checking: {0}
compiler.note.rac.not.implemented.quantified=\
    Runtime assertion checking is not implemented for this type or number of declarations in a quantified expression
compiler.err.esc.no.exec=\
    The executable for prover {0} is not specified - use -exec or define an openjml.prover.... property
compiler.err.esc.no.typechecking=\
    ESC could not be attempted because of a failure in typechecking or AST transformation: {0}
compiler.err.esc.incomplete.typechecking=\
    ESC could not be completed because of incomplete or errors in typechecking    
## Problems with solvers
compiler.err.jml.smt.error=\
    Error occurred while attempting proof: {0}
compiler.err.jml.solver.failed.to.start=\
    The solver failed to start: {0}

## UNCATEGORIZED - FIXME


compiler.err.jml.expected.semicolon.quantified=\
	Expected a semicolon to separate the parts of a JML quantified expression
compiler.err.jml.max.expects.lockset=\
	A \\max function expects an argument of type {0} rather than {1}
compiler.err.jml.illformed.model.import=\
	A model import declaration must be completely within a JML comment
compiler.err.jml.import.no.model=\
	An import statement in a JML comment must have a model modifier


compiler.err.jml.mismatched.type.arguments=\
	The type {0} in the specification matches a Java type {1} with a different number of type arguments
compiler.err.jml.no.initializer.in.specs=\
	Field initializers are not permitted in specification files ({0})
compiler.err.jml.mismatched.field.types=\
	The field {0} in the specification matches a Java field {1} but they have different types: {2} vs. {3}
compiler.err.jml.mismatched.param.names=\
	Parameter {0} of method {1} has name {2} in the .java file but {3} in the specification (they should be the same)
compiler.err.jml.no.body.allowed=\
	The specification of the method {0} must not have a body
compiler.err.jml.mismatched.return.type=\
	The return types of method {0} are different in the specification and java files: {1} vs. {2}
compiler.err.jml.expected.lparen.signals=\
	Expected a left parenthesis after a signals keyword
compiler.err.jml.expected.rparen.signals=\
	Expected a right parenthesis after a signals keyword
compiler.err.jml.missing.semi=\
	Invalid expression or missing semicolon here
compiler.warn.jml.missing.semi=\
	Missing semicolon here
compiler.err.jml.use.nothing=\
	Use \\nothing to denote an empty list of exceptions in a {0} clause
compiler.err.jml.missing.comma=\
	Missing comma or otherwise ill-formed type name
compiler.err.jml.subtype.arguments=\
	The type of the arguments of the subtype operator (<:) must be either \\TYPE or java.lang.Class, not {0}
<<<<<<< HEAD
compiler.err.jml.expected.semi.after.nothing=\
    Expected a semicolon following the \\nothing token
    
=======

>>>>>>> c598057e
compiler.err.jml.misplaced.result=\
	A \\result expression may not be in a {0} clause
compiler.err.jml.misplaced.token=\
	A {0} expression may not be in a {1} clause
compiler.err.jml.illegal.token.for.declaration=\
	The token {0} is illegal or not implemented for a type or method clause (JmlParser.classOrInterfaceBodyDeclaration)
compiler.err.jml.misplaced.old=\
	A {0} may not be present in a {1} clause
compiler.err.jml.bad.label=\
    The second argument of an \\old expression must be a simple identifier that is a label
compiler.err.jml.unknown.label=\
    There is no label named {0}
compiler.err.jml.void.result=\
	A \\result expression may not be used in the specification of a method that returns void
compiler.err.jml.bad.bstype.expr=\
	More than one argument or otherwise ill-formed type expression as argument of \\type
compiler.err.jml.two.refines.clauses=\
	A compilation unit may have at most one refines clause
compiler.warn.rac.Assert=\
    JML assertion is false
compiler.warn.rac.Assume=\
    JML assumption is false
compiler.warn.rac.PossiblyDivideByZero=\
    JML Division by zero
compiler.warn.rac.UndefinedDivideByZero=\
    JML Division by zero
compiler.warn.rac.Postcondition=\
    JML postcondition is false
compiler.warn.rac.Precondition=\
    JML precondition is false
compiler.warn.rac.NullCheck=\
    JML value possibly null
compiler.warn.rac.NullField=\
    JML non-null field is null
compiler.warn.rac.StaticInit=\
    JML static initialization may not be correct: {0}
compiler.warn.rac.BranchThen=\
    JML branch is false
compiler.warn.rac.BranchElse=\
    JML branch is false
compiler.warn.rac.Unreachable=\
    JML unreachable statement reached
compiler.warn.rac.PossiblyNullInitialization=\
    JML null initialization of non_null field {0}
compiler.warn.rac.PossiblyNullDeReference=\
    JML A null object is dereferenced
compiler.warn.rac.UndefinedNullDeReference=\
    JML A null object is dereferenced within a JML expression
compiler.warn.rac.PossiblyNullValue=\
    JML An object may be illegally null
compiler.warn.rac.UndefinedNullValue=\
    JML An object may be illegally null within a JML expression
compiler.warn.rac.PossiblyNullUnbox=\
    JML Attempt to unbox a null object
compiler.warn.rac.UndefinedNullUnbox=\
    JML Attempt to unbox a null object within a JML expression
compiler.warn.rac.PossiblyBadCast=\
    JML A cast is invalid - from {0} to {1}
compiler.warn.rac.UndefinedBadCast=\
    JML A cast is invalid - from {0} to {1}
compiler.warn.rac.Assignable=\
    JML An item is assigned that is not in the assignable statement: {0}
compiler.warn.rac.Invariant=\
    JML invariant is false
compiler.warn.rac.InvariantEntrance=\
    JML invariant is false on entering method {0}
compiler.warn.rac.InvariantExit=\
    JML invariant is false on leaving method {0}
compiler.warn.rac.InvariantReenterCaller=\
    JML caller invariant is false on reentering calling method {0}
compiler.warn.rac.InvariantLeaveCaller=\
    JML caller invariant is false on leaving calling method {0}
compiler.warn.rac.PossiblyNullAssignment=\
    JML assignment of null to a non_null variable
compiler.warn.rac.ExceptionalPostcondition=\
    JML signals condition is false
compiler.warn.rac.ExceptionList=\
    JML unexpected exception for the signals_only clause
compiler.warn.rac.Constraint=\
    JML constraint clause is false on leaving method
compiler.warn.rac.LoopInvariantAssumption=\
    JML loop invariant is false at beginning of loop body
compiler.warn.rac.LoopInvariant=\
    JML loop invariant is false at end of loop body
compiler.warn.rac.LoopInvariantPreLoop=\
    JML loop invariant is false
compiler.warn.rac.LoopInvariantBeforeLoop=\
    JML loop invariant is false before entering loop
compiler.warn.rac.LoopInvariantAfterLoop=\
    JML loop invariant is false after exiting loop
compiler.warn.rac.LoopDecreases=\
    JML loop variant does not decrease
compiler.warn.rac.LoopDecreasesNonNegative=\
    JML loop variant is negative
compiler.warn.rac.PossiblyNegativeSize=\
    JML attempt to create an array with negative size
compiler.warn.rac.PossiblyLargeShift=\
    JML shift amount is out of expected range
compiler.warn.rac.Initially=\
    JML initially clause is false at exit from constructor
compiler.warn.rac.PossiblyNegativeIndex=\
    JML the array index is negative
compiler.warn.rac.UndefinedNegativeIndex=\
    JML expression is undefined because of a negative array index
compiler.warn.rac.PossiblyTooLargeIndex=\
    JML the array index is too large
compiler.warn.rac.UndefinedTooLargeIndex=\
    JML expression is undefined because of an array index that is too large
compiler.warn.rac.ImplicitAssume=\
    JML an implicit assumption is false (internal error)
compiler.warn.rac.UndefinedCalledMethodPrecondition=\
    JML a method called in a JML expression is undefined because its precondition is false
compiler.warn.rac.ArithmeticOperationRange=\
    JML result of numeric operation is out of range of the target type
compiler.warn.rac.ArithmeticCastRange=\
    JML argument to numeric cast is out of range of the target type
compiler.warn.rac.Readable-if=\
    JML readable clause is false for variable {0}
compiler.warn.rac.Writable-if=\
    JML writable clause is false for variable {0}
compiler.warn.rac.PossiblyBadArrayAssignment=\
    JML the dynamic type of the rhs is not a subtype of the dynamic element type of the lhs (will throw ArrayStoreException)<|MERGE_RESOLUTION|>--- conflicted
+++ resolved
@@ -180,11 +180,8 @@
 	A declaration may not be both {0} and {1}
 compiler.err.jml.missing.model=\
 	A method or type declaration within a JML annotation must be model
-<<<<<<< HEAD
 compiler.err.jml.duplicate.model=\
 	A model type may not match a Java type declaration
-=======
->>>>>>> c598057e
 compiler.err.jml.missing.ghost.model=\
 	A declaration within a JML annotation must be either ghost or model
 compiler.err.jml.missing.ghost=\
@@ -253,11 +250,7 @@
     The visibility of the readable/writable clause must be the same as the visibility of the identifier: {0} vs. {1}
 compiler.warn.lock.ops=\
 	Operators < and <= are deprecated as lock comparisons - use <# and <#= instead
-<<<<<<< HEAD
 compiler.err.jml.incomplete.implementation=\
-=======
-compiler.error.jml.incomplete.implementation=\
->>>>>>> c598057e
 	The implementation is incomplete (please report): {0}
 compiler.warn.jml.redundant.visibility=\
 	There is no point to a declaration being both {0} and {1}
@@ -316,11 +309,8 @@
 compiler.warn.jml.no.point.to.more.visibility=\
     There is no point to a specification case having more visibility than its method
 compiler.err.jml.orphan.jml.class.decl=\
-<<<<<<< HEAD
-=======
 	This specification declaration of type {0} in {1} does not match any Java type declaration.
 compiler.err.jml.orphan.jml.toplevel.class.decl=\
->>>>>>> c598057e
 	This specification declaration of type {0} does not match any Java type declaration in {1}
 compiler.err.jml.duplicate.jml.class.decl=\
 	This specification declaration of type {0} has the same name as a previous JML type declaration
@@ -392,11 +382,8 @@
     Non-static fields are not allowed in \\old environments in postconditions: {0}
 compiler.err.jml.no.result.in.old=\
     A \\result expression is not allowed in an old environment
-<<<<<<< HEAD
 compiler.err.jml.no.star.in.strict.mode=\
     Strict JML does not allow the [*] syntax
-=======
->>>>>>> c598057e
  					 	
 ## Tool and environment errors
 compiler.warn.jml.specs.dir.not.exist=\
@@ -607,13 +594,9 @@
 	Missing comma or otherwise ill-formed type name
 compiler.err.jml.subtype.arguments=\
 	The type of the arguments of the subtype operator (<:) must be either \\TYPE or java.lang.Class, not {0}
-<<<<<<< HEAD
 compiler.err.jml.expected.semi.after.nothing=\
     Expected a semicolon following the \\nothing token
     
-=======
-
->>>>>>> c598057e
 compiler.err.jml.misplaced.result=\
 	A \\result expression may not be in a {0} clause
 compiler.err.jml.misplaced.token=\
