/*
 * This file is part of the OpenJML project. 
 * Author: David R. Cok
 */
package org.jmlspecs.openjml;

// TODO:
// - document
// - cleanup desugared specs
// - clean up constructors and details of TypeSpecs
// - clean up pretty printing and toString for debugging
// - fix use of ZipArchive subdirectories

import java.io.File;
import java.io.IOException;
import java.io.PrintWriter;
import java.io.StringWriter;
import java.util.Enumeration;
import java.util.HashMap;
import java.util.LinkedList;
import java.util.List;
import java.util.Map;
import java.util.zip.ZipFile;

import javax.tools.JavaFileManager;
import javax.tools.JavaFileObject;

import org.eclipse.core.runtime.Platform;
import org.jmlspecs.annotation.NonNull;
import org.jmlspecs.openjml.JmlTree.JmlAnnotation;
import org.jmlspecs.openjml.JmlTree.JmlClassDecl;
import org.jmlspecs.openjml.JmlTree.JmlCompilationUnit;
import org.jmlspecs.openjml.JmlTree.JmlMethodClause;
import org.jmlspecs.openjml.JmlTree.JmlMethodClauseSignals;
import org.jmlspecs.openjml.JmlTree.JmlMethodClauseSignalsOnly;
import org.jmlspecs.openjml.JmlTree.JmlMethodDecl;
import org.jmlspecs.openjml.JmlTree.JmlMethodSpecs;
import org.jmlspecs.openjml.JmlTree.JmlSpecificationCase;
import org.jmlspecs.openjml.JmlTree.JmlTypeClause;
import org.jmlspecs.openjml.JmlTree.JmlTypeClauseDecl;
import org.jmlspecs.openjml.JmlTree.JmlTypeClauseInitializer;
import org.jmlspecs.openjml.JmlTree.JmlVariableDecl;
import static org.jmlspecs.openjml.ext.AssignableClauseExtension.*;
import static org.jmlspecs.openjml.ext.SignalsClauseExtension.*;
import static org.jmlspecs.openjml.ext.SignalsOnlyClauseExtension.*;
import static org.jmlspecs.openjml.ext.MethodExprClauseExtensions.*;
import static org.jmlspecs.openjml.ext.TypeInitializerClauseExtension.*;
import org.osgi.framework.Bundle;

import com.sun.tools.classfile.Annotation;
import com.sun.tools.javac.code.Attribute;
import com.sun.tools.javac.code.Flags;
import com.sun.tools.javac.code.JmlTypes;
import com.sun.tools.javac.code.Symbol;
import com.sun.tools.javac.code.Symbol.ClassSymbol;
import com.sun.tools.javac.code.Symbol.MethodSymbol;
import com.sun.tools.javac.code.Symbol.VarSymbol;
import com.sun.tools.javac.code.Symtab;
import com.sun.tools.javac.code.Type;
import com.sun.tools.javac.code.TypeTag;
import com.sun.tools.javac.comp.Annotate;
import com.sun.tools.javac.comp.AttrContext;
import com.sun.tools.javac.comp.Enter;
import com.sun.tools.javac.comp.Env;
import com.sun.tools.javac.comp.JmlAttr;
import com.sun.tools.javac.comp.JmlEnter;
import com.sun.tools.javac.file.JavacFileManager;
import com.sun.tools.javac.file.RelativePath;
import com.sun.tools.javac.file.ZipArchive;
import com.sun.tools.javac.jvm.ClassReader;
import com.sun.tools.javac.tree.JCTree;
import com.sun.tools.javac.tree.JCTree.JCAnnotation;
import com.sun.tools.javac.tree.JCTree.JCBinary;
import com.sun.tools.javac.tree.JCTree.JCExpression;
import com.sun.tools.javac.tree.JCTree.JCFieldAccess;
import com.sun.tools.javac.tree.JCTree.JCModifiers;
import com.sun.tools.javac.tree.JCTree.JCVariableDecl;
import com.sun.tools.javac.util.Context;
import com.sun.tools.javac.util.JCDiagnostic.DiagnosticPosition;
import com.sun.tools.javac.util.ListBuffer;
import com.sun.tools.javac.util.Log;
import com.sun.tools.javac.util.Log.WriterKind;
import com.sun.tools.javac.util.Name;
import com.sun.tools.javac.util.Names;
import com.sun.tools.javac.util.Options;
import com.sun.tools.javac.util.Position;

/** This class manages the specifications of various Java entities
 * during a compilation.  There should be just one instance of JmlSpecs
 * per compilation Context, ensured by calling the preRegister
 * method.  The class provides methods for finding specification files, and it
 * maintains a database of specifications of types, methods, and fields.  
 * The specs are indexed by type 
 * as well as by method, so that obsolete specs can be readily discarded.
 * <P>
 * <B>Specification Paths</B>
 * The specification path is a sequence of directories or analogous locations
 * of files.  Just as the classpath
 * is used by Java to find the classes referenced in a program, the specs path
 * is used to find specification files.  There are a few enhancements on this
 * simple concept:
 * <UL>
 * <LI>1) ordinarily the specsPath is specified on the command-line as the option 
 * of -specspath</LI>
 * <LI>2) if there is no command-line argument, the value of the environment property 
 * org.jmlspecs.specspath is used</LI>
 * <LI>3) if that is not defined, the value of the sourcepath is used (specified 
 * by the -sourcepath command-line option or properties)</LI>
 * <LI>4) if that is not defined, the value of the classpath is used</LI>
 * is used (the -classpath option, if it is specified, or the java.class.path
 * environment property)</LI>
 * <LI>5) the string representing a directory may be a relative or absolute path</LI>
 * <LI>6) the string representing a directory may be a jar or zip file or a
 * directory within a jar or zip file, specified by using a ! to separate the
 * path to the jar file from the internal directory path, e.g. a/b/specs.jar!d/e
 * <LI>7) the string representing a directory may consist of a variable reference that
 * is replaced by a system dependent string.  The following are defined:
 * <UL>
 * <LI>     $CP - expanded to be the directories of the classpath</LI>
 * <LI>     $ECP - expanded to be the content of java.class.path</LI>
 * <LI>     $SP - expanded to be the directories of the sourcepath</LI>
 * <LI>     $SY - expanded to be the directories containing specifications
 *                  of the java system files, either the value of the 
 *                  environmental property org.jmlspecs.system.specs or, if
 *                  that is not set, an internal value corresponding to the
 *                  location of specs shipped with the tool </LI>
 * </UL>
 * </UL>
 * In addition, by default, the specs path has $SY appended to it (unless 
 * disabled with -noInternalSpecs); the classpath has the internal runtime
 * library appended to it (unless disabled with -noInternalRuntime).
 * 
 * <P>
 * <B>Mock files</B>
 * Especially for testing, but perhaps also in other contexts, it is useful to be
 * able to pretend that there is a file with some content at a given location,
 * without the file actually being present in the file system.  This can be
 * accomplished using mock file objects.  This tool handles files abstractly as
 * instances of JavaFileObject.  One can create an instance of a derived class,
 * a MockJavaFileObject, which has a name and a String as content (which should 
 * look like the text of a compilation unit), but which does not actually exist as a file.
 * The name does however have to look like a legitimate path name, with a 
 * directory, a fully-qualified package directory path, and the class file name.
 * The initial directory must be on the specspath.  For that purpose, mock
 * directory names are allowed on the specspath.  These are arbitrary names,
 * beginning with $(==Utils.mockDirChar), which are then listed as directories 
 * on the specspath and
 * used as the directory location of the package+classname representing the
 * specifications file.  For example, the JUnit tests for this tool use two
 * mock directories, $A and $B (in that order).  A test will specify the
 * specsPath for the test to include those two paths (e.g. setSpecsPath("$A;$B");),
 * and it will add mock files with names like "$A/t/A.java" for class t.A.
 * <P>
 * <B>The specifications database</B>
 * This class also handles the database of specifications.  This database is
 * indexed by Symbol - either ClassSymbol, MethodSymbol or VarSymbol as 
 * appropriate.  Specifications for a Java element are also stored 
 * as fields of the JmlClassDecl, JmlMethodDecl, and JmlVariableDecl AST nodes,
 * but these are only the specs that are declared in that compilation unit.
 * The database holds the combined specifications from all sources, e.g. all
 * files that contribute specifications (JML used to allow a sequence of files,
 * but it has been simplified to take specifications from just one file).
 * Also, Java classes which do not have source available to the compiler
 * do not have an AST in which to place references to specifications.  Thus this
 * database is used as the general mechanism for retrieving specs for a Java element.
 * If there is a Java source file and accompanying ASTs, the fields 
 * JmlClassDecl.typeSpecsCombined, JmlMethodDecl.methodSpecsCombined, and
 * JmlVariableDecl.fieldSpecsCombined should have the same entries as the database.
 * 
 * @author David Cok
 *
 */
public class JmlSpecs {
    
    /** The prefix of the top-level directory within the JML release jar file
     * containing the specs for various versions of java (e.g. specs15 for 
     * Java 1.5).
     */
    private final static String prefix = "specs1";
    

    /** The key to use to retrieve the instance of this class from the Context object. */
    //@ non_null
    public static final Context.Key<JmlSpecs> specsKey =
        new Context.Key<JmlSpecs>();

    /** A method that returns the unique instance of this class for the given Context
     * (creating it if it does not already exist).
     * 
     * @param context the Context whose JmlSpecs instance is wanted
     * @return the singleton instance (per Context) of this class
     */
    //@ non_null
    public static JmlSpecs instance(Context context) {
        JmlSpecs instance = context.get(specsKey);
        if (instance == null) {
            instance = new JmlSpecs(context);  // registers itself
        }
        return instance;
    }

    /** Call this to register (a factory for) a singleton (per Context instance) object
     * of this class.
     * 
     * @param context The compilation context in which to register a JmlSpecs instance
     */
    // A factory is used so that the object is not created until needed.  This
    // is important since various options are read (e.g. specspath) at 
    // construction time.
    public static void preRegister(final Context context) {
        context.put(specsKey, new Context.Factory<JmlSpecs>() {
            public JmlSpecs make(Context context) {
                return new JmlSpecs(context);
            }
        });
    }


    /** The Context in which this object was constructed */ 
    //@ non_null
    final protected Context context;
    
    /** The Attr tool for this context */
    final protected JmlAttr attr;
    
    /** The Log tool for this context */
    final protected Log log;
    
    /** The Names tool for this context */
    final protected Names names;
    
    /** The Utils tool for this context */
    final protected Utils utils;
    
    /** The map giving the accumulated specifications for a given type */
    final protected Map<ClassSymbol,TypeSpecs> specsmap = new HashMap<ClassSymbol,TypeSpecs>();
    
    /** The specifications path, which is a sequence of directories in which to
     * find specification files; this is created by initializeSpecsPath().
     * NOTE: This is lazily initialized, so call getSpecsPath() to obtain its value.
     */
    protected LinkedList<Dir> specsDirs = null;
    
    
    /** Creates an instance in association with the given Context; 
     * the specs path is initialized by an explicit call of initializeSpecsPath;
     * use JmlSpecs.instance to get instances - do not call the constructor 
     * directly.
     * 
     * @param context The compilation context
     */
    protected JmlSpecs(Context context) {
        this.context = context;
        context.put(specsKey, this); // self-register
        attr = JmlAttr.instance(context);
        log = Log.instance(context);
        utils = Utils.instance(context);
        names = Names.instance(context);
    }
    
    /** Initializes the specs path given the current settings of options.
     */
    public void initializeSpecsPath() {
        Options options = Options.instance(context);
        String s = JmlOption.value(context,JmlOption.SPECS);
        if (s == null || s.isEmpty()) s = System.getProperty(Strings.specsPathEnvironmentPropertyName);
        if (s == null || s.isEmpty()) s = options.get(Strings.sourcepathOptionName);
        if (s == null || s.isEmpty()) s = options.get(Strings.classpathOptionName);
        if (s == null || s.isEmpty()) s = System.getProperty("java.class.path");
        if (s == null) s = Strings.empty;
        setSpecsPath(s);
    }
    
    /** This method looks for the internal specification directories and, if
     * found, appends them to the argument. 
     * @param dirs the list to which to append the internal spec directories
     * @return true if any found, false if not
     */
    public boolean appendInternalSpecs(boolean verbose, java.util.List<Dir> dirs) {
        PrintWriter noticeWriter = log.getWriter(WriterKind.NOTICE);
       
        // Look for jmlspecs.jar file on the classpath
        // If present, use it.
        // Otherwise look for openjml.jar
        // This happens in command-line mode.
        
        String sp = System.getProperty("java.class.path");
        String[] ss = sp.split(java.io.File.pathSeparator);
        Dir d;
        
        // Look for jmlspecs.jar -- specs are at the top-level in this jar file
        for (String s: ss) {
            if (s.endsWith(Strings.specsJar)) {
                d = new JarDir(s,"");
                if (d.exists()) {
                    if (verbose) noticeWriter.println("Using internal specs A: " + d);
                    dirs.add(d);
                    return true;
                }
            }
        }
        
        // Next see if there is any jar file on the classpath that contains
        // specs files at the top-level
        
        for (String s: ss) {
            if (s.endsWith(".jar")) {
                d = new JarDir(s,"");
                if (d.exists() && d.findFile("java/lang/Object.jml") != null) {
                    if (verbose) noticeWriter.println("Using internal specs B: " + d);
                    dirs.add(d);
                    return true;
                }
            }
        }
        
        // Next look for openjml.jar - this option applies to typical installed use
        String libToUse = "specs"; // The top-level subdirectory within openjml.jar
        for (String s: ss) {
            if (s.endsWith(Strings.releaseJar)) {
                d = new JarDir(s,libToUse);
                if (d.exists()) {
                    if (verbose) noticeWriter.println("Using internal specs C:" + d);
                    dirs.add(d);
                    return true;
                }
            }
        }
        
        // Or an equivalent
        // This alternative applies when openjml.jar has been renamed within a command-line installation
        for (String s: ss) {
            if (s.endsWith(".jar")) {
                d = new JarDir(s,libToUse);
                if (d.exists()) {
                    if (verbose) noticeWriter.println("Using internal specs D:" + d);
                    dirs.add(d);
                    return true;
                }
            }
        }
        
        
        // FIXME - clean this all up and try to get rid of the dependency on eclipseSpecsProjectLocation
        // (which is used in tests) - be careful though, the UI can be tricky and operates
        // differently in development vs. deployed mode
        
        // This option applies for running the IDE in the development environment
        Bundle specs = Platform.getBundle("org.jmlspecs.Specs");
        if (specs != null) {
        	String pp = specs.getLocation();
        	if (verbose) noticeWriter.println("Specs location: " + pp);
        	int k = pp.lastIndexOf(":");
        	if (k >= 0) pp = pp.substring(k+1);
        	Dir dd = make(pp + "/" + libToUse);
            if (dd.exists()) {
                if (verbose) noticeWriter.println("Using internal specs F:" + dd);
                dirs.add(dd);
                return true;
            }
        }
        
        // This option is needed for running command-line tests in the development environment.
        // sy should be the trunk directory of the Specs project
        String sy = Options.instance(context).get(Strings.eclipseSpecsProjectLocation);
        if (sy != null) {
            boolean found = false;
            Dir dd;
            dd = make(sy + "/" + libToUse);
            if (dd.exists()) {
                dirs.add(dd);
                found = true;
            }
            if (!found) log.error("jml.internal.specs.dir.not.exist",sy);
            return true;
        } else {
            log.error("jml.internal.specs.dir.not.defined");
        }
        return false;
    }
    
   
    /** Returns the current list of specification directories in use.
     * @return The current list of specification directories, in order.
     */
    public List<Dir> getSpecsPath() {
        if (specsDirs == null) initializeSpecsPath();
        return specsDirs;
    }
    
    /** Returns the source path
     */
    public String[] getSourcePath() {
        Options options = Options.instance(context);
        String s = options.get(Strings.sourcepathOptionName);
        if (s == null) s = options.get(Strings.classpathOptionName);
        if (s == null) s = System.getProperty("java.class.path");
        if (s == null) s = "";
        return s.split(java.io.File.pathSeparator);
    }
    

    
    /** Sets the specifications path according to the given string; the
     * string must be a sequence of directories, separated by the host
     * systems java.io.File.pathSeparator character.  The directories are
     * given as absolute file system paths or as paths relative to the current  
     * working directory. 
     * @param specsPath the string holding the specifications path
     */
    //@ modifies this.specsDirs;
    public void setSpecsPath(String specsPath) {
        setSpecsPath(specsPath.split(java.io.File.pathSeparator));
    }
    
    /** Sets the specifications path according to the given array of strings; the
     * elements of the array are the directories of the specs path, either
     * absolute or relative to the working directory 
     * @param specsPathArray the string holding the new specifications path
     */
    //@ requires \nonnullelements(specsPathArray);
    //@ assignable this.specsDirs;
    public void setSpecsPath(String[] specsPathArray) {
        boolean verbose = utils.jmlverbose >= Utils.JMLVERBOSE ||
            Options.instance(context).get("-verbose") != null;
        PrintWriter noticeWriter = log.getWriter(WriterKind.NOTICE);

        specsDirs = new LinkedList<Dir>();
        List<String> todo = new LinkedList<String>();
        for (int i = 0; i<specsPathArray.length; i++) {
            String s = specsPathArray[i];
            if (s == null || s.length() == 0) continue;
            todo.add(s);
        }
        String dir;
        boolean checkDirectories = JmlOption.isOption(context,JmlOption.CHECKSPECSPATH);
        if (JmlOption.isOption(context,JmlOption.INTERNALSPECS) && !Main.instance(context).initializingOptions) {
            todo.add("$SY");
        }

        boolean syIncluded = false;
        boolean spIncluded = false;
        boolean cpIncluded = false;
        boolean ecpIncluded = false;
        while (!todo.isEmpty()) {
            dir=todo.remove(0);
            if (dir.equals("$SY")) {
                if (syIncluded) {
                    // If we are processing the last entry and it is a duplicate, just
                    // ignore it.
                    if (!todo.isEmpty()) log.warning("jml.bad.sp.var","$SY");
                } else {
                    syIncluded = true;
                    String dirs = Options.instance(context).get(Strings.systemSpecsLocationEnvironmentPropertyName);
                    if (dirs != null) pushback(dirs,todo);
                    else {
                        if (!appendInternalSpecs(verbose,getSpecsPath())) {
                            log.warning("jml.no.internal.specs");
                        }
                    }
                }
            } else if (dir.equals("$CP")) {
                if (cpIncluded) {
                    log.warning("jml.bad.sp.var","$CP");
                } else {
                    cpIncluded = true;
                    String dirs = Options.instance(context).get("-classpath");
                    if (dirs == null) dirs = System.getProperty("java.class.path");
                    if (dirs != null) pushback(dirs,todo);
                }
            } else if (dir.equals("$ECP")) {
                if (ecpIncluded) {
                    log.warning("jml.bad.sp.var","$ECP");
                } else {
                    ecpIncluded = true;
                    String dirs = System.getProperty("java.class.path");
                    if (dirs != null) pushback(dirs,todo);
                }
            } else if (dir.equals("$SP")) {
                if (spIncluded) {
                    log.warning("jml.bad.sp.var","$SP");
                } else {
                    spIncluded = true;
                    String dirs = Options.instance(context).get("-sourcepath");
                    if (dirs != null) pushback(dirs,todo);
                }
            } else if (dir.length()>0){
                Dir d = make(dir);
                if (d != null) {
                    if (checkDirectories && !d.exists()) { 
                        log.warning("jml.specs.dir.not.exist",d);
                    }
                    specsDirs.add(d);
                } else {
                    // At present make always returns non-null
                    log.error("jml.internal.notsobad","Failed to create a directory path entry from " + dir);
                }
            }
        }
        if (verbose) {
            noticeWriter.print("specspath:");
            for (Dir s: specsDirs) {
                noticeWriter.print(" ");
                noticeWriter.print(s);
            }
            Options options = Options.instance(context);
            noticeWriter.println("");
            noticeWriter.println("sourcepath: " + options.get("-sourcepath"));
            noticeWriter.println("classpath: " + options.get("-classpath"));
            noticeWriter.println("java.class.path: " + System.getProperty("java.class.path"));
            noticeWriter.flush();
        }
    }

    /** This method is used internally to parse the directory path given in the
     * first argument and to push them (in reverse order) onto the front of the
     * queue that is the second argument; in this way the contents of the
     * directory path are handled as the next items in the order in which they
     * are listed in the directory path.
     * @param dirs the directory path to process
     * @param todo the list of directories yet to be processed
     */
    protected void pushback(String dirs, List<String> todo) {
        String[] array = dirs.split(java.io.File.pathSeparator);
        for (int i=array.length-1; i>=0; --i) {
            todo.add(0,array[i]);
        }
    }
    
    /** A map of names to JavaFileObjects representing files.  The JavaFileObjects
     * can function as files containing source or specifications but do not need
     * to be actually present in the file system.  Thus they are handy in testing.
     */
    final protected Map<String,JavaFileObject> mockFiles = new HashMap<String,JavaFileObject>();
    
    /** Adds a name and associated mock file to the database of files (for this
     * context).
     * @param name the "absolute" filename, that is, the directory as it is on
     * the specs path followed by the package and filename and suffix, all 
     * forward-slash separated
     * @param jfo the JavaFileObject associated with the name
     */
    public void addMockFile(String name, JavaFileObject jfo) {
        mockFiles.put(name,jfo);
    }
    
    /** Creates an appropriate kind of Dir object given the String format of
     * the argument
     * @param dirName the directory as specified in the String format of the
     * specs path
     * @return an appropriate derived class of Dir representing this directory
     */
    public Dir make(String dirName) {
        int n;
        if (dirName.charAt(0) == Strings.mockDirChar) {
            return new MockDir(dirName);
        } else if ((n=dirName.indexOf("!")) != -1) {
            return new JarDir(dirName.substring(0,n),dirName.substring(n+1));
        } else if (dirName.endsWith(".jar") || dirName.endsWith(".zip")) {
            return new JarDir(dirName,"");
        } else {
            return new FileSystemDir(dirName);
        }
    }
    
    /** An abstract class representing a directory element of the specs path. */
    abstract static public class Dir {
        
        /** The human-readable name of the directory */
        protected String name;
        
        /** Returns the human-readable name of the directory
         * @return Returns the human-readable name of the directory
         */
        public String name() { return name; }

        
        /** Returns the human-readable name of the directory
         * @return Returns the human-readable name of the directory
         */
        public String toString() { return name; }
        
        /** Returns whether the directory actually exists
         * @return Returns whether the directory actually exists
         */
        abstract boolean exists();
        
        
        /** Finds a file with the given path (relative directory, name and
         * suffix) is present in this directory
         * @return a JavaFileObject for that file
         */
        abstract public /*@Nullable*/JavaFileObject findFile(String filePath);
        
        /** Finds a file with the given path (relative directory, name but
         * no suffix) is present in this directory with any active JML suffix
         * (in the order of priority for suffixes).
         * @return a JavaFileObject for that file
         */
        abstract public /*@Nullable*/JavaFileObject findAnySuffixFile(String filePath);
    }
    
    /** This class handles mock directories - data that appear to be files
     * within directories but do not actually exist in the file system.
     */
    public class MockDir extends Dir {
        
        /** Constructs a mock directory object
         * @param dirName the path to use for the directory object 
         */
        public MockDir(String dirName) {
            this.name = dirName;
        }
        
        /** Mock directory objects always exist */
        @Override
        public boolean exists() {
            return true;
        }
        
        @Override
        public /*@Nullable*/JavaFileObject findFile(String filePath) { 
            String ss = name + "/" + filePath;
            JavaFileObject j = mockFiles.get(ss);
            return j;
        }
        
        @Override
        public /*@Nullable*/JavaFileObject findAnySuffixFile(String filePath) { 
            String ss = name + "/" + filePath;
            for (String suffix : Strings.suffixes) {
                    JavaFileObject j = mockFiles.get(ss + suffix);
                    if (j != null) return j;
            }
            return null; 
        }
        
    }
    
    /** This class represents conventional file system directories */
    public class FileSystemDir extends Dir {
        /** The java.io.File object for the directory */
        protected File dir;
        
        /** Creates a Dir object for the given directory; the existence of a
         * Dir object does not mean that the underlying directory actually
         * exists
         * @param dirName the relative or absolute path to the directory
         */
        public FileSystemDir(String dirName) {
            this.name = dirName;
            this.dir = new File(dirName);
        }
        
        public FileSystemDir(File dir) {
            this.name = dir.getName();
            this.dir = dir;
        }
        
        @Override
        public boolean exists() {
            return dir.exists() && dir.isDirectory();
        }

        @Override
        public /*@Nullable*/JavaFileObject findFile(String filePath) {
            File f = new File(dir,filePath);
            if (f.exists()) {
                return ((JavacFileManager)context.get(JavaFileManager.class)).getRegularFile(f);
            }
            return null;
        }
        
        @Override
        public /*@Nullable*/JavaFileObject findAnySuffixFile(String filePath) {
            for (String suffix : Strings.suffixes) {
                File f = new File(dir,filePath + suffix);
                if (f.exists()) {
                    return ((JavacFileManager)context.get(JavaFileManager.class)).getRegularFile(f);
                }
            }
            return null;
        }
    }
    
    /** This class represents .jar (and .zip) files and subdirectories within them */
    public class JarDir extends Dir {
        /** An object holding the path to the archive file (which may not actually
         * exist)
         */
        protected ZipArchive zipArchive;
        
        /** The subdirectory within the archive, with a trailing slash added to
         * the name, or an empty string if the directory desired is the top-level
         * of the archive.
         */
        protected String internalDirSlash;
        
        /** The directory path within the jar file */
        protected RelativePath.RelativeDirectory internalDir;
        
        /** Creates a Dir object representing the content or a subdirectory of
         * a Jar file.
         * @param zip the absolute or relative path to the jar file itself
         * @param name the subdirectory within the jar file (or an empty string
         * if the top-level is desired, not null)
         */
        public JarDir(String zip, String name) {
            try {
                this.zipArchive = new ZipArchive(((JavacFileManager)context.get(JavaFileManager.class)),new ZipFile(zip));
            } catch (IOException e) {
                this.zipArchive = null;
            }
            this.internalDir = new RelativePath.RelativeDirectory(name);
            this.internalDirSlash = name.length() == 0 ? name : (name + "/");
            this.name = zip + (name.length() == 0 ? name : ("!" + name));
        }
        
        @Override
        public boolean exists() {
            if (zipArchive == null) return false;
            for (RelativePath.RelativeDirectory f: zipArchive.getSubdirectories()) {
                if (name.length() == 0) return true;
                // TODO - check that this works correctly // use contains?
                if (f.getPath().startsWith(internalDir.getPath())) return true;
            }
            return false;
        }
        
        @Override
        public /*@Nullable*/JavaFileObject findFile(String filePath) { 
            RelativePath file = new RelativePath.RelativeFile(internalDir,filePath);
            if (zipArchive == null) return null;
            if (!zipArchive.contains(file)) return null;
            return zipArchive.getFileObject(internalDir,filePath);
        }
        
        @Override
        public /*@Nullable*/JavaFileObject findAnySuffixFile(String filePath) { 
            if (zipArchive == null) return null;
            for (String suffix : Strings.suffixes) {
                String ss = filePath + suffix;
                RelativePath file = new RelativePath.RelativeFile(internalDir,ss);
                if (!zipArchive.contains(file)) continue;
                JavaFileObject j = zipArchive.getFileObject(internalDir,ss);
                if (j != null) return j;
            }
            return null; 
        }
    }
    
    
    
    /** Finds the first specification file (if any) for the given class.  It
     * searches each directory on the specPath, in order, for a file with a
     * JML suffix (in order), returning the first one found.
     * 
     * @param classSym The Symbol of the class whose specification file is to be found
     * @return The file found, or null if none found
     */
    //@ nullable
    public JavaFileObject findSpecFile(ClassSymbol classSym) {
        return findAnySpecFile(classSym.fullname.toString());
    }
    
    /** Finds the first specification file (if any) for the given class.  It
     * searches for the defined suffixes in order, searching the whole specs
     * path for each one before checking for the next suffix.
     * [NOTE: In a previous design of JML, this method would search each
     * directory for any allowed suffix, before moving on to the next
     * directory - that behavior can be restored by switching the loops.]
     * 
     * @param className The fully-qualified name of the file to be found, 
     *  without a suffix (or the dot before the suffix) either
     *  dot or forward-slash separated
     * @return The file found, or null if none found
     */
    //@ nullable
    public JavaFileObject findAnySpecFile(String className) {
        String s = className.replace('.','/');
        for (String suffix : Strings.suffixes){ 
            for (Dir dir: getSpecsPath()) {
                JavaFileObject j = dir.findFile(s + suffix);
                if (j != null) return j;
            }
        }
        return null;
    }
    
    /** Finds a specific specification file 
     * 
     * @param filename The fully qualified (package + file + suffix) name of 
     * the specification file to be found, with / separation
     * @return The file found, or null if not found
     */
    //@ nullable
    public JavaFileObject findSpecificSpecFile(String filename) {
        for (Dir dir: getSpecsPath()) {
            JavaFileObject j = dir.findFile(filename);
            if (j != null) return j;
        }
        return null;
    }
 
    /** Finds a specific file on the sourcepath
     * 
     * @param filename The fully qualified (package + file + suffix) name of 
     * the file to be found, with / separation
     * @return The file found, or null if not found
     */
    //@ nullable
    public JavaFileObject findSpecificSourceFile(String filename) {
        for (String dir: getSourcePath()) {
            if (dir.isEmpty()) continue;
            JavaFileObject j = make(dir).findFile(filename);
            if (j != null) return j;
        }
        return null;
    }
 
    /////////////////////////////////////////////////////////////////////////
    
    /** A debugging method that prints the content of the specs database */
    public void printDatabase() {
        PrintWriter noticeWriter = log.getWriter(WriterKind.NOTICE);
        try {
            for (Map.Entry<ClassSymbol,TypeSpecs> e : specsmap.entrySet()) {
                String n = e.getKey().flatname.toString();
                JavaFileObject f = e.getValue().file;
                noticeWriter.println(n + " " + (f==null?"<NOFILE>":f.getName()));
                ListBuffer<JmlTree.JmlTypeClause> clauses = e.getValue().clauses;
                noticeWriter.println("  " + clauses.size() + " CLAUSES");
                for (JmlTree.JmlTypeClause j: clauses) {
                    noticeWriter.println("  " + JmlPretty.write(j));
                }
                noticeWriter.println("  " + e.getValue().methods.size() + " METHODS");
                for (MethodSymbol m: e.getValue().methods.keySet()) {
                    MethodSpecs sp = getSpecs(m);
                    noticeWriter.println("  " + JmlPretty.write(sp.mods));
                    noticeWriter.println(" " + m.enclClass().toString() + " " + m.flatName());
                    noticeWriter.print(JmlPretty.write(sp.cases));
                    //log.noticeWriter.println(sp.toString("     "));
                }
                noticeWriter.println("  " + e.getValue().fields.size() + " FIELDS");
                for (VarSymbol m: e.getValue().fields.keySet()) {
                    FieldSpecs sp = getSpecs(m);
                    noticeWriter.print("  " + JmlPretty.write(sp.mods));
                    noticeWriter.println(" " + m.enclClass().toString() + " " + m.flatName());
                    for (JmlTypeClause t: sp.list) {
                        noticeWriter.print(JmlPretty.write(t));
                        //noticeWriter.println(sp.toString("     "));
                    }
                }
            }
            noticeWriter.println("MOCK FILES");
            for (String s: mockFiles.keySet()) {
                noticeWriter.println(s + " :: " + mockFiles.get(s));
            }
        } catch (Exception e) {
            noticeWriter.println("Exception occurred in printing the database: " + e);
        }
    }
    
    
    /** Retrieves the specifications for a given type, or null if no specs are
     * present for this type
     * @param type the ClassSymbol of the type whose specs are wanted
     * @return the specifications, or null if there are none in the database
     */
    //@ nullable 
    public TypeSpecs get(ClassSymbol type) {
        return specsmap.get(type);
    }
    
    /** Retrieves the specifications for a given type, providing and registering
     * a default if one is not there
     * @param type the ClassSymbol of the type whose specs are wanted
     * @return the specifications
     */
    public TypeSpecs getSpecs(ClassSymbol type) {
        TypeSpecs t = specsmap.get(type);
        if (t == null) {
            specsmap.put(type, t=new TypeSpecs(type));
        }
        return t;
    }
    
    /** Deletes the specs for a given type, including all method and field
     * specs for that type.
     * @param type the type whose specs are to be deleted
     */
    public void deleteSpecs(ClassSymbol type) {
        specsmap.put(type, null);
    }
    
    
    /** Adds the specs for a given type to the database, overwriting anything
     * already there
     * @param type the ClassSymbol of the type whose specs are provided
     * @param spec the specs to associate with the type
     */
    public void putSpecs(ClassSymbol type, TypeSpecs spec) {
        spec.csymbol = type;
        specsmap.put(type,spec);
        if (utils.jmlverbose >= Utils.JMLDEBUG) log.getWriter(WriterKind.NOTICE).println("Saving class specs for " + type.flatname + (spec.decl == null ? " (null declaration)": " (non-null declaration)"));
    }
    
    public void removeSpecs(ClassSymbol type) {
        specsmap.remove(type);
    }
    
    /** Adds the specs for a given method to the database, overwriting anything
     * already there.  There must already be a specs entry for the owning class
     * @param m the MethodSymbol of the method whose specs are provided
     * @param spec the specs to associate with the method
     */
    public void putSpecs(MethodSymbol m, MethodSpecs spec) {
        if (utils.jmlverbose >= Utils.JMLDEBUG) log.getWriter(WriterKind.NOTICE).println("            Saving method specs for " + m.enclClass() + " " + m);
        getSpecs(m.enclClass()).methods.put(m,spec);
    }
    
    /** Adds the specs for a given initialization block to the database, overwriting anything
     * already there.  The type must already have a spec supplied, to which this
     * is added.
     * @param csym the class to which the initialilzation block belongs
     * @param m the Block whose specs are provided
     * @param spec the specs to associate with the block
     */
    public void putSpecs(ClassSymbol csym, JCTree.JCBlock m, MethodSpecs spec) {
        if (utils.jmlverbose >= Utils.JMLDEBUG) log.getWriter(WriterKind.NOTICE).println("            Saving initializer block specs " );
        specsmap.get(csym).blocks.put(m,spec);
    }
    
    /** Adds the specs for a given field to the database, overwriting anything
     * already there.  The type must already have a class specs, to which
     * this is added.
     * @param m the VarSymbol of the method whose specs are provided
     * @param spec the specs to associate with the method
     */
    public void putSpecs(VarSymbol m, FieldSpecs spec) {
        if (utils.jmlverbose >= Utils.JMLDEBUG) log.getWriter(WriterKind.NOTICE).println("            Saving field specs for " + m.enclClass() + " " + m);
        specsmap.get(m.enclClass()).fields.put(m,spec);
    }
    
    /** Retrieves the specs for a given method
     * @param m the MethodSymbol of the method whose specs are wanted
     * @return the specs of the method, or null if none are present
     */
    //@ nullable
    public MethodSpecs getSpecs(MethodSymbol m) {
        TypeSpecs t = specsmap.get(m.enclClass());
        return t == null ? null : t.methods.get(m);
    }
    
    // TODO - document
    public JmlMethodSpecs getDenestedSpecs(MethodSymbol m) {
        MethodSpecs s = getSpecs(m);
        if (s == null) {
            // This can happen when -no-internalSpecs is used, probably for a binary class, but it probably shouldn't - specs should be created when the class is laoded - FIXME
            // This can also happen for a method that has no JML declaration or specification in its static class,
            // but does inherit a method (and spec) from a parent class.
            s = defaultSpecs(null,m,1);  // FIXME - what position should be used
            putSpecs(m,s);
            s.cases.deSugared = s.cases;
            return s.cases;    // FIXME - this is not actually fully desugared, but we don't have a decl to call deSugarMethodSpecs
        }
        if (s.cases.deSugared == null) {
            attr.deSugarMethodSpecs(s.cases.decl,s);
        }
        return s.cases.deSugared;
    }
    
    // TODO - document
    // FIXME - this needs to be made consistent with the below
    public MethodSpecs defaultSpecs(JmlMethodDecl m) {
        return defaultSpecs(m, m.sym, m.pos);
    }

    // TODO - document
    public MethodSpecs defaultSpecs(/*@ nullable */ JmlMethodDecl decl, MethodSymbol sym, int pos) {
        // decl can be null in the case of Enum.values(), and others
        // FIXME - should use a factory
        JmlTree.Maker M = JmlTree.Maker.instance(context);
        Symtab syms = Symtab.instance(context);
        JmlTreeUtils treeutils = JmlTreeUtils.instance(context);
        JmlMethodSpecs ms = M.at(pos).JmlMethodSpecs(com.sun.tools.javac.util.List.<JmlSpecificationCase>nil());
        JCTree.JCModifiers mods = M.at(pos).Modifiers(sym.flags() & Flags.AccessFlags);
        MethodSpecs mspecs = new MethodSpecs(mods,ms); // FIXME - empty instead of null modifiers?
        ms.pos = pos;
        ms.decl = decl;
        ms.deSugared = null; // FIXME- was ms?
        
        List<MethodSymbol> parents = utils.parents(sym);
        
        if (decl == null) {
            if (parents.size() > 1) {
                // This is the case (at least) of a binary class B with method m, that is not 
                // declared and has no specs in a JML file, but does override a method in a 
                // parent class P. B.m then adds no specification cases.
                java.util.ListIterator<MethodSymbol> iter = parents.listIterator(parents.size()-1);
                JmlMethodSpecs parentSpecs = getDenestedSpecs(iter.previous());
                ms.decl = decl = parentSpecs.decl;
                mspecs.cases.cases = com.sun.tools.javac.util.List.<JmlSpecificationCase>nil();
                mspecs.cases.deSugared = mspecs.cases;
                return mspecs;
            } else {
                // This is a binary method that has no JML declaration and does not override
                // anything. There is no declaration to co-opt. The method gets a standard
                // default specification.
            }
        }

        if (decl != null) {
            if (decl.methodSpecsCombined != null) {
                mods = M.at(pos).Modifiers(decl.methodSpecsCombined.mods.flags);
                mods.annotations = mods.annotations.appendList(decl.methodSpecsCombined.mods.annotations);
            } else {
                mods = M.at(pos).Modifiers(decl.mods.flags);
                mods.annotations = mods.annotations.appendList(decl.mods.annotations);
            }
            mspecs.mods = mods;
        }

        // FIXME - check the case of a binary generated constructor with a declaration in JML
        if (((sym.flags() & Flags.GENERATEDCONSTR) != 0) || ( sym.owner == syms.objectType.tsym && sym.isConstructor()) || sym.owner == Symtab.instance(context).enumSym ) {
            JmlMethodClause clp = M.at(pos).JmlMethodClauseStoreRef(assignableID, assignableClause,
                    com.sun.tools.javac.util.List.<JCExpression>of(new JmlTree.JmlStoreRefKeyword(pos,JmlTokenKind.BSNOTHING)));
            if (sym.isConstructor()) {
                JCAnnotation annotation = org.jmlspecs.openjml.Utils.instance(context).tokenToAnnotationAST(JmlTokenKind.PURE, pos, pos);
                JCFieldAccess fa = (JCTree.JCFieldAccess)annotation.annotationType;
                fa.sym = JmlAttr.instance(context).tokenToAnnotationSymbol.get(JmlTokenKind.PURE);
                annotation.type = fa.type = fa.sym.type;
                
                mods.annotations = mods.annotations.append(annotation);
            }

            JmlMethodClauseSignals sig = M.at(pos).JmlMethodClauseSignals(signalsID, signalsClause, null, JmlTreeUtils.instance(context).falseLit);
            JCModifiers csm = M.at(pos).Modifiers(mods.flags & Flags.AccessFlags);
            JmlSpecificationCase cs = M.at(pos).JmlSpecificationCase( csm, false,JmlTokenKind.BEHAVIOR,null,com.sun.tools.javac.util.List.<JmlMethodClause>of(clp,sig),null);
            mspecs.cases.cases = com.sun.tools.javac.util.List.<JmlSpecificationCase>of(cs);
            return mspecs;
            // FIXME - this case should happen only if parent constructors are pure and have no signals clause
        } else xx: if ((sym.owner.flags() & Flags.ENUM) != 0 && !sym.isConstructor()) {
            JmlMethodClause clp = M.at(pos).JmlMethodClauseStoreRef("assignable", assignableClause,
                    com.sun.tools.javac.util.List.<JCExpression>of(new JmlTree.JmlStoreRefKeyword(pos,JmlTokenKind.BSNOTHING)));
            JmlMethodClause clpa = M.at(pos).JmlMethodClauseStoreRef("accessible", accessibleClause,
                    com.sun.tools.javac.util.List.<JCExpression>of(new JmlTree.JmlStoreRefKeyword(pos,JmlTokenKind.BSNOTHING)));
            JmlMethodClauseSignals sig = M.at(pos).JmlMethodClauseSignals("signals", signalsClause, null, JmlTreeUtils.instance(context).falseLit);
            JCExpression res = M.at(pos).JmlSingleton(JmlTokenKind.BSRESULT);
            JCBinary resnn = treeutils.makeNotNull(pos,res);
            res.setType(((Type.MethodType)sym.type).restype);
            JmlMethodClause en = M.at(pos).JmlMethodClauseExpr("ensures", ensuresClause, resnn);
            List<Symbol> elems = sym.owner.getEnclosedElements();
            int count = 0;
            for (Symbol s: elems) if ((s.flags() & Flags.ENUM) != 0 && s instanceof VarSymbol) {
                count++;
            }
            JCModifiers csm = M.at(pos).Modifiers(mods.flags & Flags.AccessFlags);
            com.sun.tools.javac.util.List<JmlMethodClause> clauses;
            if (sym.name.equals(names.values)) {
                // Default specs for the values() method of an Enum
                // public behavior
                //    [requires true;]
                //    ensures \result == <Enum>._JMLvalues;
                //    assignable \nothing;
                //    accessible \nothing;
                //    signals() false;
                //    ensures \result != null;
                //    ensures \result.length == <number of elements in enum>
                //    for the ith enum item    ensures \result.get(i) == item
                
                Name nv = names.fromString("_JMLvalues");
                JCFieldAccess valf = treeutils.makeSelect(pos, treeutils.makeIdent(pos, sym.owner), nv);
                for (Symbol s: sym.owner.getEnclosedElements()) {
                    if (s.name == nv) {
                        valf.sym = s;
                    }
                }
//<<<<<<< HEAD
//                JCExpression fa = treeutils.makeArrayLength(pos, res);
//                JCBinary len = M.at(pos).Binary(JCTree.Tag.EQ, fa, treeutils.makeIntLiteral(pos,count).setType(syms.intType));
//                len.operator = treeutils.inteqSymbol;
//                len.setType(syms.booleanType);
//                en = new JmlTree.JmlMethodClauseExpr(pos, ensuresID, ensuresClause,len);
//                clauses = clauses.append(en);
//                JmlSpecificationCase cs = M.at(pos).JmlSpecificationCase( csm, false,JmlTokenKind.BEHAVIOR,null,clauses,null);
//                mspecs.cases.cases = com.sun.tools.javac.util.List.<JmlSpecificationCase>of(cs);
//                return mspecs;
//=======
                valf.type = res.type;
                JCExpression val = treeutils.makeEqObject(pos, res, valf);
                // ensures \result == <Enum>._JMLvalues;
<<<<<<< HEAD
                JmlMethodClause cval = M.at(pos).JmlMethodClauseExpr(ensuresID, ensuresClause,val);
=======
                JmlMethodClause cval = M.at(pos).JmlMethodClauseExpr(JmlTokenKind.ENSURES,val);
>>>>>>> b3b69354
                clauses = com.sun.tools.javac.util.List.<JmlMethodClause>of(clp,sig,clpa,cval);
                // FIXME - need to add a helper annotation
                
            } else if (sym.name.equals(names.valueOf)) {
                // FIXME - add a disjunction of all possibilities?
                // FIXME - might throw an exception?
<<<<<<< HEAD
                res = M.at(pos).JmlSingleton(JmlTokenKind.BSRESULT);
                resnn = treeutils.makeNotNull(pos,res);
                Type npeType = ClassReader.instance(context).enterClass(names.fromString("java.lang.NullPointerException")).type;
                JCVariableDecl vd = treeutils.makeVarDef(npeType, null, sym, pos);
                sig = M.at(pos).JmlMethodClauseSignals(signalsID, signalsClause, vd, resnn);
                JmlMethodClauseSignalsOnly sigo = M.at(pos).JmlMethodClauseSignalsOnly(signalsOnlyID, signalsOnlyClause, com.sun.tools.javac.util.List.<JCExpression>of(M.Type(npeType),M.Type(syms.illegalArgumentExceptionType)));
=======
                // ensures arg != null && \result != null;
                // assignable \nothing;
                // accessible \nothing;
                // signals (NullPointerException) arg == null;
                // signals_only NullPointerException, IllegalArgumentException;
                VarSymbol arg = sym.params().get(0); 
                JCExpression argnn = treeutils.makeNotNull(pos,treeutils.makeIdent(pos, arg));
                argnn = treeutils.makeAnd(pos, argnn, resnn);
                en = M.at(pos).JmlMethodClauseExpr(JmlTokenKind.ENSURES,argnn);
                JCExpression argnull = treeutils.makeEqNull(pos,treeutils.makeIdent(pos, arg));
                Type npeType = ClassReader.instance(context).enterClass(names.fromString("java.lang.NullPointerException")).type;
                JCVariableDecl vd = treeutils.makeVarDef(npeType, null, sym, pos);
                sig = M.at(pos).JmlMethodClauseSignals(JmlTokenKind.SIGNALS, vd, argnull);
                JmlMethodClauseSignalsOnly sigo = M.at(pos).JmlMethodClauseSignalsOnly(JmlTokenKind.SIGNALS_ONLY, com.sun.tools.javac.util.List.<JCExpression>of(M.Type(npeType),M.Type(syms.illegalArgumentExceptionType)));
>>>>>>> b3b69354
                clauses = com.sun.tools.javac.util.List.<JmlMethodClause>of(en,clp,clpa,sig,sigo);
            } else if (sym.name.equals(names.ordinal)) {
                // int result - do not use non null clause (en)
                JCBinary lo = treeutils.makeBinary(pos, JCTree.Tag.LE, treeutils.zero, res);
                JCBinary hi = treeutils.makeBinary(pos, JCTree.Tag.LE, res, treeutils. makeIntLiteral(pos,count) );
                JCBinary pred = treeutils.makeBinary(pos, JCTree.Tag.AND, lo, hi);
<<<<<<< HEAD
                JmlMethodClause enn = M.at(pos).JmlMethodClauseExpr(ensuresID, ensuresClause,pred);
=======
                JmlMethodClause enn = M.at(pos).JmlMethodClauseExpr(JmlTokenKind.ENSURES,pred);
>>>>>>> b3b69354
                clauses = com.sun.tools.javac.util.List.<JmlMethodClause>of(clp,sig,clpa,enn);
            } else if (sym.name.equals(names._name)) {
                // FIXME - add a disjunction of all possibilities?
                clauses = com.sun.tools.javac.util.List.<JmlMethodClause>of(en,clp,sig,clpa);
            } else if (sym.name.equals(names.toString)) {
                // FIXME - need to equate toString() and name()
                clauses = com.sun.tools.javac.util.List.<JmlMethodClause>of(en,clp,sig,clpa);
            } else {
                break xx;
            }
            JmlSpecificationCase cs = M.at(pos).JmlSpecificationCase( csm, false,JmlTokenKind.BEHAVIOR,null,clauses,null);
            mspecs.cases.cases = com.sun.tools.javac.util.List.<JmlSpecificationCase>of(cs);
            mspecs.mods.annotations = addPureAnnotation(pos, mspecs.mods.annotations);
            return mspecs;
            
        }

        // Non-special case. Default specs are
        //   <same access as method> behavior
        //        assignable \everything;
        //        accessible \everything;
        //        signals_only RuntimeException, <list of declared exceptions>;
        
        ListBuffer<JCExpression> list = new ListBuffer<JCExpression>();
        // sym can be null if the method call is in a field initializer (and not in the body of a method)
        // Not sure when sym.type is null - but possibly when an initializer block is created to hold translated
        // material from a field initializer
        if (sym != null && sym.type != null) for (Type t: sym.getThrownTypes()) {
            JCExpression e = JmlTreeUtils.instance(context).makeType(pos, t);
            list.add(e);
        }
        JmlMethodClause clp = M.at(pos).JmlMethodClauseStoreRef(assignableID, assignableClause,
                com.sun.tools.javac.util.List.<JCExpression>of(new JmlTree.JmlStoreRefKeyword(pos,JmlTokenKind.BSEVERYTHING)));
        JmlMethodClause clpa = new JmlTree.JmlMethodClauseStoreRef(pos,accessibleID, accessibleClause,
                com.sun.tools.javac.util.List.<JCExpression>of(new JmlTree.JmlStoreRefKeyword(pos,JmlTokenKind.BSEVERYTHING)));

        list.add(JmlTreeUtils.instance(context).makeType(pos, Symtab.instance(context).runtimeExceptionType));
        JmlMethodClauseSignalsOnly cl = M.at(pos).JmlMethodClauseSignalsOnly(signalsOnlyID, signalsOnlyClause, list.toList());
        cl.defaultClause = true;
        com.sun.tools.javac.util.List<JmlMethodClause> clauses;
        if (decl == null) clauses = com.sun.tools.javac.util.List.<JmlMethodClause>of(clp,clpa,cl);
        else clauses = com.sun.tools.javac.util.List.<JmlMethodClause>of(cl);
        JCModifiers csm = M.at(pos).Modifiers(mods.flags & Flags.AccessFlags);
        JmlSpecificationCase cs = M.at(pos).JmlSpecificationCase(csm, false, JmlTokenKind.BEHAVIOR,null,clauses,null);
        mspecs.cases.cases = com.sun.tools.javac.util.List.<JmlSpecificationCase>of(cs);
        if (decl == null) mspecs.cases.deSugared = mspecs.cases;
        return mspecs;
    }
    
    protected/* @ nullable */JCAnnotation tokenToAnnotationAST(JmlTokenKind jt,
            int position, int endpos) {
        JmlTree.Maker M = JmlTree.Maker.instance(context);
        Symtab syms = Symtab.instance(context);
        JmlTreeUtils treeutils = JmlTreeUtils.instance(context);
        Class<?> c = jt.annotationType;
        if (c == null) return null;
        JCExpression t = (M.at(position).Ident(names.fromString("org")));
        t = (M.at(position).Select(t, names.fromString("jmlspecs")));
        t = (M.at(position).Select(t, names.fromString("annotation")));
        t = (M.at(position).Select(t, names.fromString(c.getSimpleName())));
        JCAnnotation ann = (M.at(position).Annotation(t,
                com.sun.tools.javac.util.List.<JCExpression> nil()));
        ((JmlTree.JmlAnnotation)ann).sourcefile = log.currentSourceFile();
        //storeEnd(ann, endpos);
        return ann;
    }

    public com.sun.tools.javac.util.List<JCAnnotation> addPureAnnotation(int pos, com.sun.tools.javac.util.List<JCAnnotation> annots) {
        JmlTree.Maker F = JmlTree.Maker.instance(context);
        JmlAnnotation pure = makePureAnnotation(pos, F);
        return annots.append(pure);
    }
    
    public JmlAnnotation makePureAnnotation(int pos, JmlTree.Maker F) {
        JmlAnnotation annot = makeAnnotation(pos, F, JmlTokenKind.PURE);
        annot.type = pureAnnotationSymbol().type;
        return annot;
    }

    public JmlAnnotation makeAnnotation(int pos, JmlTree.Maker F, JmlTokenKind jt) {
        Class<?> c = jt.annotationType;
        if (c == null) return null;
        F.at(pos);
        JCExpression t = (F.Ident(names.fromString("org")));
        t = (F.Select(t, names.fromString("jmlspecs")));
        t = (F.Select(t, names.fromString("annotation")));
        t = (F.Select(t, names.fromString(c.getSimpleName())));
        JmlAnnotation ann = (F.Annotation(t, com.sun.tools.javac.util.List.<JCExpression> nil()));
        //((JmlTree.JmlAnnotation)ann).sourcefile = log.currentSourceFile();
        //storeEnd(ann, endpos);
        return ann;
    }

    /** Retrieves the specs for a given field
     * @param m the VarSymbol of the field whose specs are wanted
     * @return the specs of the field, or null if none are present
     */
    //@ nullable
    public FieldSpecs getSpecs(VarSymbol m) {
//        if (m.name.toString().equals("theString")) Utils.stop();
        ClassSymbol c = m.enclClass();
        if (c == null) return null; // This happens at least when m is the symbol for 'class' as in int.class
        TypeSpecs t = getSpecs(c);
        return t == null ? null : t.fields.get(m);
    }
    
    /** Retrieves the specs for a given initializer block
     * @param sym the class in which the block resides
     * @param m the JCBlock of the block whose specs are wanted
     * @return the specs of the block, or null if none are present
     */
    //@ nullable
    public MethodSpecs getSpecs(ClassSymbol sym, JCTree.JCBlock m) {
        TypeSpecs t = specsmap.get(sym);
        return t == null ? null : t.blocks.get(m);
    }
   
    /** An ADT to hold the JML specifications for a Java class, including
     * clauses (e.g. invariant), JML modifiers of the class, model/ghost
     * declarations
     * @author David Cok
     *
     */
    public static class TypeSpecs {
        /** The Symbol for the type these specs belong to*/
        public ClassSymbol csymbol;
        
        /** The AST from specification files that provide the
         * specs for the class this TypeSpecs object documents.  This is only
         * valid for a TypeSpecs object holding combined specifications.
         */
        public JmlClassDecl refiningSpecDecls = null;  // FIXME - not conssitently used
        
        /** The source file for the modifiers, not necessarily for the rest of the specs
         * if these are the combined specs */
        //@ nullable   // may be null if there are no specs
        public JavaFileObject file;

        /** The JmlClassDecl for the specification */ // FIXME - this is probably better used as the decl of the Java file, if any
        //@ nullable   // may be null if there are no specs
        public JmlClassDecl decl; // FIXME - with a spec sequence the specs from more than one

        /** The JML modifiers of the class, as given in the COMBINED specification */
        //@ nullable   // may be null if there are no specs // FIXME - no, at minimum these are the Java modifiers
        public JCTree.JCModifiers modifiers;

        /** Caches the nullity for the associated class: if null, not yet determined;
         * otherwise, the result of considering explicit declarations, declarations
         * on containing classes, and the system default.
         */
        //@ nullable
        private JmlTokenKind defaultNullity = null;
        
        /** All the specification clauses for the class (not method clauses or field clauses or block clauses) */
        /*@ non_null */
        public ListBuffer<JmlTree.JmlTypeClause> clauses;

        public ListBuffer<JmlTree.JmlTypeClauseDecl> decls;  // FIXME - get rid of this - these are all incorporated into the class itself

//        /** All the model types directly declared in this type */
//        @NonNull
//        public ListBuffer<JmlTree.JmlClassDecl> modelTypes = new ListBuffer<JmlTree.JmlClassDecl>();  // FIXME - get rid of this
        
        /** Synthetic methods for model fields (these are also included in the clauses list) */
        /*@ non_null */
        public ListBuffer<JmlTree.JmlTypeClauseDecl> modelFieldMethods = new ListBuffer<JmlTree.JmlTypeClauseDecl>();

        // The following maps are part of the TypeSpecs so that everything associated with a given
        // type can be disposed of at once (by releasing references to the TypeSpecs instance)

        /** A map from methods of the class to the specifications for the method. */
        /*@ non_null */
        public Map<MethodSymbol,MethodSpecs> methods = new HashMap<MethodSymbol,MethodSpecs>();

        /** A map from fields of the class to the specifications for the field. */
        /*@ non_null */
        public Map<VarSymbol,FieldSpecs> fields = new HashMap<VarSymbol,FieldSpecs>();
        
        /** A map from initializer blocks of the class to the specifications for the initializers. */
        /*@ non_null */
        public Map<JCTree.JCBlock,MethodSpecs> blocks = new HashMap<JCTree.JCBlock,MethodSpecs>();

        /** The spec associated with the initializer keyword, if any */
        /*@ nullable */ // will be null if there is no initializer specification
        public JmlTypeClauseInitializer initializerSpec = null;
        
        /** The spec associated with the static_initializer keyword, if any */
        /*@ nullable */ // will be null if there is no static_initializer specification
        public JmlTypeClauseInitializer staticInitializerSpec = null;
        
//        // FIXME - comment
//        public JmlMethodDecl checkInvariantDecl;
//        // FIXME - comment
//        public JmlMethodDecl checkStaticInvariantDecl;
        
        /** A quite empty and unfinished TypeSpecs object for a given class,
         * possibly but not necessarily one that has only specs and binary,
         * but no Java source.
         * @param symbol the class symbol for these specs
         */
        public TypeSpecs(ClassSymbol symbol) {
            this.csymbol = symbol;
            this.file = symbol.sourcefile;
            this.decl = null;
            this.modifiers = null;
            this.clauses = new ListBuffer<JmlTree.JmlTypeClause>();
            this.decls = new ListBuffer<JmlTree.JmlTypeClauseDecl>();
        }
        
        // TODO - comment - only partially fills in the class - used for a binary file - I think everything is pretty much empty and null
        public TypeSpecs(ClassSymbol csymbol, JavaFileObject file, JCTree.JCModifiers mods, ListBuffer<JmlTree.JmlTypeClause> clauses) {
            this.file = file;
            this.csymbol = csymbol;
            this.decl = null;
            this.modifiers = mods;
            this.clauses = clauses != null ? clauses : new ListBuffer<JmlTypeClause>();
            this.decls = decls != null ? decls : new ListBuffer<JmlTypeClauseDecl>();
        }
        
        // TODO - comment - only partially fills in the class
        public TypeSpecs(JmlClassDecl decl) {
            this.file = decl.source();
            this.decl = decl;
            this.modifiers = decl.mods;
            this.clauses = decl.typeSpecs != null ? decl.typeSpecs.clauses
                    : new ListBuffer<JmlTree.JmlTypeClause>();
            this.decls = decl.typeSpecs != null ? decl.typeSpecs.decls
                    : new ListBuffer<JmlTypeClauseDecl>();
        }
        
//        // Use when there is no spec for the type symbol (but records the fact
//        // that we looked and could not find one)
//        public TypeSpecs() {
//            this.file = null;
//            this.decl = null;
//            this.modifiers = null;
//            this.clauses = new ListBuffer<>();
//            this.decls = new ListBuffer<>();
//        }
        
        public String toString() {
            StringWriter s = new StringWriter();
            JmlPretty p = new JmlPretty(s, false);
            for (JmlTypeClause c: clauses) {
                c.accept(p);
                try { p.println(); } catch (IOException e) {} // it can't throw up, and ignore if it does
            }
            for (JmlTree.JmlTypeClauseDecl c: decls) {
                c.accept(p);
                try { p.println(); } catch (IOException e) {} // it can't throw up, and ignore if it does
            }
//            if (modelTypes != null) for (JmlClassDecl c: modelTypes) {
//                c.accept(p);
//                try { p.println(); } catch (IOException e) {} // it can't throw up, and ignore if it does
//            }
            return s.toString();
        }
    }
    
    /** Returns the default nullity for the given class - don't call this until
     * classes have been entered and annotations have been attributed.  If the
     * argument is null, then the default nullity as set on the command-line is returned.
     * Note that the default nullity for the class is cached in the class specs once
     * computed, to avoid recompuation.
     * @param csymbol the class whose default nullity is to be determined; if
     *   null the default system nullity setting (per the command-line) is returned
     * @return JmlToken.NULLABLE or JmlToken.NONNULL
     */
    //@ ensures \result != null;
    public /*@non_null*/ JmlTokenKind defaultNullity(/*@ nullable*/ ClassSymbol csymbol) {
        if (csymbol == null) {
            // FIXME - this is no longer true
            // Note: NULLABLEBYDEFAULT turns off NONNULLBYDEFAULT and vice versa.
            // If neither one is present, then the logic here will give the
            // default as NONNULL.
            if (JmlOption.isOption(context,JmlOption.NULLABLEBYDEFAULT)) {
                return JmlTokenKind.NULLABLE;
            } else if (JmlOption.isOption(context,JmlOption.NONNULLBYDEFAULT)) {
                return JmlTokenKind.NONNULL;
            } else {
                return JmlTokenKind.NONNULL;  // The default when nothing is specified
            }
        }
        {
            Env<AttrContext> env = JmlEnter.instance(context).getEnv(csymbol);
            if (env != null) {
                JCTree tree = env.tree;
                if (tree != null && tree instanceof JmlClassDecl) {
                    JmlClassDecl decl = (JmlClassDecl)tree;
                    return isNonNull(decl) ? JmlTokenKind.NONNULL : JmlTokenKind.NULLABLE;
                }
            }
        }
        
        TypeSpecs spec = get(csymbol); // spec is null if the TypeSpecs are in the process of being initialized
        if (spec == null || spec.defaultNullity == null) {
            JmlTokenKind t = null;
            if (spec.refiningSpecDecls == null) {
                if (csymbol.getAnnotationMirrors() != null) {
                    if (csymbol.attribute(attr.nullablebydefaultAnnotationSymbol) != null) {
                        t = JmlTokenKind.NULLABLE;
                    } else if (csymbol.attribute(attr.nonnullbydefaultAnnotationSymbol) != null) {
                        t = JmlTokenKind.NONNULL;
                    }
                } 
            } else {
                JCModifiers mods = spec.refiningSpecDecls.mods;
                if (spec.decl.specsDecl != null) mods = spec.decl.specsDecl.mods;
                if (utils.findMod(mods, attr.nullablebydefaultAnnotationSymbol) != null) {
                    t = JmlTokenKind.NULLABLE;
                } else if (utils.findMod(mods, attr.nonnullbydefaultAnnotationSymbol) != null) {
                    t = JmlTokenKind.NONNULL;
                }
            }
            if (t == null) {
                Symbol sym = csymbol.owner; // The owner might be a package - currently no annotations for packages
                if (sym instanceof ClassSymbol) {
                    t = defaultNullity((ClassSymbol)sym);
                } else {
                    t = defaultNullity(null);
                }
            }
            spec.defaultNullity = t;
        }
        return spec.defaultNullity;
    }

    // Not complete
    public /*@non_null*/ JCAnnotation defaultNullityAnnotation(/*@ nullable*/ ClassSymbol csymbol) {
        if (csymbol == null) {
            // FIXME - this is no longer true
            // Note: NULLABLEBYDEFAULT turns off NONNULLBYDEFAULT and vice versa.
            // If neither one is present, then the logic here will give the
            // default as NONNULL.
            JmlAnnotation a;
//            if (JmlOption.isOption(context,JmlOption.NULLABLEBYDEFAULT)) {
//                a = new JmlAnnotation(nullablebydefaultAnnotationSymbol.type, com.sun.tools.javac.util.List.<JCExpression>nil());
//            } else if (JmlOption.isOption(context,JmlOption.NONNULLBYDEFAULT)) {
//                return JmlToken.NONNULL;
//            } else {
//                return JmlToken.NONNULL;  // The default when nothing is specified
//            }
            return null;
        }
        
        JCModifiers mods = JmlSpecs.instance(context).getSpecs(csymbol).decl.mods;
        JCAnnotation a = utils.findMod(mods,attr.nullablebydefaultAnnotationSymbol);
        if (a != null) return a;
        a = utils.findMod(mods,attr.nonnullbydefaultAnnotationSymbol);
        if (a != null) return a;
        Symbol owner = csymbol.owner;
        if (owner instanceof Symbol.PackageSymbol) owner = null;
        return defaultNullityAnnotation((Symbol.ClassSymbol)owner);
    }

    /** Caches the symbol for the org.jmlspecs.annotation.NonNull */
    ClassSymbol nonnullAnnotationSymbol = null;
    /** Caches the symbol for the org.jmlspecs.annotation.Nullable */
    ClassSymbol nullableAnnotationSymbol = null;
    ClassSymbol nullablebydefaultAnnotationSymbol = null;
    ClassSymbol nonnullbydefaultAnnotationSymbol = null;
    
    /** Returns whether the given symbol is non-null (either explicitly or by
     * default); the second parameter is the enclosing class.
     * @param symbol the symbol whose nullity is being checked - either a VarDef (a 
     * parameter declaration) or a MethodDef (for the return type)
     * @param csymbol the enclosing class, from which any default comes
     * @return true if the symbol is non-null explicitly or by default
     */
    public boolean isNonNull(Symbol symbol) {
        return isNonNull(symbol,symbol.enclClass());
    }
    
    public boolean isNonNull(JmlVariableDecl decl) {
        if (decl.type.isPrimitive()) return false;
        makeAnnotationSymbols();
        if (decl.specsDecl != null) {
            // FIXME specsDecl should not be null - it should point back to decl at a minimum
            if (utils.findMod(decl.specsDecl.mods, nullableAnnotationSymbol) != null) return false;
            if (utils.findMod(decl.specsDecl.mods, nonnullAnnotationSymbol) != null) return true;
        } else {
            if (utils.findMod(decl.mods, nullableAnnotationSymbol) != null) return false;
            if (utils.findMod(decl.mods, nonnullAnnotationSymbol) != null) return true;
        }
            
        // Need the owning class - fields are owned by the class, but parameters and local variables are owned by the method
        Symbol owner = decl.sym.owner;
        if (owner instanceof MethodSymbol) owner = owner.owner;
        Env<AttrContext> env = JmlEnter.instance(context).getEnv((Symbol.TypeSymbol)owner);
        if (env != null) {
            JmlClassDecl cdecl = (JmlClassDecl)env.tree;
            return isNonNull(cdecl);
        } else {
            return defaultNullity((ClassSymbol)owner) == JmlTokenKind.NONNULL;
        }
    }
    
    public boolean isNonNull(JmlClassDecl decl) { // FIXM E- change this to return the token that defines the nullity
        makeAnnotationSymbols();
        if (decl.specsDecl != null) {
            if (utils.findMod(decl.specsDecl.mods, nullablebydefaultAnnotationSymbol) != null) return false;
            if (utils.findMod(decl.specsDecl.mods, nonnullbydefaultAnnotationSymbol) != null) return true;
        } else {
            if (utils.findMod(decl.mods, nullablebydefaultAnnotationSymbol) != null) return false;
            if (utils.findMod(decl.mods, nonnullbydefaultAnnotationSymbol) != null) return true;
        }
        Symbol parent = decl.sym.owner;
        while (parent instanceof MethodSymbol) parent = parent.owner;
        if (!(parent instanceof Symbol.ClassSymbol)) return defaultNullity(null) == JmlTokenKind.NONNULL;  // FIXME - is this OK for interfaces
        if (Enter.instance(context).getEnv((Symbol.TypeSymbol)parent) == null) return defaultNullity(null) == JmlTokenKind.NONNULL;
        JmlClassDecl encl = (JmlClassDecl)Enter.instance(context).getEnv((Symbol.TypeSymbol)parent).tree;
        return isNonNull(encl);
    }
    
    public void makeAnnotationSymbols() {
        if (nonnullAnnotationSymbol == null) {
            nonnullAnnotationSymbol = ClassReader.instance(context).enterClass(Names.instance(context).fromString(Strings.nonnullAnnotation));
        }
        if (nullableAnnotationSymbol == null) {
            nullableAnnotationSymbol = ClassReader.instance(context).enterClass(Names.instance(context).fromString(Strings.nullableAnnotation));
        }
        if (nullablebydefaultAnnotationSymbol == null) {
            nullablebydefaultAnnotationSymbol = ClassReader.instance(context).enterClass(Names.instance(context).fromString(Strings.nullablebydefaultAnnotation));
        }
        if (nonnullbydefaultAnnotationSymbol == null) {
            nonnullbydefaultAnnotationSymbol = ClassReader.instance(context).enterClass(Names.instance(context).fromString(Strings.nonnullbydefaultAnnotation));
        }
    }
    
    public boolean isNonNull(Symbol symbol, ClassSymbol csymbol) {
        if (!(symbol instanceof MethodSymbol) && utils.isPrimitiveType(symbol.type)) return false;
        if (JmlTypes.instance(context).isOnlyDataGroup(symbol.type)) return false;
        
        // TODO - perhaps cache these when the JmlSpecs class is created? (watch for circular tool creation)
        makeAnnotationSymbols();
        Attribute.Compound attr;
        if (symbol instanceof Symbol.VarSymbol && symbol.owner instanceof Symbol.ClassSymbol) {
            // Field
            FieldSpecs fspecs = getSpecs((Symbol.VarSymbol)symbol);
            if (fspecs == null) return false; // FIXME - we need private fields of binary classes that have no specs declared to be nullable
            if (fspecs != null && utils.findMod(fspecs.mods,nullableAnnotationSymbol) != null) return false;
            else if (fspecs != null && utils.findMod(fspecs.mods,nonnullAnnotationSymbol) != null) return true;
            else if (symbol.name == names._this) return true;
            else return defaultNullity((Symbol.ClassSymbol)symbol.owner) == JmlTokenKind.NONNULL;
        } else if (symbol instanceof Symbol.VarSymbol && (symbol.owner == null || symbol.owner instanceof Symbol.MethodSymbol)) {
            attr = symbol.attribute(nullableAnnotationSymbol);
            if (attr != null) return false;
            attr = symbol.attribute(nonnullAnnotationSymbol);
            if (attr != null) return true;

            // Method parameter or variable in body
//            MethodSpecs mspecs = getSpecs((Symbol.MethodSymbol)symbol.owner);
            // FIXME - not clear we are able to look up a particular parameter - which case do we use? don't want inherited specs?
//            specs.cases.decl
//            if (mspecs != null && utils.findMod(mspecs.mods,nullableAnnotationSymbol) != null) return false;
//            else if (mspecs != null && utils.findMod(mspecs.mods,nonnullAnnotationSymbol) != null) return true;
            // else return defaultNullity(csymbol) == JmlToken.NONNULL;
            
            // Need to distinguish the two cases. The following is correct for variables in the body
            return defaultNullity(csymbol) == JmlTokenKind.NONNULL;
            
        } else if (symbol instanceof Symbol.MethodSymbol) {
            // Method return value
            MethodSpecs mspecs = getSpecs((Symbol.MethodSymbol)symbol);
            if (mspecs != null && utils.findMod(mspecs.mods,nullableAnnotationSymbol) != null) return false;
            else if (mspecs != null && utils.findMod(mspecs.mods,nonnullAnnotationSymbol) != null) return true;
            else return defaultNullity(csymbol) == JmlTokenKind.NONNULL;
        } else {
            // What else?
            attr = symbol.attribute(nullableAnnotationSymbol);  // FIXME - the symbol might be 'THIS' which should always be non_null
            if (attr != null) return false;
            attr = symbol.attribute(nonnullAnnotationSymbol);
            if (attr != null) return true;
            return defaultNullity(csymbol) == JmlTokenKind.NONNULL;
        }
    }
    
    /** Caches the symbol for a Pure annotation, which is computed on demand. */
    private ClassSymbol pureAnnotationSymbol = null;
    private ClassSymbol queryAnnotationSymbol = null;
    private ClassSymbol functionAnnotationSymbol = null;

    protected ClassSymbol pureAnnotationSymbol() {
        if (pureAnnotationSymbol == null) {
            pureAnnotationSymbol = utils.createClassSymbol(Strings.pureAnnotation);
        }
        return pureAnnotationSymbol;
    }
    
    protected ClassSymbol functionAnnotationSymbol() {
        if (functionAnnotationSymbol == null) {
            functionAnnotationSymbol = utils.createClassSymbol(Strings.functionAnnotation);
        }
        return functionAnnotationSymbol;
    }
    
    /** Returns true if the given method symbol is annotated as Pure */
    public boolean isPure(MethodSymbol symbol) {
        MethodSpecs mspecs = getSpecs(symbol);
        if (mspecs != null && utils.findMod(mspecs.mods,pureAnnotationSymbol()) != null) return true;
        if (mspecs != null && utils.findMod(mspecs.mods,functionAnnotationSymbol()) != null) return true;
        return isPure((Symbol.ClassSymbol)symbol.owner);
    }
    
    public boolean isPure(ClassSymbol symbol) {
        TypeSpecs tspecs = getSpecs(symbol);
        // FIXME - the following will not find a pure annotation on the class in a .jml file.
        if (tspecs != null && utils.findMod(tspecs.modifiers,pureAnnotationSymbol()) != null) return true;
        return false;
    }
    
    /** Returns true if the given method symbol is annotated as Pure */
    public boolean isQuery(MethodSymbol symbol) {
        if (queryAnnotationSymbol == null) {
            queryAnnotationSymbol = utils.createClassSymbol(Strings.queryAnnotation);
        }
        MethodSpecs mspecs = getSpecs(symbol);
        if (mspecs != null && utils.findMod(mspecs.mods,queryAnnotationSymbol) != null) return true;
        TypeSpecs tspecs = getSpecs((Symbol.ClassSymbol)symbol.owner);
        // FIXME - the following will not find a query annotation on the class in a .jml file.
        if (tspecs != null && utils.findMod(tspecs.modifiers,queryAnnotationSymbol) != null) return true;
        return false;
    }
    
    public JCAnnotation fieldSpecHasAnnotation(VarSymbol sym, JmlTokenKind token) {
        FieldSpecs fspecs = getSpecs(sym);
        if (fspecs == null) return null;
        Symbol annotationSymbol = attr.tokenToAnnotationSymbol.get(token);
        return utils.findMod(fspecs.mods,annotationSymbol);
    }

    public JCAnnotation methodSpecHasAnnotation(MethodSymbol sym, JmlTokenKind token) {
        MethodSpecs mspecs = getSpecs(sym);
        if (mspecs == null) return null;
        Symbol annotationSymbol = attr.tokenToAnnotationSymbol.get(token);
        return utils.findMod(mspecs.mods,annotationSymbol);
    }

    /** Adds the specs in the second argument to the stored specs for the 
     * given class symbol. Presumes there is already at least an empty
     * stored specs structure.
     */
    public JmlSpecs.TypeSpecs combineSpecs(ClassSymbol sym, /*@ nullable */ JmlClassDecl javaClassDecl, /*@ nullable */  JmlClassDecl specClassDecl) {
        JmlSpecs.TypeSpecs tspecs = new TypeSpecs(sym);
        putSpecs(sym, tspecs);
        tspecs.csymbol = sym;
        tspecs.decl = specClassDecl;
        tspecs.refiningSpecDecls = specClassDecl;
        if (specClassDecl != null) {
            tspecs.modifiers = specClassDecl.mods;
            tspecs.file = specClassDecl.source();
        } else {
            tspecs.modifiers = null;
            if (javaClassDecl != null) tspecs.file = javaClassDecl.source();
        }
        tspecs.defaultNullity = defaultNullity(sym);

        // tspecs is to be the combinedSpecs
        // It already has: 
        //      csymbol, 
        //      refiningSpecDecls
        //      file
        // Also, if tspecs.decl is non-null, it already has tspecs.decl.typeSpecs == tspecs;
        // Not set here:
        //      modelFieldMethods
        //      checkInvariantDecl, checkStaticInvariantDecl (RAC related)

        if (tspecs.decl != null && specClassDecl != tspecs.decl ) {
            log.getWriter(WriterKind.NOTICE).println("PRECONDITION FALSE IN COMBINESPECS " + sym + " " + (specClassDecl != null) + " " + (tspecs.decl != null));
        }


        // FIXME - do not bother copying if there is only one file
        // modelFieldMethods, checkInvariantDecl, checkStaticInvariantDecl not relevant yet
        ListBuffer<JCTree> newlist = new ListBuffer<JCTree>();
        if (specClassDecl != null) {
            for (JCTree t: specClassDecl.defs) {
                JCTree tt = t;
                if (t instanceof JCTree.JCBlock) {
                    JCTree.JCBlock b = (JCTree.JCBlock)t;
                    tspecs.blocks.put(b, null);
                } else if (t instanceof JmlTypeClauseInitializer) {
                    JmlTypeClauseInitializer init = (JmlTypeClauseInitializer)t;
                    //if (!utils.isJMLStatic(init.modifiers, sym)) {
                    if (init.clauseType == initializerClause) {
                        if (tspecs.initializerSpec != null) {
                            log.error(init, "jml.one.initializer.spec.only");
                            tt = null;
                        } else {
                            tspecs.initializerSpec = init;
                            tspecs.clauses.add((JmlTypeClause)t);
                            tt = null;
                        }
                    } else {
                        if (tspecs.staticInitializerSpec != null) {
                            log.error(init, "jml.one.initializer.spec.only");
                            tt = null;
                        } else {
                            tspecs.staticInitializerSpec = init;
                            tspecs.clauses.add((JmlTypeClause)t);
                            tt = null;
                       }
                    }
                } else if (t instanceof JmlMethodDecl) {
                    JmlMethodDecl md = (JmlMethodDecl)t;
                    tspecs.methods.put(md.sym, md.methodSpecsCombined );
                } else if (t instanceof JmlVariableDecl) {
                    JmlVariableDecl md = (JmlVariableDecl)t;
                    tspecs.fields.put(md.sym, md.fieldSpecsCombined );
                } else if (t instanceof JmlTypeClauseDecl) {
                    tspecs.decls.add((JmlTypeClauseDecl)t);
                } else if (t instanceof JmlTypeClause) {
                    tspecs.clauses.add((JmlTypeClause)t);
                    tt = null;
                }
                if (tt != null) newlist.add(tt);
            }
            specClassDecl.defs = newlist.toList();
        }
        return tspecs;
    }
    
    public static MethodSpecs copy(MethodSpecs m, Void p, JmlTreeCopier copier) {
        if (m == null) return null;
        MethodSpecs mr = new MethodSpecs(m.cases.decl);
        mr.cases = copier.copy(m.cases,p);
        mr.queryDatagroup = m.queryDatagroup;
        mr.secretDatagroup = m.secretDatagroup;
        mr.mods = copier.copy(m.mods,p);
        return mr;
    }
    
    /** An ADT to hold the specs for a method or block */
    public static class MethodSpecs {
        
        public JCTree.JCModifiers mods;
        public VarSymbol queryDatagroup;
        public VarSymbol secretDatagroup;
        public JmlMethodSpecs cases;
        
        public MethodSpecs(JmlMethodDecl m) { 
            this.mods = m.mods;
            if (m.cases == null) {
                cases = new JmlMethodSpecs();
                cases.pos = m.pos;
            } else {
                cases = m.cases;
            }
            cases.decl = m;
        }
        
        public MethodSpecs(JCTree.JCModifiers mods, JmlMethodSpecs m) { 
            this.mods = mods;
            if (m.cases == null) {
                cases = new JmlMethodSpecs();
                cases.pos = m.pos;
            } else {
                cases = m;
            }
        }
        
        public String toString() {
            return JmlPretty.write(mods) + Strings.eol + JmlPretty.write(cases);
        }
    }

    /** An ADT to hold the specs for a field declaration */
    public static class FieldSpecs {
        
        /** Modifiers pertinent to this fields specifications */
        public JCTree.JCModifiers mods;
        
        /** A list of the clauses pertinent to this field (e.g. in, maps) */
        public ListBuffer<JmlTree.JmlTypeClause> list = new ListBuffer<JmlTree.JmlTypeClause>();
        
        public JavaFileObject source() {
            return decl.source();
        }
        
        public JmlVariableDecl decl;
        
        /** Creates a FieldSpecs object initialized with only the given modifiers */
        public FieldSpecs(JmlVariableDecl decl) { 
            this.decl = decl;
            this.mods = decl.mods;
            decl.fieldSpecsCombined = this;
        }
        
        @Override
        public String toString() {
            StringWriter s = new StringWriter();
            JmlPretty p = new JmlPretty(s, false);
            mods.accept(p);
            try { p.println(); } catch (IOException e) {} // it can't throw up, and ignore if it does
                                // FIXME - println only if there are mods?
            for (JmlTypeClause c: list) {
                c.accept(p);
                try { p.println(); } catch (IOException e) {} // it can't throw up, and ignore if it does
            }
            return s.toString();
            
        }
    }
    
    /** Finds the specs file for a given compilation unit.
     * @param jmlcu The compilation unit of the Java source, if any
     * @param specs if true, looks for any specs file; if false, looks for Java file
     * @return the source object of the specifications
     */
    /*@ nullable */
    public JavaFileObject findSpecs(JmlCompilationUnit jmlcu, boolean specs) {
        JCTree.JCExpression pkgName = jmlcu.getPackageName();
        String pack = pkgName == null ? null : pkgName.toString();
        String filepath = jmlcu.getSourceFile().getName();
        // In the following, we need a name as the prefix to look for the specs.
        // That is supposed to be the same as the name of the public class within
        // the file, and thus the same as the name of the file itself.
        // However, a file may have no public classes within it - so 
        // the best indication of the spec file name is the name of the
        // java file just parsed.
        // (TODO) Unfortunately, there is no guarantee as to what getName()
        // will return.  It would be safer, but a pain, to dismember the 
        // associated URI. (getName is even deprecated within some subclasses)
        int i = filepath.lastIndexOf('/');
        int ii = filepath.lastIndexOf('\\');
        if (i < ii) i = ii;
        int k = filepath.lastIndexOf(".");
        String rootname = k >= 0 ? filepath.substring(i+1,k) : filepath.substring(i+1);
        JavaFileObject f;
        if (specs) {
            f = JmlSpecs.instance(context).findAnySpecFile(pack == null ? rootname : (pack + "." + rootname));
        } else {
            String path = (pack == null ? rootname : (pack + "." + rootname)).replace('.', '/') + Strings.javaSuffix;
            f = JmlSpecs.instance(context).findSpecificSourceFile(path);
        }
        return f;
    }

    
}
<|MERGE_RESOLUTION|>--- conflicted
+++ resolved
@@ -1090,51 +1090,38 @@
                 valf.type = res.type;
                 JCExpression val = treeutils.makeEqObject(pos, res, valf);
                 // ensures \result == <Enum>._JMLvalues;
-<<<<<<< HEAD
                 JmlMethodClause cval = M.at(pos).JmlMethodClauseExpr(ensuresID, ensuresClause,val);
-=======
-                JmlMethodClause cval = M.at(pos).JmlMethodClauseExpr(JmlTokenKind.ENSURES,val);
->>>>>>> b3b69354
                 clauses = com.sun.tools.javac.util.List.<JmlMethodClause>of(clp,sig,clpa,cval);
                 // FIXME - need to add a helper annotation
                 
             } else if (sym.name.equals(names.valueOf)) {
                 // FIXME - add a disjunction of all possibilities?
                 // FIXME - might throw an exception?
-<<<<<<< HEAD
                 res = M.at(pos).JmlSingleton(JmlTokenKind.BSRESULT);
                 resnn = treeutils.makeNotNull(pos,res);
+//=======
+//                // ensures arg != null && \result != null;
+//                // assignable \nothing;
+//                // accessible \nothing;
+//                // signals (NullPointerException) arg == null;
+//                // signals_only NullPointerException, IllegalArgumentException;
+//                VarSymbol arg = sym.params().get(0); 
+//                JCExpression argnn = treeutils.makeNotNull(pos,treeutils.makeIdent(pos, arg));
+//                argnn = treeutils.makeAnd(pos, argnn, resnn);
+//                en = M.at(pos).JmlMethodClauseExpr(JmlTokenKind.ENSURES,argnn);
+//                JCExpression argnull = treeutils.makeEqNull(pos,treeutils.makeIdent(pos, arg));
+//>>>>>>> refs/heads/development
                 Type npeType = ClassReader.instance(context).enterClass(names.fromString("java.lang.NullPointerException")).type;
                 JCVariableDecl vd = treeutils.makeVarDef(npeType, null, sym, pos);
                 sig = M.at(pos).JmlMethodClauseSignals(signalsID, signalsClause, vd, resnn);
                 JmlMethodClauseSignalsOnly sigo = M.at(pos).JmlMethodClauseSignalsOnly(signalsOnlyID, signalsOnlyClause, com.sun.tools.javac.util.List.<JCExpression>of(M.Type(npeType),M.Type(syms.illegalArgumentExceptionType)));
-=======
-                // ensures arg != null && \result != null;
-                // assignable \nothing;
-                // accessible \nothing;
-                // signals (NullPointerException) arg == null;
-                // signals_only NullPointerException, IllegalArgumentException;
-                VarSymbol arg = sym.params().get(0); 
-                JCExpression argnn = treeutils.makeNotNull(pos,treeutils.makeIdent(pos, arg));
-                argnn = treeutils.makeAnd(pos, argnn, resnn);
-                en = M.at(pos).JmlMethodClauseExpr(JmlTokenKind.ENSURES,argnn);
-                JCExpression argnull = treeutils.makeEqNull(pos,treeutils.makeIdent(pos, arg));
-                Type npeType = ClassReader.instance(context).enterClass(names.fromString("java.lang.NullPointerException")).type;
-                JCVariableDecl vd = treeutils.makeVarDef(npeType, null, sym, pos);
-                sig = M.at(pos).JmlMethodClauseSignals(JmlTokenKind.SIGNALS, vd, argnull);
-                JmlMethodClauseSignalsOnly sigo = M.at(pos).JmlMethodClauseSignalsOnly(JmlTokenKind.SIGNALS_ONLY, com.sun.tools.javac.util.List.<JCExpression>of(M.Type(npeType),M.Type(syms.illegalArgumentExceptionType)));
->>>>>>> b3b69354
                 clauses = com.sun.tools.javac.util.List.<JmlMethodClause>of(en,clp,clpa,sig,sigo);
             } else if (sym.name.equals(names.ordinal)) {
                 // int result - do not use non null clause (en)
                 JCBinary lo = treeutils.makeBinary(pos, JCTree.Tag.LE, treeutils.zero, res);
                 JCBinary hi = treeutils.makeBinary(pos, JCTree.Tag.LE, res, treeutils. makeIntLiteral(pos,count) );
                 JCBinary pred = treeutils.makeBinary(pos, JCTree.Tag.AND, lo, hi);
-<<<<<<< HEAD
                 JmlMethodClause enn = M.at(pos).JmlMethodClauseExpr(ensuresID, ensuresClause,pred);
-=======
-                JmlMethodClause enn = M.at(pos).JmlMethodClauseExpr(JmlTokenKind.ENSURES,pred);
->>>>>>> b3b69354
                 clauses = com.sun.tools.javac.util.List.<JmlMethodClause>of(clp,sig,clpa,enn);
             } else if (sym.name.equals(names._name)) {
                 // FIXME - add a disjunction of all possibilities?
