<project name="OpenJML" default="release-test" basedir=".">
	
	<condition property="isMac">
	  <os family="mac" />
	</condition>
	
	<condition property="isUnix">
	  <os family="unix" />
	</condition>
	
	<condition property="isWindows">
	  <os family="windows" />
	</condition>
	
	<target name="props1" if="isWindows">
	  <property name="openjml.jdk" value="C:/Program Files/Java/jdk1.8.0_101/jre"/>
	  <property name="openjml.env.path" value="/usr/bin;${openjml.jdk}/../bin;/usr/bin"/>
	</target>
		
	<target name="props3" if="isUnix">
	  <property name="openjml.jdk" value="/usr/lib/jvm/jdk1.8.0_111/jre"/>
	  <property name="openjml.env.path" value="/usr/bin:${openjml.jdk}/../bin:/bin:/usr/local/bin"/>
	</target>
		
	<target name="props2" if="isMac">
	  <property name="openjml.jdk" value="/Library/Java/JavaVirtualMachines/jdk1.8.0_121.jdk/Contents/Home
"/>
	  <property name="openjml.env.path" value="/usr/local/bin:/usr/bin:/bin:/usr/sbin:/sbin:/home/davidcok/apps"/>
	</target>
		
	<target name="props" depends="props1,props2,props3"/>
	
	<description>
	</description>
	
	<target name="release-test" depends="release,test"
		description="creates a release build and tests it"/>
		
	<target name="release" depends="clean-temp,props"
		description="creates a release build as a set of jars and a tar file with today's date embedded">

		<echo message="Building release using java.home = ${openjml.jdk}"/>
		<chmod file="buildRelease" perm="ugo+x"/>
		<exec executable="C:/cygwin/bin/bash.exe" 
			failonerror="true"
			osfamily="windows">
			<arg value="${basedir}/buildRelease"/>
            <env key="JAVA_HOME" value="${openjml.jdk}"/>
            <env key="PATH" value="${openjml.env.path}"/>
			<env key="LOCAL_SETUP" value="${openjml.localSetup}"/>
		</exec>
<<<<<<< HEAD
		<exec executable="/bin/bash" 
			failonerror="true"
			osfamily="mac">
			<arg value="${basedir}/buildRelease.sh"/>
            <env key="JAVA_HOME" value="${openjml.jdk}"/>
            <env key="PATH" value="${openjml.env.path}"/>
			<env key="LOCAL_SETUP" value="${openjml.localSetup}"/>
		</exec>
=======
>>>>>>> dfe88f6b
		<exec executable="bash" 
			failonerror="true"
			osfamily="unix">
			<arg value="${basedir}/buildRelease.sh"/>
            <env key="JAVA_HOME" value="${openjml.jdk}"/>
            <env key="PATH" value="${openjml.env.path}"/>
			<env key="LOCAL_SETUP" value="${openjml.localSetup}"/>
		</exec>
	</target>

	<target name="test" depends="props" description="Runs the release tests on the release with today's date">
		<echo message="Running tests ${openjml.localSetup} "/>

		<chmod file="../OpenJMLTest/releaseTests/runTests" perm="ugo+x"/>
		<chmod file="../OpenJMLTest/releaseTests/releaseTestHelper" perm="ugo+x"/>
		<exec executable="${basedir}/../OpenJMLTest/releaseTests/runTests" 
			osfamily="unix"
			failonerror="true">
            <env key="JAVA_HOME" value="${openjml.jdk}"/>
        	<env key="PATH" value="${openjml.env.path}"/>
			<env key="LOCAL_SETUP" value="${openjml.localSetup}"/>
		</exec>
		<exec executable="C:/cygwin/bin/bash.exe" 
			osfamily="windows"
			failonerror="true">
			<arg value="${basedir}/../OpenJMLTest/releaseTests/runTests"/>
            <env key="JAVA_HOME" value="${openjml.jdk}"/>
        	<env key="PATH" value="${openjml.env.path}"/>
			<env key="LOCAL_SETUP" value="${openjml.localSetup}"/>
		</exec>
	</target>

    <target name="clean-releases" depends="clean-temp"
    	description="Deletes all release builds and temp files and directories created in the process of building releases ">
        <delete>
            <fileset dir="." includes="openjml-*.tar.gz"/>
        </delete>
    </target>

	<target name="clean" depends="clean-releases,clean-tests"
    description="Deletes all temp files and directories created in the process of testing releases">
	</target>
	
    <target name="clean-temp"
    description="Deletes all temp files and directories created in the process of testing releases">
        <delete dir="${basedir}/temp" />
        <delete dir="${basedir}/temp2" />
        <delete dir="${basedir}/tempjars" failonerror="false" />
    </target>
    
    <target name="clean-tests"
    description="Deletes all temp files and directories created in the process of building and testing releases (but not release builds themselves)">
        <delete dir="${basedir}/../OpenJMLTest/releaseTests/*/actual" />
        <delete dir="${basedir}/temp2" />
        <delete dir="${basedir}/../OpenJMLTest/temp-release" />
        <delete dir="${basedir}/tempjars" failonerror="false" />
    </target>
    
    <target name="psf"
        description="Generates the svn_commands file">
        <exec executable="C:/cygwin/bin/bash.exe" 
			osfamily="windows"
            failonerror="true">
            <arg value="${basedir}/convert-psf"/>
            <arg value="OpenJML-projectSet.psf"/>
            <arg value="svn_commands"/>
            </exec>
    </target>
</project><|MERGE_RESOLUTION|>--- conflicted
+++ resolved
@@ -49,7 +49,6 @@
             <env key="PATH" value="${openjml.env.path}"/>
 			<env key="LOCAL_SETUP" value="${openjml.localSetup}"/>
 		</exec>
-<<<<<<< HEAD
 		<exec executable="/bin/bash" 
 			failonerror="true"
 			osfamily="mac">
@@ -58,8 +57,6 @@
             <env key="PATH" value="${openjml.env.path}"/>
 			<env key="LOCAL_SETUP" value="${openjml.localSetup}"/>
 		</exec>
-=======
->>>>>>> dfe88f6b
 		<exec executable="bash" 
 			failonerror="true"
 			osfamily="unix">
