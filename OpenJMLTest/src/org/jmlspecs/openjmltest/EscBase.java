--- conflicted
+++ resolved
@@ -10,10 +10,7 @@
 import java.util.Arrays;
 import java.util.Collection;
 import java.util.LinkedList;
-<<<<<<< HEAD
-=======
 import java.util.concurrent.TimeUnit;
->>>>>>> 234f4030
 
 import javax.tools.JavaFileObject;
 
@@ -37,7 +34,6 @@
 	public static final String OpenJMLDemoPath = "../../OpenJMLDemo";
 	
     @Rule public TestName testname = new TestName();
-<<<<<<< HEAD
     @Rule public Timeout timeout = Timeout.seconds(1800); // 30 minutes per test
     
     static public java.util.List<String> solvers = java.util.Arrays.asList(new String[]{ 
@@ -51,25 +47,12 @@
     static public java.util.List<String> solversWithNull = java.util.Arrays.asList(new String[]{ 
     		null,
             "z3_4_3", 
-=======
-    @Rule public Timeout timeout = new Timeout(10, TimeUnit.MINUTES); // 10 minutes per test
-    
-    static public java.util.List<String> solversWithNull = java.util.Arrays.asList(new String[]{ 
-    		null,
-            "z3_4_3", 
- //           "z3_4_4", 
->>>>>>> 234f4030
  //           "cvc4",
             //"yices2",
  //             "yices", 
  //            "simplify" 
             });
         
-<<<<<<< HEAD
-=======
-    static public java.util.List<String> solvers = solversWithNull.subList(1, solversWithNull.size());
-        
->>>>>>> 234f4030
     static public java.util.List<String[]> minQuants = java.util.Arrays.asList(new String[][]{ 
             new String[]{"-minQuant"}, 
             new String[]{"-no-minQuant"}, 
@@ -279,10 +262,7 @@
     }
 
     protected void helpTCX(String classname, String s, Object... list) {
-<<<<<<< HEAD
     	//fail("Java8 not yet implemented"); // FIXME - Java8 - 
-=======
->>>>>>> 234f4030
         try {
             String filename = classname.replace(".","/")+".java";
             JavaFileObject f = new TestJavaFileObject(filename,s);
@@ -298,11 +278,7 @@
         try {
             for (JavaFileObject f: mockFiles) files = files.append(f);
             
-<<<<<<< HEAD
             int ex = main.compile(args, null, context, files, null).exitCode;
-=======
-            int ex = main.compile(args, null, context, files, null);
->>>>>>> 234f4030
             if (captureOutput) collectOutput(false);
             
             if (print) printDiagnostics();
