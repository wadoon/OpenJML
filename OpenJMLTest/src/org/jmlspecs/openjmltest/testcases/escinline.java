package org.jmlspecs.openjmltest.testcases;

import org.jmlspecs.openjmltest.EscBase;
import org.junit.Test;
import org.junit.runner.RunWith;
import org.junit.runners.ParameterizedWithNames;

//FIXME _ need to test when inline body is in separate file
//FIXME _ need to test when inline body is in separate file that is not parsed on the command-line
// FIXME - need to test when inline is in .jml
// FIXME - need to test when inline is in .jml for a binary class

@RunWith(ParameterizedWithNames.class)
public class escinline extends EscBase {

    public escinline(String options, String solver) {
        super(options,solver);
    }
    
    @Override
    public void setUp() throws Exception {
        //noCollectDiagnostics = true;
        super.setUp();
        //JmlEsc.escdebug = true;
        //org.jmlspecs.openjml.provers.YicesProver.showCommunication = 3;
        //print = true;
    }
    
    @Test // basic test of inlining, checking assignable and ensures and return value
    public void testInline1() {
        main.addOptions("defaults=constructor:pure");
        helpTCX("tt.TestJava","package tt; //@ code_java_math spec_java_math \n"
                +"public class TestJava { \n"
                
                +"  public int j;\n"
                +"  //+OPENJML@ inline\n"
                +"  public final int minline(int i) {\n"
                +"    j = j -1;\n"
                +"    return i + 1;\n"
                +"  }\n"
                
                +"  //@ ensures j + 1 ==  \\old(j);\n"
                +"  //@ ensures  \\result == ii + 1;\n"
                +"  //@ ensures j + \\result == ii + \\old(j);\n"
                +"  //@ assignable j;\n"
                +"  public int m1(int ii) {\n"
                +"    return minline(ii);\n"
                +"  }\n"
                                
                +"  //@ assignable j;\n"
                +"  public int m2(int ii) {\n"
                +"    return minline(ii);\n"
                +"  }\n"
                
                +"  //@ assignable \\nothing;\n" // ERROR
                +"  public int m3(int ii) {\n"
                +"    return minline(ii);\n"
                +"  }\n"
                                
                +"}"
                ,"/tt/TestJava.java:6: warning: The prover cannot establish an assertion (Assignable) in method m3:  j", 7
                ,"/tt/TestJava.java:20: warning: Associated declaration", 7
                );
    }
    
    @Test // basic test of inlining, checking assignable and ensures, with no return
    public void testInline1a() {
        helpTCX("tt.TestJava","package tt; //@ code_java_math spec_java_math \n"
                +"public class TestJava { \n"
                
                +"  public int j;\n"
                +"  //+OPENJML@ inline\n"
                +"  public final void minline(int i) {\n"
                +"    j = j + i;\n"
                +"  }\n"
                
                +"  //@ ensures j ==  \\old(j) + ii;\n"
                +"  //@ assignable j;\n"
                +"  public void m1(int ii) {\n"
                +"    minline(ii);\n"
                +"  }\n"
                                
                +"  //@ assignable \\nothing;\n" // ERROR
                +"  public void m3(int ii) {\n"
                +"    minline(ii);\n"
                +"  }\n"
                                
                +"}"
                ,"/tt/TestJava.java:6: warning: The prover cannot establish an assertion (Assignable) in method m3:  j", 7
                ,"/tt/TestJava.java:13: warning: Associated declaration", 7
                );
    }
    
    // This test is OK with bigint math (cf. testInline2a), but not with java math.  FIXME - problem is that m.j does not have a range restriction assumption
    @Test  // inlining from a different class (with a different 'this')
    public void testInline2() {
        main.addOptions("defaults=constructor:pure");
        helpTCX("tt.TestJava","package tt; //@ code_java_math spec_java_math \n"
                +" class M { \n"
                +"  public int j;\n"
                +"  //+OPENJML@ inline \n"
                +"  public int minline(int i) {\n"
                +"    j = j -1;\n"
                +"    return i + 1;\n"
                +"  }\n"
                +"}\n"
                
                +"//@ code_java_math spec_java_math \n"
                +"public class TestJava { \n"
                
                +"  \n"
                
                +"  //@ ensures m.j + 1  ==  \\old(m.j) ;\n"   // Line 13
                +"  //@ ensures  \\result == ii + 1;\n"
                +"  //@ assignable m.j;\n"
                +"  public int m1(M m, int ii) {\n"
                +"    return m.minline(ii);\n"    // Line 17
                +"  }\n"
                                
                +"  //@ assignable m.j;\n"
                +"  public int m2(M m, int ii) {\n"
                +"    return m.minline(ii);\n"
                +"  }\n"
                
                +"  //@ assignable \\nothing;\n" // ERROR
                +"  public int m3(M m, int ii) {\n"
                +"    return m.minline(ii);\n"
                +"  }\n"
                                
                +"}"
                ,"/tt/TestJava.java:4: warning: Inlined methods should be final since overriding methods will be ignored: minline", 15
                ,"/tt/TestJava.java:6: warning: The prover cannot establish an assertion (Assignable) in method m3:  j", 7
                ,"/tt/TestJava.java:23: warning: Associated declaration", 7
                );
    }
    
    @Test  // inlining from a different class (with a different 'this')
    public void testInline2a() {
        helpTCX("tt.TestJava","package tt; //@ code_bigint_math spec_bigint_math \n"
                +" class M { \n"
                +"  public int j;\n"
                +"  //+OPENJML@ inline\n"
                +"  public int minline(int i) {\n"
                +"    j = j -1;\n"
                +"    return i + 1;\n"
                +"  }\n"
                +"}\n"
                
                +"//@ code_bigint_math spec_bigint_math \n"
                +"public class TestJava { \n"
                
                +"  public int j;\n"
                
                +"  //@ ensures m.j + 1 ==  \\old(m.j);\n"   // Line 13
                +"  //@ ensures  \\result == ii + 1;\n"
                +"  //@ assignable m.j;\n"
                +"  public int m1(M m, int ii) {\n"
                +"    return m.minline(ii);\n"    // Line 17
                +"  }\n"
                                
                +"  //@ assignable m.j;\n"
                +"  public int m2(M m, int ii) {\n"
                +"    return m.minline(ii);\n"
                +"  }\n"
                
                +"  //@ assignable \\nothing;\n" // ERROR
                +"  public int m3(M m, int ii) {\n"
                +"    return m.minline(ii);\n"
                +"  }\n"
                                
                +"}"
                ,"/tt/TestJava.java:4: warning: Inlined methods should be final since overriding methods will be ignored: minline", 15
                ,"/tt/TestJava.java:6: warning: The prover cannot establish an assertion (Assignable) in method m3:  j", 7
                ,"/tt/TestJava.java:23: warning: Associated declaration", 7
                );
    }
    
    @Test // inline is an extension and should be final
    public void testInline3() {
    	main.addOptions("-strictJML");
        helpTCX("tt.TestJava","package tt; //@ code_java_math spec_java_math \n"
                +" class M { \n"
                +"  public int j;\n"
                +"  //+OPENJML@ inline\n"
                +"  public int minline(int i) {\n"
                +"    j = j -1;\n"
                +"    return i + 1;\n"
                +"  }\n"
                +"}\n"
                ,"/tt/TestJava.java:4: warning: The inline construct is an OpenJML extension to JML and not allowed under -strictJML", 15
                ,"$SPECS/java8/java/util/stream/Stream.jml:60: warning: The \\count construct is an OpenJML extension to JML and not allowed under -strictJML",41
                ,"/tt/TestJava.java:4: warning: Inlined methods should be final since overriding methods will be ignored: minline", 15
<<<<<<< HEAD
                ,"$SPECS/specs/java/nio/ByteBuffer.jml:260: warning: The inline construct is an OpenJML extension to JML and not allowed under -strictJML",37
=======
                ,"$SPECS/java7/java/nio/ByteBuffer.jml:263: warning: The inline construct is an OpenJML extension to JML and not allowed under -strictJML",37
>>>>>>> fcebbe4f
                );
    }
                
    @Test // inline not allowed on constructor
    public void testInline4() {
    	expectedExit = 1;
        helpTCX("tt.TestJava","package tt; //@ code_java_math spec_java_math \n"
                +" class M { \n"
                +"  public int j;\n"
                +"  //+OPENJML@ inline\n"
                +"  public M(int i) {\n"
                +"    j = i + 1;\n"
                +"  }\n"
                +"}\n"
                ,"/tt/TestJava.java:4: This JML modifier is not allowed for a constructor declaration", 15
                );
    }
                

}<|MERGE_RESOLUTION|>--- conflicted
+++ resolved
@@ -190,11 +190,7 @@
                 ,"/tt/TestJava.java:4: warning: The inline construct is an OpenJML extension to JML and not allowed under -strictJML", 15
                 ,"$SPECS/java8/java/util/stream/Stream.jml:60: warning: The \\count construct is an OpenJML extension to JML and not allowed under -strictJML",41
                 ,"/tt/TestJava.java:4: warning: Inlined methods should be final since overriding methods will be ignored: minline", 15
-<<<<<<< HEAD
-                ,"$SPECS/specs/java/nio/ByteBuffer.jml:260: warning: The inline construct is an OpenJML extension to JML and not allowed under -strictJML",37
-=======
-                ,"$SPECS/java7/java/nio/ByteBuffer.jml:263: warning: The inline construct is an OpenJML extension to JML and not allowed under -strictJML",37
->>>>>>> fcebbe4f
+                ,"$SPECS/specs/java/nio/ByteBuffer.jml:263: warning: The inline construct is an OpenJML extension to JML and not allowed under -strictJML",37
                 );
     }
                 
