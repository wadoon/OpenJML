--- conflicted
+++ resolved
@@ -248,10 +248,7 @@
 
     @Test
     public void testValueTypesErr() {
-<<<<<<< HEAD
-=======
         expectedExit = 1;
->>>>>>> b3b69354
         helpTF("valuetypesErr","-classpath","../OpenJML/runtime");
     }
 
@@ -717,7 +714,6 @@
     @Test
     public void testEnums() {
         expectedExit = 0;
-        //helpTF("enums");
         helpTF("enums");
     }
 
@@ -725,7 +721,7 @@
     public void testEnums1() {
         expectedExit = 0;
         helpTF("enums1");
-        //helpTF("enums","-show","-method=m5c","-subexpressions");
+        //helpTF("enums1","-show","-method=m5c","-subexpressions");
     }
 
     @Test
