--- conflicted
+++ resolved
@@ -4214,14 +4214,9 @@
                         + "  }\n"
                         + "}\n"
                         ,"/tt/TestJava.java:7: warning: The show statement construct is an OpenJML extension to JML and not allowed under -strictJML",10
-<<<<<<< HEAD
-                        ,"$SPECS/specs/java/nio/ByteBuffer.jml:260: warning: The inline construct is an OpenJML extension to JML and not allowed under -strictJML",37
-                        );
-=======
-                        ,"$SPECS/java8/java/util/stream/Stream.jml:60: warning: The \\count construct is an OpenJML extension to JML and not allowed under -strictJML",41
-                        ,"$SPECS/java7/java/nio/ByteBuffer.jml:263: warning: The inline construct is an OpenJML extension to JML and not allowed under -strictJML",37
-        		);
->>>>>>> fcebbe4f
+                        ,"$SPECS/specs/java/util/stream/Stream.jml:60: warning: The \\count construct is an OpenJML extension to JML and not allowed under -strictJML",41
+                        ,"$SPECS/specs/java/nio/ByteBuffer.jml:263: warning: The inline construct is an OpenJML extension to JML and not allowed under -strictJML",37
+                  ); 
     }
 
     @Test
