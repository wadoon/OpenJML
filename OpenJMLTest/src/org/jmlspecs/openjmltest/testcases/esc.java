--- conflicted
+++ resolved
@@ -297,14 +297,8 @@
 				16, "/tt/TestJava.java:11: warning: Associated declaration", 14);
 	}
 
-<<<<<<< HEAD
-	@Test
-	public void testForEach2a() {
-		Assume.assumeTrue(runLongTests || !"cvc4".equals(solver));
-=======
 	@Test @Ignore // FIXME - timesout
 	public void testForEach2a1() {
->>>>>>> 26173220
 		main.addOptions("escMaxWarnings=1");
 		helpTCX("tt.TestJava", "package tt; import java.util.*; \n" 
 				+ "public class TestJava { \n"
@@ -315,64 +309,6 @@
 				+ "    }\n" 
 				+ "  }\n"
 
-<<<<<<< HEAD
-				+ "  //@ public normal_behavior  ensures true;\n" 
-				+ "  public void m2() {\n" // Line 10
-				+ "    List<Map.Entry<String,String>> values = new LinkedList<Map.Entry<String,String>>(); //@ assume values != null; set values.containsNull = true; \n"
-				+ "    //@ assert values.content.owner == values;\n"
-				+ "    Set<Map.Entry<String,String>> a = new HashSet<Map.Entry<String,String>>(); //@ assume a != null; \n"
-				+ "    //@ assume values.content.owner == values;\n"
-				+ "    Iterator<Map.Entry<String,String>> it = a.iterator(); //@ assume it != null; \n"
-				+ "    //@ assume values.content.owner == values;\n" 
-				+ "    Map.Entry<String,String> k; \n"
-				+ "    //@ assert values.content.owner == values;\n"
-				+ "    //@ ghost List<Map.Entry<String,String>> v = values;\n"
-				+ "    //@ loop_invariant values == v && values.content.owner == values; \n"
-				+ "    for (; it.hasNext(); values.add(k) ) {\n"  // FIXME - why need k ! null below since implied by second conjunct
-				+ "        k = it.next();  //@ assume k != null && \\typeof(k) <: \\type(Map.Entry<String,String>); \n" 
-						// FIXME - problems if we have erased type names
-				+ "    }\n" 
-				+ "  }\n"
-
-				+ "  //@ public normal_behavior  ensures true;\n" 
-				+ "  public void m2a() {\n" // Line 26
-				+ "    List<Map.Entry<String,String>> values = new LinkedList<Map.Entry<String,String>>(); //@ assume values != null; set values.containsNull = true; \n"
-				+ "    //@ assert values.content.owner == values;\n"
-				+ "    Set<Map.Entry<String,String>> a = new HashSet<Map.Entry<String,String>>(); //@ assume a != null; \n"
-				+ "    //@ assume values.content.owner == values;\n"
-				+ "    Iterator<Map.Entry<String,String>> it = a.iterator(); //@ assume it != null; \n"
-				+ "    //@ assume values.content.owner == values;\n" 
-				+ "    Map.Entry<String,String> k;\n"
-				+ "    //@ assert values.content.owner == values;\n"
-				+ "    //@ ghost List<Map.Entry<String,String>> v = values;\n"
-				+ "    // @ loop_invariant values == v && values.content.owner == values; \n"
-				+ "    if (it.hasNext()) {\n" 
-				+ "        //@ assert values.content.owner == values;\n"
-				+ "        k = it.next();  //@ assume k != null &&  \\typeof(k) <: \\type(Map.Entry<String,String>); \n" 
-								// FIXME - problems if we have erased type names
-				+ "        //@ assert values.content.owner == values;\n" 
-				+ "        values.add(k); \n"
-								// FIXME - problems if we have erased type names
-				+ "    }\n" 
-				+ "  }\n"
-
-				+ "  //@ public normal_behavior  ensures true;\n" 
-				+ "  public void m3() {\n" 
-				+ "    List<Integer> values = new LinkedList<Integer>(); //@ set values.containsNull = true; \n"
-				+ "    //@ assert values.content.owner == values;\n" 
-				+ "    Integer k = new Integer(1);\n"
-				+ "    //@ assert values.content.owner == values;\n" 
-				+ "    values.add(k);\n" 
-				+ "  }\n"
-
-				+ "  //@ public normal_behavior  ensures true;\n"
-				+ "  public void m4() {\n"
-				+ "    List<Integer> values = new LinkedList<Integer>(); //@ set values.containsNull = true; \n"
-				+ "    Integer k = 0;\n" 
-				+ "    values.add(k);\n" 
-				+ "  }\n"
-=======
->>>>>>> 26173220
 
 				+ "  public TestJava() {}"
 
