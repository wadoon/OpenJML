--- conflicted
+++ resolved
@@ -1,6 +1,5 @@
 package org.jmlspecs.openjmltest.testcases;
 
-<<<<<<< HEAD
 import java.util.ArrayList;
 import java.util.Collection;
 
@@ -10,17 +9,12 @@
 import org.junit.runner.RunWith;
 import org.junit.runners.ParameterizedWithNames;
 import org.junit.runners.Parameterized.Parameters;
-=======
-import org.jmlspecs.openjmltest.TCBase;
-import org.junit.Test;
->>>>>>> c598057e
 
 /** These tests check various improper declarations of model and ghost
  * methods and fields.
  * @author David R. Cok
  *
  */
-<<<<<<< HEAD
 @RunWith(ParameterizedWithNames.class)
 public class modelghost extends TCBase {
 
@@ -63,17 +57,6 @@
     			"public class A { /*@ model B m() { return B.n; }  */ }\n" +
     	        "/*@ model class B { public static B n; } */\n"
     		    );
-=======
-public class modelghost extends TCBase {
-
-
-    @Override
-    public void setUp() throws Exception {
-        useSystemSpecs = true;
-//        noCollectDiagnostics = true;
-//        jmldebug = true;
-        super.setUp();
->>>>>>> c598057e
     }
     
     @Test
@@ -123,12 +106,9 @@
                 "  /*@ model */ int p2();\n" +  // BAD
                 "  //@ int q();\n" +  // BAD
                 "}"
-<<<<<<< HEAD
-=======
                 ,"/A.java:8: A JML annotation must start with a JML keyword or have a Model or Ghost annotation: int",7
                 ,"/A.java:16: A JML annotation must start with a JML keyword or have a Model or Ghost annotation: int",7
                 ,"/A.java:38: A JML annotation must start with a JML keyword or have a Model or Ghost annotation: int",7
->>>>>>> c598057e
                 ,"/A.java:4: A Java declaration (not within a JML annotation) may not be either ghost or model",20
                 ,"/A.java:5: missing method body, or declare abstract",8
                 ,"/A.java:7: missing method body, or declare abstract",20
@@ -137,26 +117,14 @@
                 ,"/A.java:13: missing method body, or declare abstract",8
                 ,"/A.java:15: missing method body, or declare abstract",20
                 ,"/A.java:15: A Java declaration (not within a JML annotation) may not be either ghost or model",20
-<<<<<<< HEAD
-                ,"/A.java:16: A method or type declaration within a JML annotation must be model",11
-=======
->>>>>>> c598057e
                 ,"/A.java:20: A model type may not contain model declarations",13
                 ,"/A.java:21: missing method body, or declare abstract",8
                 ,"/A.java:22: missing method body, or declare abstract",13
                 ,"/A.java:22: A model type may not contain model declarations",13
-<<<<<<< HEAD
-                ,"/A.java:8: A method or type declaration within a JML annotation must be model",11
-=======
->>>>>>> c598057e
                 ,"/A.java:34: A Java declaration (not within a JML annotation) may not be either ghost or model",20
                 ,"/A.java:35: missing method body, or declare abstract",8
                 ,"/A.java:37: missing method body, or declare abstract",20
                 ,"/A.java:37: A Java declaration (not within a JML annotation) may not be either ghost or model",20
-<<<<<<< HEAD
-                ,"/A.java:38: A method or type declaration within a JML annotation must be model",11
-=======
->>>>>>> c598057e
                 ,"/A.java:27: A model type may not contain model declarations",14
                 ,"/A.java:28: missing method body, or declare abstract",8
                 ,"/A.java:29: missing method body, or declare abstract",14
@@ -213,10 +181,7 @@
 
     @Test
     public void testUseJML() {
-<<<<<<< HEAD
     	if (!useSystemSpecs) return; // Irrelevant if useSystemSpecs is false
-=======
->>>>>>> c598057e
         helpTCF("A.java",
                 "import org.jmlspecs.lang.JML; public class A { \n" +
                 
@@ -259,16 +224,6 @@
                 "  /*@ model */  public class C{}\n" + // BAD
                 "  //@  public class D{}\n" + // BAD
                 "}\n"
-<<<<<<< HEAD
-                ,"/A.java:3: A Java declaration (not within a JML annotation) may not be either ghost or model",30
-                ,"/A.java:7: A Java declaration (not within a JML annotation) may not be either ghost or model",26
-                ,"/A.java:8: A method or type declaration within a JML annotation must be model",17
-                ,"/A.java:4: A method or type declaration within a JML annotation must be model",21
-                ,"/A.java:11: A model type may not contain model declarations",19
-                ,"/A.java:15: A Java declaration (not within a JML annotation) may not be either ghost or model",14
-                ,"/A.java:23: A Java declaration (not within a JML annotation) may not be either ghost or model",24
-                ,"/A.java:24: A method or type declaration within a JML annotation must be model",15 // FIXME - duplicate
-=======
                 ,"/A.java:4: A JML annotation must start with a JML keyword or have a Model or Ghost annotation: class",21
                 ,"/A.java:8: A JML annotation must start with a JML keyword or have a Model or Ghost annotation: class",17
                 ,"/A.java:24: A JML annotation must start with a JML keyword or have a Model or Ghost annotation: class",15
@@ -277,7 +232,6 @@
                 ,"/A.java:11: A model type may not contain model declarations",19
                 ,"/A.java:15: A Java declaration (not within a JML annotation) may not be either ghost or model",14
                 ,"/A.java:23: A Java declaration (not within a JML annotation) may not be either ghost or model",24
->>>>>>> c598057e
                 ,"/A.java:18: A model type may not contain model declarations",17
 
         );
@@ -326,30 +280,17 @@
                 "  /*@ ghost */ int m2a;\n" + // BAD
                 "  //@ int q;\n" +  // BAD
                 "}"
-<<<<<<< HEAD
-=======
                 ,"/A.java:7: A JML annotation must start with a JML keyword or have a Model or Ghost annotation: int",7
                 ,"/A.java:14: A JML annotation must start with a JML keyword or have a Model or Ghost annotation: int",7
                 ,"/A.java:33: A JML annotation must start with a JML keyword or have a Model or Ghost annotation: int",7
->>>>>>> c598057e
                 ,"/A.java:5: A Java declaration (not within a JML annotation) may not be either ghost or model",20
                 ,"/A.java:6: A Java declaration (not within a JML annotation) may not be either ghost or model",20
                 ,"/A.java:12: A Java declaration (not within a JML annotation) may not be either ghost or model",20
                 ,"/A.java:13: A Java declaration (not within a JML annotation) may not be either ghost or model",20
-<<<<<<< HEAD
-                ,"/A.java:14: A declaration within a JML annotation must be either ghost or model",11
-                ,"/A.java:18: A model type may not contain model declarations",15
-                ,"/A.java:19: A model type may not contain ghost declarations",15
-                ,"/A.java:7: A declaration within a JML annotation must be either ghost or model",11
-                ,"/A.java:31: A Java declaration (not within a JML annotation) may not be either ghost or model",20
-                ,"/A.java:32: A Java declaration (not within a JML annotation) may not be either ghost or model",20
-                ,"/A.java:33: A declaration within a JML annotation must be either ghost or model",11
-=======
                 ,"/A.java:18: A model type may not contain model declarations",15
                 ,"/A.java:19: A model type may not contain ghost declarations",15
                 ,"/A.java:31: A Java declaration (not within a JML annotation) may not be either ghost or model",20
                 ,"/A.java:32: A Java declaration (not within a JML annotation) may not be either ghost or model",20
->>>>>>> c598057e
                 ,"/A.java:25: A model type may not contain model declarations",14
                 ,"/A.java:25: A model type may not contain ghost declarations",28
                 );
@@ -365,7 +306,6 @@
 
     @Test
     public void testInitializer2() {
-<<<<<<< HEAD
         addMockFile("$A/A.jml","public class A { /*@ model  class B { int i;  { i = 2; } } */ }");
         helpTCF("A.java","public class A { int i; { i = 1; } } "
         );
@@ -390,10 +330,6 @@
     public void testPackage2() {
         addMockFile("$A/A.jml","package pp; public class A { /*@ model public class B { int i;  { i = 2; } } */ }");
         helpTCF("A.java","package p; public class A { int i; { i = 1; } } "
-=======
-        addMockFile("$A/A.jml","public class A { /*@ model public class B { int i;  { i = 2; } } */ }");
-        helpTCF("A.java","public class A { int i; { i = 1; } } "
->>>>>>> c598057e
         );
     }
 
