package org.jmlspecs.openjmltest.testcases;

import static org.junit.Assert.fail;

import java.io.File;
import java.io.PrintWriter;
import java.util.Arrays;
import java.util.Collection;
import java.util.LinkedList;
import java.util.List;

import org.jmlspecs.openjmltest.EscBase;
import org.jmlspecs.openjmltest.TCBase;
import org.junit.Assert;
import org.junit.Ignore;
import org.junit.Test;
import org.junit.runner.RunWith;
import org.junit.runners.ParameterizedWithNames;
import org.junit.runners.Parameterized.Parameters;

@RunWith(ParameterizedWithNames.class)
public class SFBugs extends EscBase {

//    @Override
//    public void setUp() throws Exception {
////        noCollectDiagnostics = true;
////        jmldebug = true;
//        super.setUp();
//    }

	public SFBugs(String options, String solver) {
		super(options, solver);
	}
	
    @Parameters
    static public Collection<String[]> parameters() {
        return minQuantAndSolvers(solvers);
    }
    
	public void helpTCF(String sourceDirname, String outDir, String ... opts) {
    	Assert.fail(); // FIXME - Java8 - long running
		escOnFiles(sourceDirname,outDir,opts);
	}



    @Test public void test() {
    	expectedExit = 1;
        helpTCF("test/tcWithJml/TCWithJml.java","test/tcWithJml", "-cp", "test/tcWithJml", "-check");
    }
    
    @Test public void sfpatch25() {
    	expectedExit = 0;
        helpTCF("test/sfpatch25/A.java","test/sfpatch25", "-cp", "test/sfpatch25", "-esc","-quiet");
    }
    
    @Test public void sfbug407() {
    	expectedExit = 0;
        helpTCF("test/sfbug407","test/sfbug407", "-cp", "test/sfbug407", "-esc", "-progress");
    }
    
    @Test public void sfbug398() {
    	expectedExit = 0;
        helpTCF("test/sfbug398","test/sfbug398", "-cp", "test/sfbug398", "-esc", "-progress");
    }
    
    @Test public void sfbug399() {
    	expectedExit = 0;
        helpTCF("test/sfbug399","test/sfbug399", "-cp", "test/sfbug399", "-esc","-progress");
    }
    
    @Ignore // very long running
    @Test public void sfbug404() {
    	expectedExit = 0;
        helpTCF("test/sfbug404","test/sfbug404", "-cp", "test/sfbug404", "-esc","-progress","-logic=AUFNIRA");
    }
    
    @Test public void sfbug408() {
    	expectedExit = 0;
        helpTCF("test/sfbug408","test/sfbug408", "-cp", "test/sfbug408", "-esc","-progress");
    }
    
    @Test public void sfbug409() {
    	expectedExit = 0;
        helpTCF("test/sfbug409","test/sfbug409", "-cp", "test/sfbug409", "-esc","-progress");
    }
    
    @Test public void sfbug410() {
    	expectedExit = 0;
        helpTCF("test/sfbug410","test/sfbug410", "-cp", "test/sfbug410", "-esc","-progress");
    }
    
    @Ignore // Can be very long running
    @Test public void sfbug414() {
    	expectedExit = 0;
        helpTCF("test/sfbug414","test/sfbug414", "-cp", "test/sfbug414", "-esc","-progress","-logic=AUFNIRA","-escMaxWarnings=5","-show","-method=Sqrt.sqrt","-subexpressions");
    }
       
    @Test public void gitbug257() {
    	expectedExit = 0;
        helpTCF("test/gitbug257","test/gitbug257", "-cp", "test/gitbug257", "-esc", "-progress", "-logic=AUFNIRA");
    }
    
    @Test public void gitbug260() {
    	expectedExit = 0;
        helpTCF("test/gitbug260","test/gitbug260", "-cp", "test/gitbug260", "-esc", "-progress");
    }
    
    @Test public void gitbug431() {
    	expectedExit = 0;
        helpTCF("test/gitbug431","test/gitbug431", "-cp", "test/gitbug431", "-esc", "-progress");
    }
    
    @Test public void gitbug450() {
    	expectedExit = 0;
        helpTCF("test/gitbug450","test/gitbug450", "-cp", "test/gitbug450", "-esc", "-progress");
    }
    
    @Test public void gitbug450b() {
    	expectedExit = 0;
        helpTCF("test/gitbug450b","test/gitbug450b", "-cp", "test/gitbug450b", "-esc", "-progress");
    }
    
    @Test public void gitbug454() {
    	expectedExit = 0;
        helpTCF("test/gitbug454","test/gitbug454", "-cp", "test/gitbug454", "-esc");
    }
    
    @Test public void gitbug458() {
    	expectedExit = 0;
        helpTCF("test/gitbug458","test/gitbug458", "-cp", "test/gitbug458", "-esc");
    }
    
    @Test public void gitbug458a() {
    	expectedExit = 0;
        helpTCF("test/gitbug458a","test/gitbug458a", "-cp", "test/gitbug458a", "-esc");
    }
    
    @Test public void gitbug458b() {
    	expectedExit = 0;
        helpTCF("test/gitbug458b","test/gitbug458b", "-cp", "test/gitbug458b", "-esc");
    }
    
    @Test public void gitbug459() {
    	expectedExit = 0;
        helpTCF("test/gitbug459","test/gitbug459", "-cp", "test/gitbug459", "-esc");
    }
    
<<<<<<< HEAD
}
=======
    @Test public void gitbug462() {
    	expectedExit = 0;
        helpTCF("test/gitbug462","test/gitbug462", "-cp", "test/gitbug462", "-esc");
    }
    
    @Test public void gitbug462a() {
    	expectedExit = 0;
        helpTCF("test/gitbug462a","test/gitbug462a", "-cp", "test/gitbug462a", "-esc");
    }
    
    @Test public void gitbug462b() {
    	expectedExit = 0;
        helpTCF("test/gitbug462b","test/gitbug462b", "-cp", "test/gitbug462b", "-esc");
    }
    
    @Test public void gitbug462c() {
    	expectedExit = 0;
        helpTCF("test/gitbug462c","test/gitbug462c", "-cp", "test/gitbug462c", "-esc");
    }
    
    @Test public void gitbug456() {
    	expectedExit = 0;
        helpTCF("test/gitbug456","test/gitbug456", "-cp", "test/gitbug456", "-esc", "-exclude", "bytebuf.ByteBuf.*");
    }
    
    @Test public void gitbug456a() {
    	expectedExit = 0;
        helpTCF("test/gitbug456a","test/gitbug456a", "-cp", "test/gitbug456a", "-esc", "-exclude", "bytebuf.ByteBuf.*");
    }
    
    @Test public void gitbug455() {
    	expectedExit = 0;
        helpTCF("test/gitbug455","test/gitbug455", "-cp", "test/gitbug455", "-esc");
    }
    
    @Ignore // Cannot reproduce the issue until the error's reporter gets back to us
    @Test public void gitbug446() {
    	expectedExit = 0;
        helpTCF("test/gitbug446","test/gitbug446", "-cp", "test/gitbug446", "-esc");
    }
    
    @Test public void gitbug445() {
    	expectedExit = 0;
        helpTCF("test/gitbug445","test/gitbug445", "-cp", "test/gitbug445");
    }
    
    @Test public void gitbug463() {
    	expectedExit = 0;
        helpTCF("test/gitbug463","test/gitbug463", "-cp", "test/gitbug463","-purityCheck");
    }
    
    @Test public void gitbug463a() {
    	expectedExit = 0;
        helpTCF("test/gitbug463a","test/gitbug463a", "-cp", "test/gitbug463a");
    }
    
    @Test public void gitbug444() {
    	expectedExit = 0;
        helpTCF("test/gitbug444","test/gitbug444", "-cp", "test/gitbug444");
    }
    
    @Test public void gitbug444a() {
    	expectedExit = 0;
        helpTCF("test/gitbug444a","test/gitbug444a", "-cp", "test/gitbug444a");
    }

    @Test public void gitbug466() {
    	expectedExit = 0;
        helpTCF("test/gitbug466","test/gitbug466", "-cp", "test/gitbug466","-method=Test.run");

    }
}
>>>>>>> c598057e
<|MERGE_RESOLUTION|>--- conflicted
+++ resolved
@@ -96,6 +96,7 @@
         helpTCF("test/sfbug414","test/sfbug414", "-cp", "test/sfbug414", "-esc","-progress","-logic=AUFNIRA","-escMaxWarnings=5","-show","-method=Sqrt.sqrt","-subexpressions");
     }
        
+    @Ignore // Can be very long running
     @Test public void gitbug257() {
     	expectedExit = 0;
         helpTCF("test/gitbug257","test/gitbug257", "-cp", "test/gitbug257", "-esc", "-progress", "-logic=AUFNIRA");
@@ -116,9 +117,9 @@
         helpTCF("test/gitbug450","test/gitbug450", "-cp", "test/gitbug450", "-esc", "-progress");
     }
     
-    @Test public void gitbug450b() {
-    	expectedExit = 0;
-        helpTCF("test/gitbug450b","test/gitbug450b", "-cp", "test/gitbug450b", "-esc", "-progress");
+    @Test public void gitbug450c() {
+    	expectedExit = 0;
+        helpTCF("test/gitbug450c","test/gitbug450c", "-cp", "test/gitbug450c", "-esc", "-progress");
     }
     
     @Test public void gitbug454() {
@@ -146,9 +147,6 @@
         helpTCF("test/gitbug459","test/gitbug459", "-cp", "test/gitbug459", "-esc");
     }
     
-<<<<<<< HEAD
-}
-=======
     @Test public void gitbug462() {
     	expectedExit = 0;
         helpTCF("test/gitbug462","test/gitbug462", "-cp", "test/gitbug462", "-esc");
@@ -221,4 +219,3 @@
 
     }
 }
->>>>>>> c598057e
