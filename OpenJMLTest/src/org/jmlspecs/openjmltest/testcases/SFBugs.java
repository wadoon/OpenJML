--- conflicted
+++ resolved
@@ -882,7 +882,6 @@
     }
     
     @Test
-<<<<<<< HEAD
     public void gitbug650() {
         expectedExit = 0;
         helpTCG();
@@ -904,11 +903,11 @@
     public void gitbug650c() {
         expectedExit = 0;
         helpTCG();
-=======
+    }
+
     public void gitbug653() {
         expectedExit = 0;
         helpTCG("-specspath=test/gitbug653");
->>>>>>> c801ed55
     }
     
     @Test
