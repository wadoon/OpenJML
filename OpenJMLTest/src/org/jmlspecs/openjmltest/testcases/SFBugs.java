package org.jmlspecs.openjmltest.testcases;

import static org.junit.Assert.fail;

import java.io.File;
import java.io.PrintWriter;
import java.util.ArrayList;
import java.util.Arrays;
import java.util.Collection;
import java.util.LinkedList;
import java.util.List;

import org.jmlspecs.openjml.Main;
import org.jmlspecs.openjmltest.EscBase;
import org.jmlspecs.openjmltest.TCBase;
import org.junit.Assert;
import org.junit.Assume;
import org.junit.Ignore;
import org.junit.Test;
import org.junit.runner.RunWith;
import org.junit.runners.ParameterizedWithNames;
import org.junit.runners.Parameterized.Parameters;

@RunWith(ParameterizedWithNames.class)
public class SFBugs extends EscBase {
    
    String cpathAddition = "";

    @Override
    public void setUp() throws Exception {
//        noCollectDiagnostics = true;
//        jmldebug = true;
        super.setUp();
        ignoreNotes = true;
    }

    public SFBugs(String options, String solver) {
        super(options, solver);
    }
    
    @Parameters
    static public Collection<String[]> parameters() {
        return minQuantAndSolvers(solvers);
    }
    
    public void helpTCF(String sourceDirname, String outDir, String ... opts) {
        //Assert.fail(); // FIXME - Java8 - long running
        ArrayList<String> list = new ArrayList<String>();
        list.add("-code-math=bigint");
        list.add("-spec-math=bigint");
        list.addAll(Arrays.asList(opts));
        escOnFiles(sourceDirname,outDir,list.toArray(opts));
    }

    public void helpTCG(String ... opts) {
        String dir = "test/" + getMethodName(1);
        List<String> a = new LinkedList<>();
        a.add(0,"-cp"); 
        a.add(1,dir + cpathAddition);
        a.add("-code-math=bigint");
        a.add("-spec-math=bigint");
        a.addAll(Arrays.asList(opts));
        escOnFiles(dir, dir, a.toArray(new String[a.size()]));
    }

    public void helpTCGNoOptions(String ... opts) {
        String dir = "test/" + getMethodName(1);
        List<String> a = new LinkedList<>();
        a.add(0,"-cp"); 
        a.add(1,dir + cpathAddition);
        a.addAll(Arrays.asList(opts));
        escOnFiles(dir, dir, a.toArray(new String[a.size()]));
    }



    @Test public void typecheckWithJML() {
        expectedExit = 1;
        helpTCF("test/tcWithJml/TCWithJml.java","test/tcWithJml", "-cp", "test/tcWithJml", "-check");
    }
    
    @Test public void sfpatch25() {
        helpTCF("test/sfpatch25/A.java","test/sfpatch25", "-cp", "test/sfpatch25", "-esc","-quiet");
    }
    
    @Test public void sfbug407() {
        helpTCF("test/sfbug407","test/sfbug407", "-cp", "test/sfbug407", "-esc", "-progress");
    }
    
    @Test public void sfbug398() {
        helpTCF("test/sfbug398","test/sfbug398", "-cp", "test/sfbug398", "-esc", "-progress");
    }
    
    @Test public void sfbug399() {
        helpTCF("test/sfbug399","test/sfbug399", "-cp", "test/sfbug399", "-esc","-progress");
    }
    
    @Ignore // very long running
    @Test public void sfbug404() {
        helpTCF("test/sfbug404","test/sfbug404", "-cp", "test/sfbug404", "-esc","-progress","-logic=AUFNIRA");
    }
    
    @Test public void sfbug408() {
        helpTCF("test/sfbug408","test/sfbug408", "-cp", "test/sfbug408", "-esc","-progress");
    }
    
    @Test public void sfbug409() {
        helpTCF("test/sfbug409","test/sfbug409", "-cp", "test/sfbug409", "-esc","-progress");
    }
    
    @Test public void sfbug410() {
        helpTCF("test/sfbug410","test/sfbug410", "-cp", "test/sfbug410", "-esc","-progress");
    }
    
    @Ignore // Can be very long running
    @Test public void sfbug414() {
        expectedExit = 0;
        helpTCF("test/sfbug414","test/sfbug414", "-cp", "test/sfbug414", "-esc","-progress","-logic=AUFNIRA","-escMaxWarnings=5");
    }
    @Ignore // Can be very long running because it uses floating point
    @Test public void gitbug257() {
        expectedExit = 0;
        helpTCF("test/gitbug257","test/gitbug257", "-cp", "test/gitbug257", "-esc", "-progress", "-logic=AUFNIRA");
    }
    
    @Test public void gitbug260() {
        expectedExit = 0;
        helpTCF("test/gitbug260","test/gitbug260", "-cp", "test/gitbug260", "-esc", "-progress");
    }
    
    @Test public void gitbug431() {
        expectedExit = 0;
        helpTCF("test/gitbug431","test/gitbug431", "-cp", "test/gitbug431", "-esc", "-progress");
    }
    
    @Test public void gitbug450() {
        expectedExit = 1;
        ignoreNotes = true;
        helpTCF("test/gitbug450","test/gitbug450", "-cp", "test/gitbug450", "-esc", "-progress");
    }
    
    @Test public void gitbug450c() {
        expectedExit = 0;
        helpTCF("test/gitbug450c","test/gitbug450c", "-cp", "test/gitbug450c", "-esc", "-progress");
    }
    
    @Test public void gitbug454() {
        expectedExit = 0;
        helpTCF("test/gitbug454","test/gitbug454", "-cp", "test/gitbug454", "-esc");
    }
    
    @Test public void gitbug457() {
        expectedExit = 0;
        helpTCG("-nullableByDefault");
    }
    
    @Test public void gitbug457a() {
        expectedExit = 0;
        helpTCG("-nonnullByDefault");
    }
    
    @Test public void gitbug458() {
        expectedExit = 0;
        helpTCF("test/gitbug458","test/gitbug458", "-cp", "test/gitbug458", "-esc");
    }
    
    @Test public void gitbug458a() {
        expectedExit = 0;
        helpTCF("test/gitbug458a","test/gitbug458a", "-cp", "test/gitbug458a", "-esc");
    }
    
    @Test public void gitbug458b() {
        expectedExit = 0;
        helpTCF("test/gitbug458b","test/gitbug458b", "-cp", "test/gitbug458b", "-esc");
    }
    
    @Test public void gitbug459() {
        expectedExit = 0;
        helpTCF("test/gitbug459","test/gitbug459", "-cp", "test/gitbug459", "-esc");
    }
    
    @Ignore // FIXME - needs all the model classes - and they need cleaning up
    @Test public void gitbug461() {
        expectedExit = 0;
    }
    
    @Test public void gitbug462() {
        expectedExit = 0;
        helpTCF("test/gitbug462","test/gitbug462", "-cp", "test/gitbug462", "-esc");
    }
    
    @Test public void gitbug462a() {
        expectedExit = 0;
        helpTCF("test/gitbug462a","test/gitbug462a", "-cp", "test/gitbug462a", "-esc");
    }
    
    @Test public void gitbug462b() {
        expectedExit = 0;
        helpTCF("test/gitbug462b","test/gitbug462b", "-cp", "test/gitbug462b", "-esc");
    }
    
    @Test public void gitbug462c() {
        expectedExit = 0;
        helpTCF("test/gitbug462c","test/gitbug462c", "-cp", "test/gitbug462c", "-esc");
    }
    
    @Test public void gitbug456() {
        expectedExit = 0;
        helpTCF("test/gitbug456","test/gitbug456", "-cp", "test/gitbug456", "-esc", "-exclude", "bytebuf.ByteBuf.*");
    }
    
    @Test public void gitbug456a() {
        expectedExit = 0;
        helpTCF("test/gitbug456a","test/gitbug456a", "-cp", "test/gitbug456a", "-esc", "-exclude", "bytebuf.ByteBuf.*");
    }
    
    @Test public void gitbug455() {
        expectedExit = 0;
        helpTCF("test/gitbug455","test/gitbug455", "-cp", "test/gitbug455", "-esc");
    }
    
    @Ignore // Cannot reproduce the issue until the error's reporter gets back to us
    @Test public void gitbug446() {
        expectedExit = 0;
        helpTCF("test/gitbug446","test/gitbug446", "-cp", "test/gitbug446", "-esc");
    }
    
    @Test public void gitbug445() {
        expectedExit = 1;
        helpTCG();
    }
    
    @Ignore // FIXME - model specs
    @Test public void gitbug445a() {
        helpTCG();
    }
    
    @Test public void gitbug463() {
        expectedExit = 0;
        helpTCF("test/gitbug463","test/gitbug463", "-cp", "test/gitbug463");
    }
    
    @Test public void gitbug463a() {
        expectedExit = 0;
        helpTCF("test/gitbug463a","test/gitbug463a", "-cp", "test/gitbug463a");
    }
    
    @Test public void gitbug444() {
        expectedExit = 0;
        helpTCF("test/gitbug444","test/gitbug444", "-cp", "test/gitbug444");
    }
    
    @Test public void gitbug444a() {
        expectedExit = 0;
        helpTCF("test/gitbug444a","test/gitbug444a", "-cp", "test/gitbug444a");
    }

    @Test public void gitbug466() {
        expectedExit = 0;
        helpTCF("test/gitbug466","test/gitbug466", "-cp", "test/gitbug466","-method=Test.run");
    }

    @Test public void gitbug467() {
        expectedExit = 0;
        helpTCG();
    }

    @Test public void gitbug470() {
        expectedExit = 0;
        helpTCF("test/gitbug470/ACD.java","test/gitbug470", "-cp", "test/gitbug470","-code-math=java");
    }

    @Test public void gitbug471() {
        expectedExit = 0;
        helpTCG();
    }

    @Test public void gitbug469() {
        expectedExit = 0;
        helpTCG();
    }

    @Test public void gitbug474() {
        expectedExit = 0;
        helpTCG();
    }

    @Test public void gitbug476() {
        expectedExit = 0;
        helpTCG();
    }

    @Test public void gitbug477() {
        expectedExit = 0;
        helpTCG();
    }

    @Test public void gitbug478() {
        expectedExit = 0;
        helpTCG();  // NOTE: Uses a custom instance of ByteBuffer.jml, which made the original bug
    }

    @Test public void gitbug480() {
        expectedExit = 0;
        helpTCG();
    }

    @Test public void gitbug497() {
        expectedExit = 1;
        helpTCG();
    }

    @Test public void gitbug498() {
        expectedExit = 0;
        helpTCG();
    }

    @Test public void gitbug499() {
        expectedExit = 1;
        helpTCG();
    }

    @Ignore
    @Test public void gitbug500a() {
        helpTCG();
    }

    @Ignore
    @Test public void gitbug500b() {
        helpTCG();
    }

    @Test public void gitbug500c() {
        helpTCG("-rac");  // Just RAC compilation - RAC compile crash
    }

    @Test public void gitbug502() {
        helpTCG();
    }

    @Test public void gitbug503() {
        helpTCG();
    }

    @Test public void gitbug535() {
        helpTCG();
    }

    @Test public void gitbug538() {
        helpTCG();
    }

    @Test public void gitbug539() {
        helpTCG();
    }

    @Test public void gitbug540() {
        helpTCG();
    }

    @Test public void gitbug543() {
        helpTCG();  // FIXME - problems with quantification over arrays
    }

    @Test public void gitbug545() {
        helpTCG();
    }

    @Test public void gitbug548() {
        helpTCG("-nullableByDefault");
    }
    
    @Test public void gitbug550() {
        helpTCG();
    }
    
    @Test public void gitbug554() {
        helpTCG();
    }
    
    @Test public void gitbug555() {
        helpTCG("-nullableByDefault");
    }
    


    @Test public void gitbug518() {
        expectedExit = 1;
        helpTCG("-check");  // Just checking
    }

    @Test public void gitbug528() {
        helpTCG("-strictJML","-check");  // Just checking
    }

    @Test public void gitbug529() {
        helpTCG("-rac");  // Just RAC compilation  // FIXME - try running also
    }

    // Check everything in apache commons library!
    @Test @Ignore public void gitbug481() {
        expectedExit = 0;
        helpTCF("test/gitbug481b","test/gitbug481", "-cp", "test/gitbug481b","-progress");
    }

    // Just one method, but parse and typecheck all files first
    @Ignore 
    @Test public void gitbug481c() {
        expectedExit = 0;
        helpTCF("test/gitbug481b","test/gitbug481c", "-cp", "test/gitbug481b","-method=org.apache.commons.math3.linear.ArrayFieldVector.getEntry");
    }

    // Just one method in one file
    @Ignore // FIXME - timeout
    @Test public void gitbug481b() {
        expectedExit = 0;
        helpTCF("test/gitbug481b/org/apache/commons/math3/linear/ArrayFieldVector.java","test/gitbug481b", "-cp", "test/gitbug481b","-method=org.apache.commons.math3.linear.ArrayFieldVector.getEntry","-no-staticInitWarning");
    }

    static String p = "org.apache.commons.math3.linear.ArrayFieldVector.";
    static String m1 = p + "ArrayFieldVector(org.apache.commons.math3.Field<T>)";
    static String m2 = p + "ArrayFieldVector(org.apache.commons.math3.Field<T>,int)";
    static String m3 = p + "ArrayFieldVector(int,T)";
    static String m4 = p + "ArrayFieldVector(org.apache.commons.math3.linear.ArrayFieldVector<T>,boolean)";
    static String m5 = p + "ArrayFieldVector(org.apache.commons.math3.linear.ArrayFieldVector<T>,org.apache.commons.math3.linear.ArrayFieldVector<T>)";
    static String m6 = p + "ArrayFieldVector(org.apache.commons.math3.linear.FieldVector<T>,org.apache.commons.math3.linear.FieldVector<T>)";
    static String m7 = p + "ArrayFieldVector(org.apache.commons.math3.linear.FieldVector<T>,T[])";
    static String m8 = p + "ArrayFieldVector(T[],org.apache.commons.math3.linear.ArrayFieldVector<T>)";
    static String m9 = p + "ArrayFieldVector(T[],org.apache.commons.math3.linear.FieldVector<T>)";
    static String m10 = p + "ArrayFieldVector(T[],T[])";
    
    static String all = m1+";"+m2+";"+m3+";"+m4+";"+m5+";"+m6+";"+m7+";"+m8+";"+m9+";"+m10;
    
    @Test public void gitbug481a1() {
        helpTCF("test/gitbug481b/org/apache/commons/math3/linear/ArrayFieldVector.java","test/gitbug481a1", "-cp", "test/gitbug481b","-method="+m1,"-no-staticInitWarning");
    }

    @Test public void gitbug481a2() {
        helpTCF("test/gitbug481b/org/apache/commons/math3/linear/ArrayFieldVector.java","test/gitbug481a2", "-cp", "test/gitbug481b","-method="+m2,"-no-staticInitWarning");
    }

    @Test public void gitbug481a3() {
        helpTCF("test/gitbug481b/org/apache/commons/math3/linear/ArrayFieldVector.java","test/gitbug481a3", "-cp", "test/gitbug481b","-method="+m3,"-no-staticInitWarning");
    }

    @Ignore // FIXME - timeout
    @Test public void gitbug481a4() {
        helpTCF("test/gitbug481b/org/apache/commons/math3/linear/ArrayFieldVector.java","test/gitbug481a4", "-cp", "test/gitbug481b","-method="+m4,"-no-staticInitWarning");
    }

    @Ignore // FIXME - timeout
    @Test public void gitbug481a5() {
        helpTCF("test/gitbug481b/org/apache/commons/math3/linear/ArrayFieldVector.java","test/gitbug481a5", "-cp", "test/gitbug481b","-method="+m5,"-no-staticInitWarning");
    }

    @Ignore // FIXME - timeout
    @Test public void gitbug481a6() {
        helpTCF("test/gitbug481b/org/apache/commons/math3/linear/ArrayFieldVector.java","test/gitbug481a6", "-cp", "test/gitbug481b","-method="+m6,"-no-staticInitWarning");
    }

    @Ignore // FIXME - timeout
    @Test public void gitbug481a7() {
        helpTCF("test/gitbug481b/org/apache/commons/math3/linear/ArrayFieldVector.java","test/gitbug481a7", "-cp", "test/gitbug481b","-method="+m7,"-no-staticInitWarning");
    }

    @Test public void gitbug481a8() {
        helpTCF("test/gitbug481b/org/apache/commons/math3/linear/ArrayFieldVector.java","test/gitbug481a8", "-cp", "test/gitbug481b","-method="+m8,"-no-staticInitWarning");
    }

    @Ignore // FIXME - timeout
    @Test public void gitbug481a9() {
        helpTCF("test/gitbug481b/org/apache/commons/math3/linear/ArrayFieldVector.java","test/gitbug481a9", "-cp", "test/gitbug481b","-method="+m9,"-no-staticInitWarning");
    }

    @Ignore // FIXME - timeout
    @Test public void gitbug481a10() {
        helpTCF("test/gitbug481b/org/apache/commons/math3/linear/ArrayFieldVector.java","test/gitbug481a10", "-cp", "test/gitbug481b","-method="+m10,"-no-staticInitWarning");
    }

    @Ignore // FIXME - timeout
    @Test public void gitbug481arest() {
        expectedExit = 1;
        helpTCF("test/gitbug481b/org/apache/commons/math3/linear/ArrayFieldVector.java","test/gitbug481a", "-cp", "test/gitbug481b","-exclude="+all,"-no-staticInitWarning");
    }

    @Test public void gitbug482() {
        expectedExit = 0;
        helpTCF("test/gitbug482/checkers/src/main/java/checkers/*.java","test/gitbug482", "-cp", "test/gitbug482/checkers/src/main","-check"); // check only, not esc
    }

    @Test public void gitbug556() {
        expectedExit = 0;
        helpTCG();
    }
    
    @Test public void gitbug557() {
        expectedExit = 0;
        helpTCG();
    }
    
    @Test public void gitbug558() {
        expectedExit = 0;
        helpTCG();
    }
    
    @Test public void gitbug558a() {
        expectedExit = 0;
        helpTCG();
    }
    
    @Test public void gitbug558b() {
        expectedExit = 0;
        helpTCG();
    }
    
    @Test public void gitbug559() {
        expectedExit = 0;
        helpTCG("-escExitInfo");
    }
    
    @Test public void gitbug559a() {
        expectedExit = 0;
        helpTCG();
    }
    
    @Test public void gitbug560() {
        expectedExit = 0;
        helpTCG();
    }
    
    @Test public void gitbug567() {
        expectedExit = 0;
        helpTCG();
    }
    
    @Test public void gitbug567a() {
        expectedExit = 0;
        helpTCF("test/gitbug567","test/gitbug567a","-code-math=java");
    }
    
    @Test public void gitbug567b() {
        expectedExit = 0;
        helpTCF("test/gitbug567","test/gitbug567b","-code-math=safe");
    }
    
    @Test public void gitbug567c() {
        expectedExit = 0;
        helpTCF("test/gitbug567","test/gitbug567c","-code-math=bigint");
    }
    
    @Test public void gitbug572() {
        expectedExit = 1;
        helpTCG();
    }
    
    // The .jml file is on the command-line, which caused a crash, now fixed
    @Test public void gitbug573() {
        expectedExit = 0;
        helpTCF("test/gitbug573/pckg/A.jml","test/gitbug573","-sourcepath","test/gitbug573");
    }
    
    @Test public void gitbug573a() {
        expectedExit = 0;
        helpTCG();
    }
    
    // Here .jml is on the command-line, but the .java does not exist
    @Test public void gitbug573b() {
        expectedExit = 1;
        helpTCF("test/gitbug573b/pckg/A.jml","test/gitbug573b","-sourcepath","test/gitbug573b");
    }
    
    @Test public void gitbug573c() {
        expectedExit = 1;
        helpTCF("test/gitbug573c/java/lang/Integer.jml","test/gitbug573c","-sourcepath","test/gitbug573c","-no-internalSpecs");
    }
    
    @Test public void gitbug574() {
        expectedExit = 0;
        helpTCG();
    }
    
    @Test public void gitbug575() {
        expectedExit = 0;
        helpTCG();
    }
    
    @Test public void gitbug578() {
        expectedExit = 0;
        helpTCG();
    }
    
    // Double operations (sqrt) not yet implemented
    @Ignore
    @Test public void gitbug580() {
        expectedExit = 0;
        helpTCG();
    }
    
    @Test public void gitbug582() {
        expectedExit = 0;
        helpTCG("-purityCheck");
    }
    
    @Test
    public void gitbug589() {
        expectedExit = 1;
        helpTCG();
    }
    
    @Test
    public void gitbug591() {
        expectedExit = 0;
        helpTCG();
    }
    
    @Test
    public void gitbug593() {
        expectedExit = 0;
        helpTCG("-check");
    }
    
    @Test
    public void gitbug594() {
        expectedExit = 0;
        helpTCG();
    }
    
    @Test
    public void gitbug596a() {
        expectedExit = 0;
        helpTCG();
    }
    
    @Test
    public void gitbug596b() {
        expectedExit = 0;
        helpTCG();
    }
    
    @Test
    public void gitbug596c() {
        expectedExit = 0;
        helpTCG();
    }
    
    @Test
    public void gitbug596d() {
        expectedExit = 0;
        helpTCG();
    }
    
    @Test
    public void gitbug597() {
        expectedExit = 0;
        helpTCG();
    }
    
    @Test
    public void gitbug598() {
        expectedExit = 0;
        helpTCG();
    }
    
    @Test
    public void gitbug598a() {
        expectedExit = 0;
        helpTCG();
    }
    
    @Test
    public void gitbug600() {
        expectedExit = 0;
        helpTCG("-rac","-racCheckAssumptions","-racPreconditionEntry"); // RAC compile crash
    }
    
    @Test
    public void gitbug601() {
        expectedExit = 0;
        helpTCG();  // FIXME Unimplemented floating point 
    }
    
    @Test
    public void gitbug602() {
        expectedExit = 0;
        helpTCG("-Xlint:unchecked","-Xlint:sunapi");
    }
    
    @Test
    public void gitbug603() {
        expectedExit = Main.Result.CMDERR.exitCode;
        helpTCG("-Xmaxwarns=100","-quiet"); // Arguments are part of the test
    }
    
    @Test
    public void gitbug604() {  // FIXME requires implementatino of \not_assigned
        expectedExit = 0;
        helpTCG("-code-math=safe","-method=AbsInterval.add");
    }
    
    @Test
    public void gitbug605() {
        expectedExit = 0;
        helpTCG("-code-math=safe");
    }
    
    @Test
    public void gitbug606() {
        expectedExit = 0;
        helpTCG("-code-math=safe");
    }
    
    @Test
    public void gitbug607() {
        expectedExit = 0;
        helpTCG("-show","-method=x"); // Arguments are part of the test
    }
    
    @Test
    public void gitbug608() {
        expectedExit = 0;
        helpTCG();
    }
    
    @Test
    public void gitbug610() {
        expectedExit = 0;
        helpTCG("-code-math=safe");
    }
    
    @Test
    public void gitbug611() {
        expectedExit = 0;
        helpTCG();
    }
    
    @Test
    public void gitbug613() {
        expectedExit = 0;
        helpTCG();
    }
    
    @Test
    public void gitbug615() {
        expectedExit = 0;
        helpTCG();
    }
    
    @Test
    public void gitbug618() {
        expectedExit = 0;
        helpTCG();
    }
    
    @Test
    public void gitbug621() {
        expectedExit = 0;
        helpTCG();
    }
    
    @Test
    public void gitbug621a() { // Original bug
        expectedExit = 0;
        helpTCG("-method=testMethod"); // Limited to this one method
    }
    
    @Test
    public void gitbug622() {
        expectedExit = 0;
        helpTCG("-staticInitWarning");
    }
    
    @Test
    public void gitbug622a() {
        expectedExit = 0;
        helpTCG("-no-staticInitWarning");
    }
    
    @Test
    public void gitbug623() {
        expectedExit = 0;
        helpTCG();
    }
    
    @Test
    public void gitbug626() {
        expectedExit = 0;
        helpTCG("-subexpressions");//,"-show","-method=findFirstSetLoop"); // -subexpressions is part of the test
    }
    
    @Test
    public void gitbug627() {
        expectedExit = 0;
        helpTCG();
    }
    
    @Test
    public void gitbug630() {
        expectedExit = 0;
        helpTCG();
    }
    
    @Test
    public void gitbug630a() { // FIXME - SMT encpoding problem
        expectedExit = 0;
        helpTCG();
    }
    
    @Test
    public void gitbug631() {
        expectedExit = 0;
        helpTCG();
    }
    
    @Test
    public void gitbug633() {
        Assume.assumeTrue(runLongTests); // FIXME - And not yet working either
        cpathAddition = ":../OpenJML/runtime";
        expectedExit = 0;
        helpTCG();
    }
    
    @Test
    public void gitbug633a() { // (FIXME) - nondeterministically fails
        expectedExit = 0;
        helpTCG();
    }
    
    @Test
    public void gitbug634() {
        expectedExit = 0;
        helpTCG();
    }
    
    @Test
    public void gitbug635() {
        expectedExit = 0;
        helpTCG();
    }
    
    @Test
    public void gitbug636() {
        expectedExit = 1;
        helpTCG();
    }
    
    @Test
    public void gitbug638() {
        expectedExit = 1;
        helpTCG();
    }
    
    @Test
    public void gitbug640() {
    	expectedExit = 0;
        helpTCG();
    }
    
    @Test
    public void gitbug643() {
        expectedExit = 1;
        helpTCG();
    }
    
    @Test @Ignore // Z3 hangs kin some matching loop
    public void gitbug644() {
        expectedExit = 0;
        helpTCG();
    }
    
    @Test
    public void gitbug644a() {
        expectedExit = 0;
        helpTCG();
    }
    
    @Test
    public void gitbug644b() {
        expectedExit = 0;
        helpTCG();
    }
    
    @Test
    public void gitbug644c() {
        expectedExit = 0;
        helpTCG();
    }
    
    @Test
    public void gitbug645() { // FIXME - needs to be RAC ad to be fixed
        expectedExit = 0;
        helpTCG();
    }
    
    @Test
    public void gitbug647() {
        expectedExit = 0;
        helpTCG();
    }
    
    @Test
    public void gitbug648() {
        expectedExit = 0;
        helpTCG();
    }
    
    @Test // Errors encountered when using runtime on the classpath
    public void gitbug648a() {
        expectedExit = 1;
        helpTCF("test/gitbug648a","test/gitbug648a","-cp","test/gitbug648:../OpenJML/runtime");
    }
    
    @Test
    public void gitbug650() {
        expectedExit = 0;
        helpTCG();
    }
    
    @Test
    public void gitbug650a() {
        expectedExit = 0;
        helpTCG();
    }
    
    @Test
    public void gitbug650b() {
        expectedExit = 0;
        helpTCG();
    }
    
    @Test
<<<<<<< HEAD
    public void gitbug650c() {
        expectedExit = 0;
        helpTCG();
    }

    @Test
    public void gitbug653() {
        expectedExit = 0;
        helpTCG("-specspath=test/gitbug653");
    }
    
    @Test
    public void gitbug654() {
        expectedExit = 0;
        helpTCG();
    }
    
    @Test
    public void gitbug639() {
    	expectedExit = 0;
        helpTCG();
    }
    
    @Test
    public void gitbug637() {
    	expectedExit = 0;
        helpTCG();
=======
    public void gitbug651() {
        expectedExit = 0;
        helpTCG();
    }
    
    @Test
    public void gitbug651a() {
        expectedExit = 0;
        helpTCG("-show","-method=testMethodB");
>>>>>>> 7e264f01
    }
    
    @Test
    public void gitbug666() {
        expectedExit = 0;
        helpTCG("-show=all","-method=pow");
    }
    
    public void gitbug888() {
        expectedExit = 0;
        helpTCG();
    }
    
    @Test
    public void gitbug999() {
        expectedExit = 0;
        helpTCG();
    }
    
    @Test
    public void rise4fun() {
        expectedExit = 0;
        helpTCGNoOptions();
    }

}
<|MERGE_RESOLUTION|>--- conflicted
+++ resolved
@@ -845,8 +845,20 @@
     }
     
     @Test
+    public void gitbug637() {
+        expectedExit = 0;
+        helpTCG();
+    }
+
+    @Test
     public void gitbug638() {
         expectedExit = 1;
+        helpTCG();
+    }
+    
+     @Test
+    public void gitbug639() {
+        expectedExit = 0;
         helpTCG();
     }
     
@@ -929,12 +941,22 @@
     }
     
     @Test
-<<<<<<< HEAD
     public void gitbug650c() {
         expectedExit = 0;
         helpTCG();
     }
 
+    public void gitbug651() {
+        expectedExit = 0;
+        helpTCG();
+    }
+    
+    @Test
+    public void gitbug651a() {
+        expectedExit = 0;
+        helpTCG();
+    }
+    
     @Test
     public void gitbug653() {
         expectedExit = 0;
@@ -948,29 +970,6 @@
     }
     
     @Test
-    public void gitbug639() {
-    	expectedExit = 0;
-        helpTCG();
-    }
-    
-    @Test
-    public void gitbug637() {
-    	expectedExit = 0;
-        helpTCG();
-=======
-    public void gitbug651() {
-        expectedExit = 0;
-        helpTCG();
-    }
-    
-    @Test
-    public void gitbug651a() {
-        expectedExit = 0;
-        helpTCG("-show","-method=testMethodB");
->>>>>>> 7e264f01
-    }
-    
-    @Test
     public void gitbug666() {
         expectedExit = 0;
         helpTCG("-show=all","-method=pow");
