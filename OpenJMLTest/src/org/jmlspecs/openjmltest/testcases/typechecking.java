package org.jmlspecs.openjmltest.testcases;

import org.jmlspecs.openjmltest.TCBase;
import org.junit.Test;

public class typechecking extends TCBase {

    @Override
    public void setUp() throws Exception {
//        noCollectDiagnostics = true;
//        jmldebug = true;
        useSystemSpecs = true;
        super.setUp();
        main.addOptions("-no-purityCheck");
        //main.addOptions("-jmldebug");
    }

    /** Test something very simple with no errors*/
    @Test public void testSomeJava() {
//    	main.addOptions("-verbose");
        helpTC("import org.jmlspecs.lang.JMLDataGroup; class A { public A(){} }");
    }

    /** Test something very simple with no errors*/
    @Test public void testSomeJavaB() {
        helpTC(" class A {}");
    }

    /** Test a particular error*/
    @Test public void testSomeJavaBrace() {
        helpTC(" class A {} }"
        ,"/TEST.java:1: class, interface, or enum expected",13,12,12,12 // FIXME - end position may not be useful - should be 13?
        );
    }

    /** Test scanning something very simple */
    @Test public void testSomeJava2() {
        helpTC(" class A { int k = true; }",
                "/TEST.java:1: incompatible types: boolean cannot be converted to int",20);
    }

    /** Test scanning something very simple */
    @Test public void testSomeJML() {
        helpTC(" class A { int k; boolean b; void m() { \n//@ assert k;\n}}",
                "/TEST.java:2: incompatible types: int cannot be converted to boolean",12);
    }

    @Test public void testTypeArgs() {
        helpTC(" class A { int k; boolean b; <T> int mm() {} void m() { int t = this.<Integer>mm(); \n//@ assert <Object>\\old(k);\n}}"
                ,"/TEST.java:2: illegal start of expression",20
                );
    }

    @Test public void testOld1() {
        helpTC(" class A { int k; boolean b; void m() { \n//@ assert \\old;\n}}",
                "/TEST.java:2: A \\old expression must have an argument list",12);
    }

    @Test public void testOld2() {
        helpTC(" class A { int k; boolean b; void m() { \n//@ assert \\old();\n}}",
                "/TEST.java:2: A \\old expression expects just 1 or 2 argument, not 0",16);
    }

    @Test public void testOld2a() {
        helpTCF("A.java"," class A { int k; boolean b; void m() { \n//@ assert \\pre();\n}}",
                "/A.java:2: A \\pre expression expects just 1 argument, not 0",16);
    }

    @Test public void testOld3() {
        helpTCF("A.java"," class A { int k; boolean b; void m() { \n//@ assert \\old(k);\n}}",
                "/A.java:2: incompatible types: int cannot be converted to boolean",16);
    }

    @Test public void testOld4() {
        helpTCF("A.java"," class A { int k; boolean b; void m() { \n//@ assert \\old(b);\n}}");
    }

    @Test public void testOld5() {
        helpTCF("A.java"," class A { int k; boolean b; void m() { \n//@ assert \\pre(b,k);\n}}",
                "/A.java:2: A \\pre expression expects just 1 argument, not 2",16
                ,"/A.java:2: There is no label named k",19);
    }

    @Test public void testOld6() {
        helpTCF("A.java"," class A { int k; boolean b; void m() { \n//@ assert \\old(b,5);\n}}",
                "/A.java:2: The second argument of an \\old expression must be a simple identifier that is a label",19);
    }

    @Test public void testOld7() {
        helpTCF("A.java"," class A { int k; boolean b; void m() { \n//@ assert \\old(b,k);\n}}"
                ,"/A.java:2: There is no label named k",19);
    }

    @Test public void testOld8() {
        helpTCF("A.java"," class A { int k; boolean b; //@ requires \\old(b); \n void m() { }}",
                "/A.java:1: A \\old token with no label may not be present in a requires clause",48);
    }

    @Test public void testOld9() {
        helpTCF("A.java"," class A { int k; boolean b; //@ ensures \\old(b,k); \n void m() { }}",
                "/A.java:1: A \\old token with a label may not be present in a ensures clause",47);
    }

    @Test public void testOld10() {
        helpTCF("A.java"," class A { int k; boolean b; //@ requires \\pre(b); \n void m() { }}",
                "/A.java:1: A \\pre token may not be present in a requires clause",48);
    }

    @Test public void testOld11() {
        helpTCF("A.java"," class A { int k; boolean b; void m() { \n k: k=1;\n //@ assert \\old(b,k);\n}}"
                );
    }

    @Test public void testOld12() {
        helpTCF("A.java"," class A { boolean b; void m() { \n k: {};\n //@ assert \\old(b,k);\n}}"
                );
    }

    @Test public void testMax() {
        helpTCF("A.java"," class A { int k; boolean b; void m() { \n//@ assert \\max(\\lockset);\n}}",
                "/A.java:2: incompatible types: java.lang.Object cannot be converted to boolean",16);
    }

    @Test public void testMax1() {
        helpTCF("A.java"," class A { int k; boolean b; void m() { \n//@ assert \\max;\n}}",
                "/A.java:2: illegal start of type",16);
    }

    @Test public void testMax2() {
        helpTCF("A.java"," class A { int k; boolean b; void m() { \n//@ assert \\max();\n}}",
                "/A.java:2: A \\max expression expects just 1 argument, not 0",16);
    }

    @Test public void testMax3() {
        helpTCF("A.java"," class A { int k; boolean b; void m() { \n//@ assert \\max(k);\n}}",
                "/A.java:2: A \\max function expects an argument of type org.jmlspecs.lang.JMLSetType<E> rather than int",17,
                "/A.java:2: incompatible types: java.lang.Object cannot be converted to boolean",16
                );
    }

    @Test public void testMax5() {
        helpTCF("A.java"," class A { int k; boolean b; void m() { \n//@ assert \\max(b,k);\n}}",
                "/A.java:2: A \\max expression expects just 1 argument, not 2",16,
                "/A.java:2: A \\max function expects an argument of type org.jmlspecs.lang.JMLSetType<E> rather than boolean",17,
                "/A.java:2: incompatible types: java.lang.Object cannot be converted to boolean",16);
    }

    @Test public void testInvariantFor1() {
        helpTCF("A.java","public class A { int k; Integer i; void m() { \n//@ assert \\invariant_for(i);\n}}"
        		);
    }

    @Test public void testInvariantFor2() {
        helpTCF("A.java","public class A { int k; Integer i; void m() { \n//@ assert \\invariant_for(k);\n}}"
        		,"/A.java:2: The argument of \\invariant_for must be of reference type", 27
        		);
    }

    @Test public void testInvariantFor3() {
        helpTCF("A.java","public class A { int k; Integer i; void m() { \n//@ assert \\invariant_for(A);\n}}"
        		);
    }

    @Test public void testInvariantFor4() {
        helpTCF("A.java","public class A { int k; Integer i; void m() { \n//@ assert \\invariant_for();\n}}"
        		);
    }

    @Test public void testInvariantFor5() {
        helpTCF("A.java","public class A { int k; Integer i; void m() { \n//@ assert \\invariant_for(Integer,k);\n}}"
        		,"/A.java:2: The argument of \\invariant_for must be of reference type", 35
        		);
    }

    @Test public void testInvariantFor6() {
    	main.addOptions("-strictJML");
        helpTCF("A.java","public class A { int k; Integer i; void m() { \n//@ assert \\invariant_for(Integer,k);\n}}"
        		,"$SPECS/java8/java/util/stream/Stream.jml:60: warning: The \\count construct is an OpenJML extension to JML and not allowed under -strictJML",41
        		,"/A.java:2: A \\invariant_for expression expects just 1 argument, not 2", 26
        		,"/A.java:2: The argument of \\invariant_for must be of reference type", 27
        		,"/A.java:2: The argument of \\invariant_for must be of reference type", 35
<<<<<<< HEAD
        		,"$SPECS/specs/java/nio/ByteBuffer.jml:260: warning: The inline construct is an OpenJML extension to JML and not allowed under -strictJML",37
=======
        		,"$SPECS/java7/java/nio/ByteBuffer.jml:263: warning: The inline construct is an OpenJML extension to JML and not allowed under -strictJML",37
>>>>>>> fcebbe4f
        		);
    }

    @Test public void testInvariantFor6a() {
        helpTCF("A.java","public class A { int k; Integer i; void m() { \n//@ assert \\invariant_for(Integer,k);\n}}"
        		,"/A.java:2: The argument of \\invariant_for must be of reference type", 35
        		);
    }

    @Test public void testInvariantFor7() {
    	main.addOptions("-strictJML");
        helpTCF("A.java","public class A { int k; Integer i; void m() { \n//@ assert \\invariant_for();\n}}"
        		,"$SPECS/java8/java/util/stream/Stream.jml:60: warning: The \\count construct is an OpenJML extension to JML and not allowed under -strictJML",41
        		,"/A.java:2: A \\invariant_for expression expects just 1 argument, not 0", 26
<<<<<<< HEAD
                ,"$SPECS/specs/java/nio/ByteBuffer.jml:260: warning: The inline construct is an OpenJML extension to JML and not allowed under -strictJML",37
=======
                ,"$SPECS/java7/java/nio/ByteBuffer.jml:263: warning: The inline construct is an OpenJML extension to JML and not allowed under -strictJML",37
>>>>>>> fcebbe4f
        		);
    }


    @Test public void testType() {
        helpTCF("A.java"," class A { int k; boolean b; void m() { \n//@ assert \\type(A,k);\n}}"
                ,"/A.java:2: More than one argument or otherwise ill-formed type expression as argument of \\type",19
                ,"/A.java:2: incompatible types: \\TYPE cannot be converted to boolean",17
                );
    }

    @Test public void testType2() {
        helpTCF("A.java"," class A { int k; boolean b; void m() { \n//@ assert \\type();\n}}"
                ,"/A.java:2: illegal start of type",18
                ,"/A.java:2: incompatible types: \\TYPE cannot be converted to boolean",17
                );
    }

    @Test public void testType3() {
        helpTCF("A.java"," class A { int k; boolean b; void m() { \n//@ assert \\type(b);\n}}"
                ,"/A.java:2: cannot find symbol\n  symbol:   class b\n  location: class A",18
                ,"/A.java:2: incompatible types: \\TYPE cannot be converted to boolean",17
                );
    }

    @Test public void testType4() {
        helpTCF("A.java"," class A { int k; boolean b; void m() { \n//@ assert \\type(true);\n}}"
                ,"/A.java:2: illegal start of type",18
                ,"/A.java:2: incompatible types: \\TYPE cannot be converted to boolean",17
                );
    }

    @Test public void testType5() {
        helpTCF("A.java"," class A { int k; boolean b; void m() { \n//@ assert \\type(int);\n}}"
                ,"/A.java:2: incompatible types: \\TYPE cannot be converted to boolean",17
                                );
    }

    @Test public void testType6() {
        helpTCF("A.java"," class A { int k; boolean b; void m() { \n//@ assert \\type(int[][]);\n}}"
                ,"/A.java:2: incompatible types: \\TYPE cannot be converted to boolean",17
                                );
    }

    @Test public void testType7() {
        helpTCF("A.java"," class A { int k; boolean b; void m() { \n//@ assert \\type(Object);\n}}"
                ,"/A.java:2: incompatible types: \\TYPE cannot be converted to boolean",17
                                );
    }

    @Test public void testType8() {
        helpTCF("A.java"," class A { int k; boolean b; void m() { \n//@ assert \\type(java.lang.Object);\n}}"
                ,"/A.java:2: incompatible types: \\TYPE cannot be converted to boolean",17
                                );
    }

    @Test public void testType9() {
        helpTCF("A.java"," class A { int k; boolean b; void m() { \n//@ assert \\type(java.lang.Object[][]);\n}}"
                ,"/A.java:2: incompatible types: \\TYPE cannot be converted to boolean",17
                            );
    }

    @Test public void testType10() {
        helpTCF("A.java"," class A { int k; boolean b; void m() { \n//@ assert \\type(A);\n}}"
                ,"/A.java:2: incompatible types: \\TYPE cannot be converted to boolean",17
                );
    }

    @Test public void testType11() {
        helpTCF("A.java"," class A { int k; boolean b; void m() { \n//@ assert \\type(void);\n}}"
                ,"/A.java:2: incompatible types: \\TYPE cannot be converted to boolean",17
                );
    }

    @Test public void testType12() {
        helpTCF("A.java"," class A { int k; boolean b; void m() { \n//@ assert \\type(Void);\n}}"
                ,"/A.java:2: incompatible types: \\TYPE cannot be converted to boolean",17
                );
    }

    @Test public void testTypeof() {
        helpTCF("A.java"," class A { int k; Boolean b; void m() { \n//@ assert \\typeof(b);\n}}",
                "/A.java:2: incompatible types: \\TYPE cannot be converted to boolean",19);
    }

    @Test public void testResult() {
        helpTC(" class A { int k; Boolean b; void m() { \n//@ assert \\result;\n}}"
                ,"/TEST.java:2: A \\result expression may not be used in the specification of a method that returns void",13
                ,"/TEST.java:2: A \\result expression may not be in a assert clause",13
                );
    }

    @Test public void testResult3() {
        helpTCF("A.java"," public class A { int k; Boolean b;\n //@ ensures \\result;\n void m() { \n}}",
                "/A.java:2: A \\result expression may not be used in the specification of a method that returns void",15);
    }

    @Test public void testResult4() {
        helpTC(" class A { int k; Boolean b;\n //@ assert \\result;\n void m() { \n}}",
                "/TEST.java:2: The token assert is illegal or not implemented for a type or method clause (JmlParser.classOrInterfaceBodyDeclaration)",6);
    }

    @Test public void testResult2() {
        String s = " class A { int k; Boolean b;\n/*@ ensures \\result == 1; */\nboolean m() { \n return true;\n}}";
        helpTCF("A.java",s,
                "/A.java:2: incomparable types: boolean and int",21);
    }

    @Test public void testResult5() {
        String s = " class A { int k; Boolean b;\n/*@ ensures \\result == 1; */\n void m() { }}";
        helpTCF("A.java",s,
                "/A.java:2: A \\result expression may not be used in the specification of a method that returns void",14);
    }

    /** Tests an input that gave bugs once before */
    @Test public void testMisc1() {
        helpTC(" class A { /*@ ensures \\result     ; */\nboolean m() { \n//@ return true;\n}}"
                ,"/TEST.java:3: Expected a declaration or a JML construct inside the JML annotation here", 5
        );
    }
    
    @Test public void testMisc1b() {
        helpTC(" class A { /*@ ensures \\result     ; */\nboolean m() { \n//@ int t;\n}}"
                ,"/TEST.java:3: A local declaration within a JML annotation must be ghost", 9 // FIXME - better position
        );
    }
    
    @Test public void testJmlTypes() {
        helpTCF("A.java","public class A {  int i; /*@ ghost \\TYPE t; */ } ");  //OK
    }

    @Test public void testJmlTypes0() {
        helpTCF("A.java","public class A {  int i,j; /*@ ghost \\TYPE t,tt; */ } "); //OK
    }

    @Test public void testJmlTypes1() {
        helpTCF("A.java","public class A {  /*@ ghost \\bigint i; model \\real r; ghost \\TYPE t; */ } "); //OK
    }

    /** Missing model or ghost modifier */
    @Test public void testJmlTypes2() {
        helpTCF("A.java","public class A {  int i; /*@  \\TYPE t; */ } ",
                "/A.java:1: A declaration within a JML annotation must be either ghost or model",37);
    }

    /** Wrong position model or ghost modifier */
    @Test public void testJmlTypes3() {
        helpTCF("A.java","import org.jmlspecs.annotation.*; public class A {  @Ghost int i; } ",
                "/A.java:1: A Java declaration (not within a JML annotation) may not be either ghost or model",64);
    }

    @Test public void testJmlTypes4() {
        helpTCF("A.java","import org.jmlspecs.annotation.*; public class A {  /*@ @Ghost int i; */ } ");  //OK
    }
    @Test public void testSubtype() { // OK
        helpTCF("A.java","public class A { Object o; /*@ ghost \\TYPE t; */Class c;\n//@ensures t <: t;\nvoid m() {}}");
    }
    
    @Test public void testSubtype2() { // OK
        helpTCF("A.java","public class A { Object o; /*@ ghost \\TYPE t; */ Class c;\n//@ensures c <: c;\nvoid m() {}}");
    }
    
    @Test public void testSubtype2a() { // OK
        helpTCF("A.java","public class A { Object o; /*@ ghost \\TYPE t; */ Class<Object> c;\n//@ensures c <: c;\nvoid m() {}}");
    }
    
    @Test public void testSubtype2b() { // OK
        helpTCF("A.java","public class A { Object o; /*@ ghost \\TYPE t; */ Class<? extends Object> c;\n//@ensures c <: c;\nvoid m() {}}");
    }
    
    @Test public void testSubtype3() { // OK
        expectedExit = 0;
        helpTCF("A.java","public class A { Object o; /*@ ghost \\TYPE t; */ Class<Object> c;\n//@ensures t <: \\typeof(o);\nvoid m() {}}"
                );
    }
    
    @Test public void testSubtype4() { // OK
        expectedExit = 0;
        helpTCF("A.java","public class A { Object o; /*@ ghost \\TYPE t; */ Class<Object> c;\n//@ensures o.getClass() <: Object.class;\nvoid m() {}}"
                //,"/A.java:2: warning: A non-pure method is being called where it is not permitted: getClass()",22
                );
    }
    
    @Test public void testSubtype5() {
        helpTCF("A.java","public class A { Object o; /*@ ghost \\TYPE t; */ Class<Object> c;\n//@ensures JML.erasure(t) <: c;\nvoid m() {}}");
    }
    
    @Test public void testSubtype6() {
        helpTCF("A.java","public class A { Object o; /*@ ghost \\TYPE t; */ Class<Object> c;\n//@ensures t <: 5;\nvoid m() {}}",
                "/A.java:2: The type of the arguments of the subtype operator (<:) must be either \\TYPE or java.lang.Class, not int",17);
    }
    
    @Test public void testSubtype7() {
        helpTCF("A.java","public class A { Object o; /*@ ghost \\TYPE t; */ Class<Object> c;\n//@ensures true <: c;\nvoid m() {}}",
                "/A.java:2: The type of the arguments of the subtype operator (<:) must be either \\TYPE or java.lang.Class, not boolean",12);
    }
    
    @Test public void testErasure1() {
        helpTCF("A.java","public class A { Object o; //@ ghost \\TYPE t = \\type(java.lang.Integer);\n}"
                );
    }
    
    @Test public void testErasure2() {
        helpTCF("A.java","public class A { Object o; //@ ghost \\TYPE t = \\type(java.util.List);\n}"
                ,"/A.java:1: The argument of a \\type construct must be a fully parameterized type: java.util.List",53
                );
    }
    
    @Test public void testErasure3() {
        helpTCF("A.java","public class A { Object o; //@ ghost \\TYPE t = \\type(java.util.List<Integer>);\n}"
                );
    }
    
    @Test public void testErasure4() {
        helpTCF("A.java","public class A { Object o; //@ ghost Class<?> t = \\erasure(\\type(java.lang.Integer));\n}"
                );
    }
    
    @Test public void testErasure5() {
        helpTCF("A.java","public class A { Object o; //@ ghost Class<?> t = \\erasure(\\type(java.util.List));\n}"
                );
    }
    
    @Test public void testErasure6() {
        helpTCF("A.java","public class A { Object o; //@ ghost Class<?> t = \\erasure(\\type(java.util.List<Integer>));\n}"
                );
    }
    
    @Test public void testMisplacedResult() {
        helpTCF("A.java","public class A {  \n//@requires \\result == 0;\n int m() {return 0;}}",
                "/A.java:2: A \\result expression may not be in a requires clause",14);
        
    }
    
    @Test public void testSetComp() {
        helpTCF("A.java","public class A {  \n java.util.Collection c; //@ invariant new JMLSetType { Integer i | c.contains(i) && i<10}; \n \n }"
                //,"/A.java:2: warning: A non-pure method is being called where it is not permitted: contains(java.lang.Object)",79  // FIXME
                ,"/A.java:2: incompatible types: org.jmlspecs.lang.JMLSetType cannot be converted to boolean",55
		);
    }
    
    // Testing scopes in method specs
    @Test public void testSetCompA() {
        helpTCF("A.java","public class A {  \n java.util.Collection c; //@ requires new JMLSetType { Integer i | c.contains(i) && i<10}; \n void m() {} \n }"
                //,"/A.java:2: warning: A non-pure method is being called where it is not permitted: contains(java.lang.Object)",78 // FIXME
                ,"/A.java:2: incompatible types: org.jmlspecs.lang.JMLSetType cannot be converted to boolean",54
                );
    }

    @Test public void testQuantifierA() {
        helpTCF("A.java","public class A {  \n Object i; //@ ghost Object j; \n //@ requires m( (\\exists int i; 0 < i && i <10; m(i)) ); \n/*@pure*/boolean m(int k) { return false; }\n }",
                "/A.java:3: incompatible types: boolean cannot be converted to int",18);
    }
  
    @Test public void testSetCompB() {
        helpTCF("A.java","public class A {  \n java.util.Collection c; //@ ghost int k = new JMLSetType { Integer i | c.contains(i) && i<10}; \n void m() {} \n }"
                ,"/A.java:2: incompatible types: org.jmlspecs.lang.JMLSetType cannot be converted to int",59
        );
    }

    @Test public void testSetCompB3() {
        helpTCF("A.java","public class A {  boolean p; \n java.util.Collection c; //@ ghost Object k = new JMLSetType { Integer i | c.contains(i) && p<10}; \n void m() {} \n }"
                ,"/A.java:2: bad operand types for binary operator '<'\n  first type:  boolean\n  second type: int",94
        );
    }

    @Test public void testSetCompB2() {
        helpTCF("A.java","public class A {  \n java.util.Collection c; //@ ghost Object k = new JMLSetType { Integer i | c.contains(i) && i<10}; \n void m() {} \n }"
        );
    }

    @Test public void testQuantifierB() {
        helpTCF("A.java","public class A {  \n  //@ ghost Object j = m( (\\exists int i; 0 < i && i <10; m(i)) ); \nboolean m(int k) { return false; }\n }",
                "/A.java:2: incompatible types: boolean cannot be converted to int",27);
    }
  
    @Test public void testQuantifierB2() {
        helpTCF("A.java","public class A {  \n  //@ ghost Object j = m( (\\exists int i; 0 < i && i <10; m(i)) ); \nboolean m(boolean k) { return false; } boolean m(int p) { return false; }\n }"
                );
    }
  
    @Test public void testQuantifierB3() {
        helpTCF("A.java","public class A {  \n  //@ ghost Object j = m( (\\exists int i; 0 < i && i <10; m(i)) ); \nboolean m(boolean k) { return false; } \n }"
                ,"/A.java:2: incompatible types: int cannot be converted to boolean",61
                );
    }
  
    // Looking for a name in the outer scope
    @Test public void testQuantifierB4() {
        helpTCF("A.java","public class A { boolean p;  \n  //@ ghost boolean j = ( (\\exists int i; 0 < i && i <10; m(p)) ); \nboolean m(int k) { return false; } \n }"
                ,"/A.java:2: incompatible types: boolean cannot be converted to int",61
                );
    }
  
    // testing scopes in local initializers
    @Test public void testSetCompC() {
        helpTCF("A.java","public class A {  \n java.util.Collection c;  void m() { //@ ghost int k = new JMLSetType { Integer i | c.contains(i) && i<10}; \n} \n }"
                ,"/A.java:2: incompatible types: org.jmlspecs.lang.JMLSetType cannot be converted to int",71
                );
    }

    @Test public void testSetCompC3() {
        helpTCF("A.java","public class A {  \n java.util.Collection c;  void m() { boolean p; //@ ghost Object k = new JMLSetType { Integer i | c.contains(i) && p<10}; \n} \n }"
                ,"/A.java:2: bad operand types for binary operator '<'\n  first type:  boolean\n  second type: int",117
                );
    }

    @Test public void testSetCompC2() {
        helpTCF("A.java","public class A {  \n java.util.Collection c;  void m() { //@ ghost Object k = new JMLSetType { Integer i | c.contains(i) && i<10}; \n} \n }"
                );
    }

    @Test public void testQuantifierC() {
        helpTCF("A.java","public class A {  \n  boolean m(int k) { //@ ghost Object j = m( (\\exists int i; 0 < i && i <10; m(i)) ); \n return false; }\n }",
                "/A.java:2: incompatible types: boolean cannot be converted to int",46
                );
    }
    
    @Test public void testQuantifierC2() {
        helpTCF("A.java","public class A {  \n  boolean m(int k) { //@ ghost boolean j = ( (\\exists int i; 0 < i && i <10; m(i)) ); \n return false; }\n }"
                );
    }
    
    @Test public void testQuantifierC3() {
        helpTCF("A.java","public class A {  \n  boolean m(int k) { boolean p ; //@ ghost boolean j = ( (\\exists int i; 0 < i && i <10; m(p)) ); \n return false; }\n }",
                "/A.java:2: incompatible types: boolean cannot be converted to int",92
                );
    }
    
    // testing scopes in JML statements
    @Test public void testSetCompD() {
        helpTCF("A.java","public class A {//@ ghost Object k;  \n java.util.Collection c;  void m() { //@ set k = new JMLSetType { Integer i | c.contains(i) && i<10}; \n} \n }"
                );
    }

    @Test public void testQuantifierD() {
        helpTCF("A.java","public class A { //@ ghost int j;\n  \n  boolean m(int k) { //@ set j = m( (\\exists int i; 0 < i && i <10; m(i)) ); \n return false; }\n }",
                "/A.java:3: incompatible types: boolean cannot be converted to int",37);
    }
    
    @Test public void testQuantifier() {
        helpTCF("A.java","public class A {  \n Object i; //@ ghost Object j; \n /*@pure*/ boolean m(int i) { return false; }\n//@ invariant m( (\\exists int i; 0 < i && i <10; m(i)) ); \n }",
                "/A.java:4: incompatible types: boolean cannot be converted to int",18);
    }
    
    @Test public void testQuantifier1() {
        helpTCF("A.java","public class A {  \n Object i; //@ ghost Object j; \n /*@pure*/ boolean m(int i) { return false; }\n//@ invariant m( (\\forall int i; 0 < i && i <10; m(i)) ); \n }",
                "/A.java:4: incompatible types: boolean cannot be converted to int",18);
    }
    
    @Test public void testQuantifier2() {
        helpTCF("A.java","public class A {  \n Object i; //@ ghost Object j; \n /*@pure*/ boolean m(int i) { return false; }\n//@ invariant (\\num_of int i; 0 < i && i <10; m(i)) ; \n }",
                "/A.java:4: incompatible types: int cannot be converted to boolean",16);
    }
    
    @Test public void testQuantifier3() {
        helpTCF("A.java","public class A {  \n Object i; //@ ghost Object j; \n boolean m(int i) { return false; }\n//@ invariant (\\max long i; 0 < i && i <10; i) ; \n }",
                "/A.java:4: incompatible types: long cannot be converted to boolean",16);
    }
    
    @Test public void testQuantifier4() {
        helpTCF("A.java","public class A {  \n Object i; //@ ghost Object j; \n boolean m(float i) { return false; }\n//@ invariant (\\sum long i; 0 < i && i <10; i) ; \n }",
                "/A.java:4: incompatible types: long cannot be converted to boolean",16);
    }
    
    @Test public void testQuantifier5() {
        helpTCF("A.java","public class A {  \n Object i; //@ ghost Object j; \n boolean m(double i) { return false; }\n//@ invariant (\\product long i,k; 0 < i && k <10; i) ; \n }",
                "/A.java:4: incompatible types: long cannot be converted to boolean",16);
    }
    
    @Test public void testQuantifier6() {
        helpTCF("A.java","public class A {  \n Object i; Object q = i; //@ ghost Object j; \n boolean m(double i) { return false; }\n//@ invariant (\\product long i; j; i) ; \n }",
                "/A.java:4: incompatible types: java.lang.Object cannot be converted to boolean",33,
                "/A.java:4: incompatible types: long cannot be converted to boolean",16);
    }
    
    @Test public void testQuantifier7() {
        helpTCF("A.java","public class A {  \n Object i; Object j; \n boolean m(double i) { return false; }\n//@ invariant (\\product long i; 0 < j && i <10; i) ; \n }",
                "/A.java:4: bad operand types for binary operator '<'\n  first type:  int\n  second type: java.lang.Object",35,
                "/A.java:4: incompatible types: long cannot be converted to boolean",16);
    }

    @Test public void testQuantifierInv() {
        helpTCF("A.java","public class A {  \n //@ invariant (\\exists int i; 0 < i && i <10;  i > -1) ; \n //@ static invariant (\\exists int i; 0 < i && i <10;  i > -1) ; \n void m() {}}"

                );
    }
    
    @Test public void testQuantifierInv1() {
        helpTCF("A.java","public class A { int m; static int s; \n //@ invariant (\\exists int i; 0 < i && i <10;  i > m) ; \n //@ static invariant (\\exists int i; 0 < i && i <10;  i > m) ; \n void m() {}}"
                ,"/A.java:3: non-static variable m cannot be referenced from a static context",60
                );
    }
    
    @Test public void testQuantifierInv2() {
        helpTCF("A.java","public class A { int m; static int s; \n //@ static invariant (\\exists int i; 0 < i && i <10;  i > s) ; \n //@ static invariant (\\exists int i; 0 < i && i <10;  i > s) ; \n void m() {}}"

                );
    }
    
    @Test public void testQuantifierInit() {
        helpTCF("A.java","public class A { int m; static int s; \n //@ ghost boolean b = (\\exists int i; 0 < i && i <10;  i > m) ; \n //@ static ghost boolean bb = (\\exists int i; 0 < i && i <10;  i > m) ; \n //@ requires b && bb;\n void m() {}}"
                ,"/A.java:3: non-static variable m cannot be referenced from a static context",69
                );
    }
    
    @Test public void testQuantifierInit1() {
        helpTCF("A.java","public class A { int m; static int s; \n //@ ghost boolean b = (\\exists int i; 0 < i && i <10;  i > s) ; \n //@ static ghost boolean bb = (\\exists int i; 0 < i && i <10;  i > s) ; \n //@ requires b && bb;\n void m() {}}"

                );
    }
    
    @Test public void testQuantifierReq() {
        helpTCF("A.java","public class A {  \n //@ requires (\\exists int i; 0 < i && i <10;  i > -1) ; \n  void m() {}}"

                );
    }
    
    @Test public void testQuantifierReq2() {
        helpTCF("A.java","public class A {  \n //@ requires (\\exists int i; 0 < i && i <10;  i > -1) ; \n  static void m() {}}"

                );
    }
    

    @Test public void testLet() {
        helpTCF("A.java","public class A { void m() { //@ assert (\\let int i = 0; i != 0); \n}}"
                );
    }
    
    @Test public void testLet2() {
        helpTCF("A.java","public class A { void m() { //@ assert 0 == (\\let int i = 0, int j = 2; i - j); \n}}"
                );
    }
    
    @Test public void testLet3() {
        helpTCF("A.java","public class A { void m() { //@ assert (\\let int i = 0; i); \n}}"
                ,"/A.java:1: incompatible types: int cannot be converted to boolean",41);
    }
    
    @Test public void testLet4() {
        helpTCF("A.java","public class A { void m() { //@ assert (\\let int i; i==0); \n}}"
                ,"/A.java:1: = expected",51);
    }
    
    @Test public void testLet5() {
        helpTCF("A.java","public class A { void m() { boolean i; //@ assert (\\let int i=0; i==0); \n i = true; }}"
                ,"/A.java:1: variable i is already defined in method m()",61
                );
    }
    
    @Test public void testLet6() {
        helpTCF("A.java","public class A { void m(boolean i) {  //@ assert (\\let int i=0; i==0); \n i = true; }}"
                ,"/A.java:1: variable i is already defined in method m(boolean)",60
                );
    }
    
    @Test public void testLet7() {
        helpTCF("A.java","public class A { boolean i; //@ invariant (\\let int i=0; i==0); \n  }"
                );
    }

    @Test public void testLet8() {
        helpTCF("A.java","public class A { void m(int j) {  //@ assert (\\let int i=0; i==j); \n  }}"
                );
    }
    
    @Test public void testLet9() {
        helpTCF("A.java","public class A { int j; //@ invariant (\\let int i=0; i==j); \n  }"
                );
    }

    @Test public void testLet10() {
        helpTCF("A.java","public class A { void m(boolean j) {  //@ assert (\\let int i=0; i==j); \n  }}"
                ,"/A.java:1: incomparable types: int and boolean",66);
    }
    
    @Test public void testLet11() {
        helpTCF("A.java","public class A { boolean j; //@ invariant (\\let int i=0; i==j); \n  }"
                ,"/A.java:1: incomparable types: int and boolean",59);
    }


    @Test public void testSame() {
        helpTCF("A.java","public class A { //@ requires  i; also requires \\same; \n boolean m(boolean i) { return false; }\n}"
                );
    }
    
    @Test public void testSame1() {
        helpTCF("A.java","public class A { //@ requires 1+\\same; \n boolean m(double i) { return false; }\n}",
                "/A.java:1: bad operand types for binary operator '+'\n  first type:  int\n  second type: boolean",32);
    }
    
    @Test public void testSame2() {  // FIXME - should not allow \same inside expressions
        helpTCF("A.java","public class A { //@ requires i; also requires !\\same; \n boolean m(boolean i) { return false; }\n}"
                );
    }
    
    @Test public void testSame3() { // FIXME - should not allow \same without previous preconditions
        helpTCF("A.java","public class A { //@ requires \\same; \n boolean m(double i) { return false; }\n}"
                );
    }
    
    @Test public void testSame4() {
        helpTCF("A.java","public class A { //@ ensures \\same; \n boolean m(double i) { return false; }\n}"
                ,"/A.java:1: A \\same token may only be used in requires clauses",30
                );
    }
    
//    @Test public void testLockCompare() {
//        expectedExit = 0;
//        helpTCF("A.java","public class A { Object o,oo; //@ invariant o < oo; \n }"
//                ,"/A.java:1: warning: Operators < and <= are deprecated as lock comparisons - use <# and <#= instead",47
//                );
//    }
    
    @Test public void testLockCompareX() {
        helpTCF("A.java","public class A { Integer o,oo; //@ invariant o < oo; \n }"
                );
    }
    
//    @Test public void testLockCompare1() {
//        expectedExit = 0;
//        helpTCF("A.java","public class A { Object o,oo; //@ invariant o <= oo; \n }"
//                ,"/A.java:1: warning: Operators < and <= are deprecated as lock comparisons - use <# and <#= instead",47
//                );
//    }
    
    @Test public void testLockCompare1X() {
        helpTCF("A.java","public class A { Integer o,oo; //@ invariant o <= oo; \n }"
                );
    }
    
    @Test public void testLockCompare2() {
        helpTCF("A.java","public class A { Object o,oo; int i; //@ invariant o < true; \n }"
                ,"/A.java:1: bad operand types for binary operator '<'\n  first type:  java.lang.Object\n  second type: boolean",54
                );
    }
    
    @Test public void testLockCompare2X() {
        helpTCF("A.java","public class A { Integer o,oo; int i; //@ invariant o < 5; \n }"
                );
    }
    
    @Test public void testLockCompare2Y() {
        helpTCF("A.java","public class A { Object o,oo; int i; //@ invariant o < 5; \n }"
                ,"/A.java:1: bad operand types for binary operator '<'\n  first type:  java.lang.Object\n  second type: int",54
                );
    }
    
    @Test public void testLockCompare3() {
        helpTCF("A.java","public class A { Object o,oo; boolean b = o <= oo;  \n }"
                ,"/A.java:1: bad operand types for binary operator '<='\n  first type:  java.lang.Object\n  second type: java.lang.Object",45
                );
    }
    
    @Test public void testLockCompare4() {
        helpTCF("A.java","public class A { Object o,oo; boolean b = o <= oo;  \n }"
                ,"/A.java:1: bad operand types for binary operator '<='\n  first type:  java.lang.Object\n  second type: java.lang.Object",45
                );
    }
    
    @Test public void testLockCompareA() {
        helpTCF("A.java","public class A { Object o,oo; //@ invariant o <# oo; \n }"
                );
    }
    
    @Test public void testLockCompare1A() {
        helpTCF("A.java","public class A { Object o,oo; //@ invariant o <#= oo; \n }"
                );
    }
    
    @Test public void testFreshBad() {
        helpTCF("A.java","public class A { Object o,oo; //@ invariant \\fresh(o);  \n }"
                ,"/A.java:1: A \\fresh expression may not be in a invariant clause",52
                );
    }
    
    @Test public void testFreshWeirdError() {
        helpTCF("WeirdError.java",
                "public class WeirdError {\n" +
                " public Foo getFoo() { return null; }\n" +
                "}\n"
                ,"/WeirdError.java:2: cannot find symbol\n  symbol:   class Foo\n  location: class WeirdError",9
               // ,"/WeirdError.java:2: A \\result expression may not be used in the specification of a method that returns void",14
                );
    }
    
    @Test public void testFresh() {
        helpTCF("A.java","public class A { Object o,oo; //@ ensures \\fresh(o); \n void m() {} \n }"
                );
    }
    
    @Test public void testFresh2() {
        helpTCF("A.java","public class A { Object o,oo; //@ ensures \\fresh(o,oo); \n void m() {}  \n }"
                );
    }
    
    @Test public void testFresh3() {
        helpTCF("A.java","public class A { Object o,oo; //@ ensures \\fresh(); \n void m() {}  \n }"
                );
    }
    
    @Test public void testFresh4() {
        helpTCF("A.java","public class A { int i; Object o,oo; //@ ensures   \\fresh(i); \n void m() {}  \n }"
                ,"/A.java:1: The argument of \\fresh must be of reference type",59
                );
    }
    
    @Test public void testFresh5() {
        helpTCF("A.java","public class A { int i; Object o,oo; //@ ensures   \\fresh(o) + 1 == 0; \n void m() {}  \n }"
                ,"/A.java:1: bad operand types for binary operator '+'\n  first type:  boolean\n  second type: int",62
                );
    }
    
    @Test public void testFresh5Bad() {
        helpTCF("A.java","public class A { int i; Object o,oo; //@ ghost boolean k = \\fresh(o);  \n }"
                ,"/A.java:1: A \\fresh expression may not be in a jml declaration clause",67
        );
    }
    
    @Test public void testOnlyAssigned() {
        helpTCF("A.java","public class A { Object o,oo; //@ invariant \\only_assigned(o) || \\only_accessed(o) || \\only_captured(o) || \\not_assigned(o) || \\not_modified(o);  \n }"
                ,"/A.java:1: A \\only_assigned expression may not be in a invariant clause",46
                ,"/A.java:1: A \\only_accessed expression may not be in a invariant clause",67
                ,"/A.java:1: A \\only_captured expression may not be in a invariant clause",88
                ,"/A.java:1: A \\not_assigned expression may not be in a invariant clause",109
                ,"/A.java:1: A \\not_modified expression may not be in a invariant clause",129
                );
    }
    
    @Test public void testOnlyAssigned1() {
        helpTCF("A.java","public class A { Object o,oo; //@ ensures \\only_assigned(o) || \\only_accessed(o) || \\only_captured(o) || \\not_assigned(o) || \\not_modified(o); \n void m() {} \n }"
                );
    }
    
    @Test public void testOnlyAssigned2() {
        helpTCF("A.java","public class A { int i; Object o,oo; //@ ghost boolean k = \\only_assigned(o) || \\only_accessed(o) || \\only_captured(o) || \\not_assigned(o) || \\not_modified(o);  \n }"
                ,"/A.java:1: A \\only_assigned expression may not be in a jml declaration clause",61
                ,"/A.java:1: A \\only_accessed expression may not be in a jml declaration clause",82
                ,"/A.java:1: A \\only_captured expression may not be in a jml declaration clause",103
                ,"/A.java:1: A \\not_assigned expression may not be in a jml declaration clause",124
                ,"/A.java:1: A \\not_modified expression may not be in a jml declaration clause",144
        );
    }
    
    @Test public void testInformalComment() {
        helpTCF("A.java","public class A {\n //@ invariant (* stuff *);\n //@ ghost int k = (* stuff *);  \n }"
                ,"/A.java:3: incompatible types: boolean cannot be converted to int",20
        );
    }

    @Test public void testId() {
        helpTCF("A.java","public class A {\n //@ public model int duration;  \n void m() { //@ set duration = 0;\n } \n }"
//                ,"/A.java:2: Expected an identifier, found a JML keyword instead: duration",23
        );
    }

    // The following are situations that are not yet handled properly.
    // That is because model imports are treated just like normal imports,
    // so they can lead to incorrect name resolution in the Java code.

    // No errors but should have one: the use of List in the declaration of n should fail.
    @Test public void testModelImport1() {
        helpTCF("A.java","//@ model import java.util.List;\n public class A {\n //@ ghost List k;\n List n;  \n }"
        );
    }
    
    // This should fail for the ghost declaration but not for the Java declaration
    @Test public void testModelImport2() {
        helpTCF("A.java","import java.awt.*; //@ model import java.util.*;\n public class A {\n //@ ghost List k;\n List n;  \n }"
                ,"/A.java:3: reference to List is ambiguous\n  both interface java.util.List in java.util and class java.awt.List in java.awt match",12
                ,"/A.java:4: reference to List is ambiguous\n  both interface java.util.List in java.util and class java.awt.List in java.awt match",2
        );
    }

    // This should fail for the Java declaration but not for the ghost declaration
    @Test public void testModelImport3() {
        helpTCF("A.java","import java.awt.*; import java.util.*;\n//@ model import java.util.List;\n public class A {\n //@ ghost List k;\n List n;  \n }"
        );
    }

    @Test public void testOKImport1() {
        helpTCF("A.java","import java.util.*;\n public class A {\n List n;  \n }"
        );
    }
    
    @Test public void testBadModelImport1() {
        helpTCF("A.java","//@ import java.util.List;\n public class A {\n //@ ghost List k;\n List n;  \n }"
                ,"/A.java:1: An import statement in a JML comment must have a model modifier",5
        );
    }
    
    @Test public void testBadModelImport2() {
        helpTCF("A.java","/*@ model */ import java.util.List;\n public class A {\n  \n }"
                ,"/A.java:1: A model import declaration must be completely within a JML comment",14,13,13,34
        );
    }
    
    @Test public void testBadModelImport2a() {
        helpTCF("A.java","/*@ model */  public class A {\n  \n }"
                ,"/A.java:1: A Java declaration (not within a JML annotation) may not be either ghost or model",22
        );
    }
    
    @Test public void testBadModelImport3() { // FIXME - could be a better error message
        helpTCF("A.java","/*@ model import */ java.util.List;\n public class A {\n  \n }"
                ,"/A.java:1: Expected an identifier, found end of JML comment instead",18
                ,"/A.java:1: '.' expected",20
                ,"/A.java:1: package <error>.java.util does not exist",30
                ,"/A.java:1: package <error>.java.util does not exist",30
        );
    }
    
    // Bug: 3366092
    @Test public void testEnum1() {
        helpTCF("A.java","public class A {\n  enum E { X {} }; \n }"
        );
        
    }
    
    // Bug: 3366092
    @Test public void testEnum2() {
        helpTCF("A.java","public class A {\n  enum E { X {}; } \n }"
        );
        
    }
    
    // Bug: 3241186
    @Test public void testEnum3() {
        helpTCF("A.java","public class A {\n  public enum X { Y; X(){}; } \n }"
        );
        
    }
    
    // Bug: 3241186
    @Test public void testEnum3a() {
        helpTCF("A.java","public class A {\n  public enum X { Y; public X(){}; } \n }"
        ,"/A.java:2: modifier public not allowed here",29
        );
        
    }
    
    // Bug: 3241186
    @Test public void testEnum3b() {
        helpTCF("A.java","public class A {\n  public enum X { Y; protected X(){}; } \n }"
                ,"/A.java:2: modifier protected not allowed here",32
        );
        
    }
    
    // Bug: 3241186
    @Test public void testEnum3c() {
        helpTCF("A.java","public class A {\n  public enum X { Y; private X(){}; } \n }"
        );
        
    }
    
    // Bug: 3421143
    @Test public void testEnum4() {
        helpTCF("A.java","public class A {\n  public enum X { Y; public X m() { for (X c: values()) break; return Y; } } \n }"
        );
        
    }
    
    // Bug: 3373400
    @Test public void testBug4() {
        helpTCF("A.java","interface A<V> { /*@ instance ghost V r; @*/ \n }"
        );
        
    }
    
    // Bug: 3377329
    @Test public void testBug5() {
        helpTCF("A.java","public class A {\n"
                +"  public void test1(Object[] blub) {\n"
                +"    //@ loop_invariant 0<=i && i <= blub.length;\n"
                +"    for(int i=0; i< blub.length; i++) {\n"
                +"      /*@nullable @*/ Object b = blub[i];\n"
                +"      if (b == null)\n"
                +"        continue;\n"
                +"    }\n"
                +"  }\n"
                +"  public void test2(Object[] blub) {\n"
                +"    for(Object b : blub) {\n"
                +"      if (b == null)\n"
                +"        continue;\n"
                +"    }\n"
                +"  }\n"
                +"}"
                );
    }
    
    // Bug: 3377329
    @Test public void testBug5a() {
        helpTCF("A.java","public class A {\n"
                +"  public void test1(Object[] blub) {\n"
                +"    //@ loop_invariant 0<=i && i <= blub.length;\n"
                +"    for(int i=0; i< blub.length; i++) {\n"
                +"      /*@nullable @*/ Object b = blub[i];\n"
                +"      if (b == null)\n"
                +"        break;\n"
                +"    }\n"
                +"  }\n"
                +"  public void test2(Object[] blub) {\n"
                +"    for(Object b : blub) {\n"
                +"      if (b == null)\n"
                +"        break;\n"
                +"    }\n"
                +"  }\n"
                +"}"
                );
    }
    
    // Bug: 3388690
    @Test public void testBug6() {
        helpTCF("Test.java","public class Test {\n"
                +"private final int my_height; /*@ in height; @*/\n"
  
                +"  /*@ public model int height;\n"
                +"      in_redundantly height;\n"
                +"      public invariant 0 < height;\n"
                +"      public constraint \\old(height) == height;\n"
                +"      private represents height = my_height;\n"
                +"      private invariant 0 < my_height;\n"
                +"  @*/\n"
  
                +"  public Test() {\n"
                +"    my_height = 1;\n"
                +"  }\n"
                +"}\n"
        );
        
    }
    
    @Test public void testBug6a() {
        helpTCF("Test.java","public class Test {\n"
                +"private final int my_height; /*@ in height; @*/\n"
  
                +"  /*@ public model int height;\n"
                +"      in_redundantly height2;\n"
                +"  @*/\n"
  
                +"  /*@ public model int height2;\n"
                +"      in_redundantly height;\n"
                +"  @*/\n"
  
                +"  public Test() {\n"
                +"    my_height = 1;\n"
                +"  }\n"
                +"}\n"
                ,"/Test.java:2: This field participates in a circular datagroup inclusion chain: my_height",19
                ,"/Test.java:3: This field participates in a circular datagroup inclusion chain: height",24
                ,"/Test.java:6: This field participates in a circular datagroup inclusion chain: height2",24
        );
        
    }
    
    @Test
    public void typeserr() {
        helpTCF("A.java",
           "class A { //@ ghost boolean b4 = \\type(java.util.Map<java.util.List<?>,?>) <: \\type(java.util.List<?>);\n}"
                ,"/A.java:1: Wildcards are not allowed within \\type expressions: java.util.Map<java.util.List<?>, ?>",69
                ,"/A.java:1: Wildcards are not allowed within \\type expressions: java.util.Map<java.util.List<?>, ?>",72
                ,"/A.java:1: Wildcards are not allowed within \\type expressions: java.util.List<?>",100
           );
    }
        

    
    @Test public void testSwitchWithStrings() {
        helpTCF("A.java"," class A { public void m(String s) { switch (s) { case \"David\": case \"Cok\": System.out.println(\"me\"); break; default: System.out.println(\"not me\"); } } }"
                );
    }

    @Test public void testQuantifiedExpression() {
        helpTCF("A.java"," class A { /*@ public invariant (\\sum Integer i; 0<=i && i < 6; new Object()); */ }"
        		,"/A.java:1: The value expression of a sum or product expression must be a numeric type, not java.lang.Object",65
                );
    }

    // FIXME - does not appear to be working yet
//    @Test public void testDiamondGenerics() {
//        helpTCF("A.java","public class A { java.util.List<Integer> list = new java.util.LinkedList<>(); } }"
//                );
//    }

    @Test public void testMultiCatch() {
        helpTCF("A.java","public class A { public void m(int i) { try { if (i == 0) throw new ArrayIndexOutOfBoundsException(); if (i == 1) throw new NullPointerException(); } catch ( final ArrayIndexOutOfBoundsException | NullPointerException e) {}  } }"
                );
    }


    @Test public void testTryWithResources() {
        helpTCF("A.java","import java.io.*; public class A { public void m(int i) { try ( FileReader r = new FileReader(\"\") ) {   } catch (final IOException e) {} finally {} } }"
                );
    }

    @Test public void testJmlLabelExpression() {
        helpTCF("TestJava.java","package tt; \n"
                +"public class TestJava { \n"

                +"  public int m1bad(boolean b, int k) {\n"
                +"    int j = 0;\n"
                +"    //@ ghost boolean bb = (\\forall int i; 0<=i && i <=4; 0!=(\\lbl LBL i));\n"
                +"    return 1;\n"
                +"  }\n"
                

                +"}"
                ,"/TestJava.java:5: A JML label expression may not be within a quantified or set-comprehension expression",63
                );
    }

    @Test public void testKeywords() {
        helpTCF("TestJava.java","package tt; \n"
                +"public class TestJava { \n"

                +"  //@ model public void m1bad(java.util.function.Function<Integer,Integer> f) ;\n"                

                +"}"
                );
    }

    @Test public void testSpecCaseVisibility() {
        expectedExit = 0; // Only warnings
        helpTCF("TestJava.java","package tt; \n"
                +"public class TestJava { \n"

                +"  //@ public behavior requires true;\n"
                +"  public void m1p() {\n"
                +"  }\n"
                
                +"  //@ protected behavior requires true;\n"
                +"  public void m1r() {\n"
                +"  }\n"
                
                +"  //@ behavior requires true;\n"
                +"  public void m1k() {\n"
                +"  }\n"
                
                +"  //@ private behavior requires true;\n"
                +"  public void m1v() {\n"
                +"  }\n"
                
                +"  //@ requires true;\n"
                +"  public void m1() {\n"
                +"  }\n"
                
                +"  //@ public behavior requires true;\n"  // Warning
                +"  protected void m2p() {\n"
                +"  }\n"
                
                +"  //@ protected behavior requires true;\n"
                +"  protected void m2r() {\n"
                +"  }\n"
                
                +"  //@ behavior requires true;\n"
                +"  protected void m2k() {\n"
                +"  }\n"
                
                +"  //@ private behavior requires true;\n"
                +"  protected void m2v() {\n"
                +"  }\n"
                
                +"  //@ requires true;\n"
                +"  protected void m2() {\n"
                +"  }\n"
                
                +"  //@ public behavior requires true;\n" // Warning
                +"  private void m3p() {\n"
                +"  }\n"
                
                +"  //@ protected behavior requires true;\n" // Warning
                +"  private void m3r() {\n"
                +"  }\n"
                
                +"  //@ behavior requires true;\n"  // Warning
                +"  private void m3k() {\n"
                +"  }\n"
                
                +"  //@ private behavior requires true;\n"
                +"  private void m3v() {\n"
                +"  }\n"
                
                +"  //@ requires true;\n"
                +"  private void m3() {\n"
                +"  }\n"
                
                +"  //@ public behavior requires true;\n" // Warning
                +"  void m4p() {\n"
                +"  }\n"
                
                +"  //@ protected behavior requires true;\n" // Warning
                +"  void m4r() {\n"
                +"  }\n"
                
                +"  //@ behavior requires true;\n"
                +"  void m4k() {\n"
                +"  }\n"
                
                +"  //@ private behavior requires true;\n"
                +"  void m4v() {\n"
                +"  }\n"
                
                +"  //@ requires true;\n"
                +"  void m4() {\n"
                +"  }\n"
                

                +"}"
                ,"/TestJava.java:18: warning: There is no point to a specification case having more visibility than its method",7
                ,"/TestJava.java:33: warning: There is no point to a specification case having more visibility than its method",7
                ,"/TestJava.java:36: warning: There is no point to a specification case having more visibility than its method",7
                ,"/TestJava.java:39: warning: There is no point to a specification case having more visibility than its method",7
                ,"/TestJava.java:48: warning: There is no point to a specification case having more visibility than its method",7
                ,"/TestJava.java:51: warning: There is no point to a specification case having more visibility than its method",7
                );
    }

    
}<|MERGE_RESOLUTION|>--- conflicted
+++ resolved
@@ -179,11 +179,7 @@
         		,"/A.java:2: A \\invariant_for expression expects just 1 argument, not 2", 26
         		,"/A.java:2: The argument of \\invariant_for must be of reference type", 27
         		,"/A.java:2: The argument of \\invariant_for must be of reference type", 35
-<<<<<<< HEAD
-        		,"$SPECS/specs/java/nio/ByteBuffer.jml:260: warning: The inline construct is an OpenJML extension to JML and not allowed under -strictJML",37
-=======
-        		,"$SPECS/java7/java/nio/ByteBuffer.jml:263: warning: The inline construct is an OpenJML extension to JML and not allowed under -strictJML",37
->>>>>>> fcebbe4f
+        		,"$SPECS/specs/java/nio/ByteBuffer.jml:263: warning: The inline construct is an OpenJML extension to JML and not allowed under -strictJML",37
         		);
     }
 
@@ -198,11 +194,7 @@
         helpTCF("A.java","public class A { int k; Integer i; void m() { \n//@ assert \\invariant_for();\n}}"
         		,"$SPECS/java8/java/util/stream/Stream.jml:60: warning: The \\count construct is an OpenJML extension to JML and not allowed under -strictJML",41
         		,"/A.java:2: A \\invariant_for expression expects just 1 argument, not 0", 26
-<<<<<<< HEAD
-                ,"$SPECS/specs/java/nio/ByteBuffer.jml:260: warning: The inline construct is an OpenJML extension to JML and not allowed under -strictJML",37
-=======
-                ,"$SPECS/java7/java/nio/ByteBuffer.jml:263: warning: The inline construct is an OpenJML extension to JML and not allowed under -strictJML",37
->>>>>>> fcebbe4f
+                ,"$SPECS/specs/java/nio/ByteBuffer.jml:263: warning: The inline construct is an OpenJML extension to JML and not allowed under -strictJML",37
         		);
     }
 
