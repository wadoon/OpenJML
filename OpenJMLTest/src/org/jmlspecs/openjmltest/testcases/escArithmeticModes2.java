package org.jmlspecs.openjmltest.testcases;

import java.util.Collection;

import org.jmlspecs.openjmltest.EscBase;
import org.junit.Assume;
import org.junit.Ignore;
import org.junit.Test;
import org.junit.runner.RunWith;
import org.junit.runners.ParameterizedWithNames;
import org.junit.runners.Parameterized.Parameters;


@RunWith(ParameterizedWithNames.class)
public class escArithmeticModes2 extends EscBase {

    
    @Parameters
    static public Collection<String[]> parameters() {
        String[] options = {"-escBV=false,-minQuant","-escBV=false,-no-minQuant","-escBV=true,-minQuant","-escBV=true,-no-minQuant","-escBV=auto,-minQuant","-escBV=auto,-no-minQuant"};
        return optionsAndSolvers(options,solvers);
    }


    public escArithmeticModes2(String options, String solver) {
        super(options,solver);
    }
    
    @Override
    public void setUp() throws Exception {
        //noCollectDiagnostics = true;
        super.setUp();
        main.addOptions("-nullableByDefault"); // Because the tests were written this way
        //main.addOptions("-trace");
        //JmlEsc.escdebug = true;
        //org.jmlspecs.openjml.provers.YicesProver.showCommunication = 3;
        //print = true;
    }
 
    // Checks the value and sign of int division and mod
    @Test
    public void testModJava() {
        helpTCX("tt.TestJava","package tt; import org.jmlspecs.annotation.*; \n"
                +"@CodeJavaMath @SpecSafeMath public class TestJava { \n"
                +"  public long m() {\n"
                +"    int k = 7 ;\n" 
                +"    int j = 3;\n" 
                +"    int m = 1;\n" 
                +"    int qq = 2;\n" 
                +"    int i = k % j;\n" 
                +"    int q = k / j;\n" 
                +"    //@ assert i == m && q == qq ;\n" 
                +"    //@ assert (k%j) == m && (k/j) == qq;\n" 
                +"    i = (-k) % j;\n" 
                +"    q = (-k) / j;\n" 
                +"    //@ assert i == -m && q == -qq;\n" 
                +"    //@ assert ((-k)%j) == -m && ((-k)/j) == -qq;\n"   // Line 15
                +"    i = k % -j;\n" 
                +"    q = k / -j;\n" 
                +"    //@ assert i == m && q == -qq;\n" 
                +"    //@ assert (k%-j) == m && (k/-j) == -qq;\n" 
                +"    i = -k % -j;\n"                                   // Line 20
                +"    q = -k / -j;\n" 
                +"    //@ assert i == -m && q == qq;\n" 
                +"    //@ assert (-k%-j) == -m && ((-k)/-j) == qq;\n" 
                +"    return k; \n"
                +"  }\n"
                +"}\n"
              );
    }

    // Checks the value and sign of int division and mod
    @Test
    public void testModJavaZ() {
        helpTCX("tt.TestJava","package tt; import org.jmlspecs.annotation.*; \n"
                +"@CodeJavaMath @SpecSafeMath public class TestJava { \n"
                +"  public long m() {\n"
                +"    int k = 15 ;\n" 
                +"    int j = 5;\n" 
                +"    int m = 0;\n" 
                +"    int qq = 3;\n" 
                +"    int i = k % j;\n" 
                +"    int q = k / j;\n" 
                +"    //@ assert i == m && q == qq ;\n" 
                +"    //@ assert (k%j) == m && (k/j) == qq;\n" 
                +"    i = (-k) % j;\n" 
                +"    q = (-k) / j;\n" 
                +"    //@ assert i == -m && q == -qq;\n" 
                +"    //@ assert ((-k)%j) == -m && ((-k)/j) == -qq;\n"   // Line 15
                +"    i = k % -j;\n" 
                +"    q = k / -j;\n" 
                +"    //@ assert i == m && q == -qq;\n" 
                +"    //@ assert (k%-j) == m && (k/-j) == -qq;\n" 
                +"    i = -k % -j;\n"                                   // Line 20
                +"    q = -k / -j;\n" 
                +"    //@ assert i == -m && q == qq;\n" 
                +"    //@ assert (-k%-j) == -m && ((-k)/-j) == qq;\n" 
                +"    return k; \n"
                +"  }\n"
                +"}\n"
              );
    }

    // Checks the value and sign of int division and mod
    @Test
    public void testModJava3() {
        helpTCX("tt.TestJava","package tt; import org.jmlspecs.annotation.*; \n"
                +"@CodeJavaMath @SpecSafeMath public class TestJava { \n"
                +"  public long m() {\n"
                +"    int k = - 2147483648 ;\n" 
                +"    int j = - 1073740802;\n" 
                +"    int m = - 2044;\n" 
                +"    int qq = 2;\n" 
                +"    int i = k % j;\n" 
                +"    int q = k / j;\n" 
                +"    //@ assert i == m && q == qq ;\n" 
                +"    //@ assert (k%j) == m && (k/j) == qq;\n" 
                +"    return k; \n"
                +"  }\n"
                +"}\n"
              );
    }

    @Test @Ignore // FIXME - very long
    public void testModJavaB() {
        Assume.assumeTrue(!options.contains("-escBV=true")); // Very long - skip for now
        main.addOptions("-method=ma","-show","-subexpressions");
        helpTCX("tt.TestJava","package tt; import org.jmlspecs.annotation.*; \n"
                +"@CodeJavaMath @SpecJavaMath public class TestJava { \n"
                +"  //@ requires j != 0;\n"
                +"  //@ requires j != -1 || i != 0x80000000;\n"
                +"  public void ma(int i, int j) {\n"
                +"    int q = i/j; int r = i%j; int k = q * j + r;\n"
                +"    //@ show i, j, q, r, k;\n"
                +"    //@ assert (\\lbl KK (q * j + r)) == i; \n"
                +"    //@ assert k == i; \n"
                +"    //@ assert (\\lbl QQ (i/j)) * j + (\\lbl RR (i%j)) == i; \n"
                +"  }\n"
                +"  //@ requires i == 0x80000000 && j == -8322579;\n public void mm(int i, int j) { int q = i/j; int r = i%j; //@ show q, r; assert false; \n}\n"
                +"}\n"
              );
    }

    @Test
    public void testModSafe() {
        helpTCX("tt.TestJava","package tt; import org.jmlspecs.annotation.*; \n"
                +"@CodeSafeMath @SpecSafeMath public class TestJava { \n"
                +"  public void m() {\n"
                +"    int k = 7 ;\n" 
                +"    int j = 3;\n" 
                +"    int m = 1;\n" 
                +"    int qq = 2;\n" 
                +"    int i = k % j;\n" 
                +"    int q = k / j;\n" 
                +"    //@ assert i == m && q == qq ;\n" 
                +"    //@ assert (k%j) == m && (k/j) == qq;\n" 
                +"    i = (-k) % j;\n" 
                +"    q = (-k) / j;\n" 
                +"    //@ assert i == -m && q == -qq;\n" 
                +"    //@ assert ((-k)%j) == -m && ((-k)/j) == -qq;\n"   // Line 15
                +"    i = k % -j;\n" 
                +"    q = k / -j;\n" 
                +"    //@ assert i == m && q == -qq;\n" 
                +"    //@ assert (k%-j) == m && (k/-j) == -qq;\n" 
                +"    i = -k % -j;\n"                                   // Line 20
                +"    q = -k / -j;\n" 
                +"    //@ assert i == -m && q == qq;\n" 
                +"    //@ assert (-k%-j) == -m && ((-k)/-j) == qq;\n" 
                +"  }\n"
                +"}\n"
              );
    }

    @Test
    public void testModSafeZ() {
        helpTCX("tt.TestJava","package tt; import org.jmlspecs.annotation.*; \n"
                +"@CodeSafeMath @SpecSafeMath public class TestJava { \n"
                +"  public void m() {\n"
                +"    int k = 15 ;\n" 
                +"    int j = 5;\n" 
                +"    int m = 0;\n" 
                +"    int qq = 3;\n" 
                +"    int i = k % j;\n" 
                +"    int q = k / j;\n" 
                +"    //@ assert i == m && q == qq ;\n" 
                +"    //@ assert (k%j) == m && (k/j) == qq;\n" 
                +"    i = (-k) % j;\n" 
                +"    q = (-k) / j;\n" 
                +"    //@ assert i == -m && q == -qq;\n" 
                +"    //@ assert ((-k)%j) == -m && ((-k)/j) == -qq;\n"   // Line 15
                +"    i = k % -j;\n" 
                +"    q = k / -j;\n" 
                +"    //@ assert i == m && q == -qq;\n" 
                +"    //@ assert (k%-j) == m && (k/-j) == -qq;\n" 
                +"    i = -k % -j;\n"                                   // Line 20
                +"    q = -k / -j;\n" 
                +"    //@ assert i == -m && q == qq;\n" 
                +"    //@ assert (-k%-j) == -m && ((-k)/-j) == qq;\n" 
                +"  }\n"
                +"}\n"
              );
    }


    @Test
    public void testModSafeB() {
       Assume.assumeTrue(!options.contains("-escBV=true")); // Very long - skip for now
       helpTCX("tt.TestJava","package tt; import org.jmlspecs.annotation.*; \n"
                +"@CodeSafeMath @SpecSafeMath public class TestJava { \n"
                +"  //@ requires j != 0;\n"
                +"  //@ requires j != -1 || i != 0x80000000;\n"
                +"  public void ma(int i, int j) {\n"
                +"    //@ show i, j; \n"
                +"    int q = (i/j) ;\n"
                +"    int m = (i%j) ;\n"
                +"    //@ show q, m; \n"
                +"    int k = q * j + m;\n"
                +"    //@ assert (\\lbl K k) == (\\lbl I i); \n"
                +"    //@ assert (\\lbl SUM (\\lbl PROD (\\lbl D ((\\lbl I i)/(\\lbl J j)))*(\\lbl JJ j)) + (\\lbl M (i%j))) == i; \n"  // not OK for i = MIN && j = -1
                +"  }\n"
                +"}\n"
              );
    }

    @Test
    public void testModSafeBB() {
        Assume.assumeTrue(!options.contains("-escBV=true")); // Very long - skip for now - TODO

        helpTCX("tt.TestJava","package tt; import org.jmlspecs.annotation.*; \n"
                +"@CodeSafeMath @SpecSafeMath public class TestJava { \n"
                +"  //@ requires j != 0;\n"
                +"  public void ma(int i, int j) {\n"
                +"    int k = (i/j) * j + (i%j);\n"
                +"    //@ show i,j, k, i/j, i%j, (i/j) * j + (i%j); \n"
                +"    //@ assert k == i; \n"
                +"    //@ assert (i/j) * j + (i%j) == i; \n"
                +"  }\n"
                +"}\n"   // FIXME - not sure why the multiply overflow is sometimes not reported
                ,anyorder(
                   seq("/tt/TestJava.java:5: warning: The prover cannot establish an assertion (ArithmeticOperationRange) in method ma:  overflow in int divide",15)
                  ,seq("/tt/TestJava.java:5: warning: The prover cannot establish an assertion (ArithmeticOperationRange) in method ma:  int multiply overflow",19)
                )
              );
    }

    @Test
    public void testModMath() {
        Assume.assumeTrue(!options.contains("-escBV=true")); // Cannot have BV and Math mode
        helpTCX("tt.TestJava","package tt; import org.jmlspecs.annotation.*; \n"
                +"@CodeBigintMath @SpecBigintMath public class TestJava { \n"
                +"  public void m() {\n"
                +"    int k = 7 ;\n" 
                +"    int j = 3;\n" 
                +"    int m = 1;\n" 
                +"    int qq = 2;\n" 
                +"    int i = k % j;\n" 
                +"    int q = k / j;\n" 
                +"    //@ assert i == m && q == qq ;\n" 
                +"    //@ assert (k%j) == m && (k/j) == qq;\n" 
                +"    i = (-k) % j;\n" 
                +"    q = (-k) / j;\n" 
                +"    //@ assert i == -m && q == -qq;\n" 
                +"    //@ assert ((-k)%j) == -m && ((-k)/j) == -qq;\n"   // Line 15
                +"    i = k % -j;\n" 
                +"    q = k / -j;\n" 
                +"    //@ assert i == m && q == -qq;\n" 
                +"    //@ assert (k%-j) == m && (k/-j) == -qq;\n" 
                +"    i = -k % -j;\n"                                   // Line 20
                +"    q = -k / -j;\n" 
                +"    //@ assert i == -m && q == qq;\n" 
                +"    //@ assert (-k%-j) == -m && ((-k)/-j) == qq;\n" 
                +"  }\n"
                +"}\n"
              );
    }
    
    @Test
    public void testModMathZ() {
        Assume.assumeTrue(!options.contains("-escBV=true")); // Cannot have BV and Math mode
        helpTCX("tt.TestJava","package tt; import org.jmlspecs.annotation.*; \n"
                +"@CodeBigintMath @SpecBigintMath public class TestJava { \n"
                +"  public void m() {\n"
                +"    int k = 15 ;\n" 
                +"    int j = 5;\n" 
                +"    int m = 0;\n" 
                +"    int qq = 3;\n" 
                +"    int i = k % j;\n" 
                +"    int q = k / j;\n" 
                +"    //@ assert i == m && q == qq ;\n" 
                +"    //@ assert (k%j) == m && (k/j) == qq;\n" 
                +"    i = (-k) % j;\n" 
                +"    q = (-k) / j;\n" 
                +"    //@ assert i == -m && q == -qq;\n" 
                +"    //@ assert ((-k)%j) == -m && ((-k)/j) == -qq;\n"   // Line 15
                +"    i = k % -j;\n" 
                +"    q = k / -j;\n" 
                +"    //@ assert i == m && q == -qq;\n" 
                +"    //@ assert (k%-j) == m && (k/-j) == -qq;\n" 
                +"    i = -k % -j;\n"                                   // Line 20
                +"    q = -k / -j;\n" 
                +"    //@ assert i == -m && q == qq;\n" 
                +"    //@ assert (-k%-j) == -m && ((-k)/-j) == qq;\n" 
                +"  }\n"
                +"}\n"
              );
    }

    @Test
    public void testModMathB() {
    	//main.addOptions("-show","-subexpressions","-method=ma");
        Assume.assumeTrue(!options.contains("-escBV=true")); // Cannot have BV and Math mode
        helpTCX("tt.TestJava","package tt; import org.jmlspecs.annotation.*; \n"
                +"@CodeBigintMath @SpecBigintMath public class TestJava { \n"
                +"  //@ requires j != 0;\n"
                +"  public void ma(int i, int j) {\n"
                +"    int q,m; int k = (q=i/j) * j + (m=i%j);\n"
                +"    //@ show i,j,k,q,m,i/j,i%j; assert k == i; \n"
                +"    //@ assert (i/j) * j + (i%j) == i; \n"
                +"  }\n"
                +"}\n"
              );
    }

    @Test
    public void testModEqual() {
        Assume.assumeTrue(!options.contains("-escBV=true")); // Cannot have BV and Math mode
        helpTCX("tt.TestJava","package tt; import org.jmlspecs.annotation.*; \n"
                +"@CodeJavaMath @SpecBigintMath public class TestJava { \n"
                +"  //@ requires j != 0;\n"
                +"  public void ma(int i, int j) {\n"
                +"    int k = (i%j);\n"
                +"    int m = (i/j);\n"
                +"    //@ assert (i%j) == (\\lbl K k); \n"  // OK
                +"    //@ assert (\\lbl D ((\\lbl I i)/(\\lbl J j))) == (\\lbl M m); \n"  // mnot OK for i = MIN && j = -1
                +"  }\n"
                +"}\n"
                ,"/tt/TestJava.java:7: warning: Label K has value 0",31
                ,"/tt/TestJava.java:8: warning: Label I has value ( - 2147483648 )",31
                ,"/tt/TestJava.java:8: warning: Label J has value ( - 1 )",42
                ,"/tt/TestJava.java:8: warning: Label D has value 2147483648",22
                ,"/tt/TestJava.java:8: warning: Label M has value ( - 2147483648 )",58
                ,"/tt/TestJava.java:8: warning: The prover cannot establish an assertion (Assert) in method ma",9
                
              );
    }

    @Test
    public void testModEqualB() {
        Assume.assumeTrue(!options.contains("-escBV=true")); // Cannot have BV and Math mode
        helpTCX("tt.TestJava","package tt; import org.jmlspecs.annotation.*; \n"
                +"@CodeJavaMath @SpecBigintMath public class TestJava { \n"
                +"  //@ requires j != 0;\n"
                +"  //@ requires i != 0x80000000 || j != -1;\n"
                +"  public void ma(int i, int j) {\n"
                +"    int k = (i%j);\n"
                +"    int m = (i/j);\n"
                +"    //@ assert (i%j) == (\\lbl K k); \n"  // OK
                +"    //@ assert (i/j) == (\\lbl M m); \n"  // OK for i = MIN && j = -1
                +"  }\n"
                +"}\n"
              );
    }

    @Test
    public void testModEqualLong() {
        Assume.assumeTrue(!options.contains("-escBV=true")); // Cannot have BV and Math mode
        helpTCX("tt.TestJava","package tt; import org.jmlspecs.annotation.*; \n"
                +"@CodeJavaMath @SpecBigintMath public class TestJava { \n"
                +"  //@ requires j != 0;\n"
                +"  public void ma(long i, long j) {\n"
                +"    long k = (i%j);\n"
                +"    long m = (i/j);\n"
                +"    //@ assert (i%j) == (\\lbl K k); \n"  // OK
                +"    //@ assert (\\lbl D ((\\lbl I i)/(\\lbl J j))) == (\\lbl M m); \n"  // mnot OK for i = MIN && j = -1
                +"  }\n"
                +"}\n"
                ,"/tt/TestJava.java:7: warning: Label K has value 0",31
                ,"/tt/TestJava.java:8: warning: Label I has value ( - 9223372036854775808 )",31
                ,"/tt/TestJava.java:8: warning: Label J has value ( - 1 )",42
                ,"/tt/TestJava.java:8: warning: Label D has value 9223372036854775808",22
                ,"/tt/TestJava.java:8: warning: Label M has value ( - 9223372036854775808 )",58
                ,"/tt/TestJava.java:8: warning: The prover cannot establish an assertion (Assert) in method ma",9
                
              );
    }

    @Test
    public void testModEqualLongB() {
        Assume.assumeTrue(!options.contains("-escBV=true")); // Cannot have BV and Math mode
        helpTCX("tt.TestJava","package tt; import org.jmlspecs.annotation.*; \n"
                +"@CodeJavaMath @SpecBigintMath public class TestJava { \n"
                +"  //@ requires j != 0;\n"
                +"  //@ requires i != 0x8000000000000000L || j != -1;\n"
                +"  public void ma(long i, long j) {\n"
                +"    long k = (i%j);\n"
                +"    long m = (i/j);\n"
                +"    //@ assert (i%j) == (\\lbl K k); \n"  // OK
                +"    //@ assert (i/j) == (\\lbl M m); \n"  // OK for i = MIN && j = -1
                +"  }\n"
                +"}\n"
              );
    }
    
    @Ignore // FIXME
    @Test // Tests int multiplication in bigint mode
    public void testMult() {
        Assume.assumeTrue(!options.contains("-escBV=true")); // Cannot have BV and Math mode
        helpTCX("tt.TestJava","package tt; import org.jmlspecs.annotation.*; \n"
                +"@CodeBigintMath @SpecBigintMath public class TestJava { \n"
                +"  //@ requires j != 0;\n"
                +"  //@ requires i * j <= Integer.MAX_VALUE && i*j >= Integer.MIN_VALUE;\n"
                +"  public void ma(int i, int j) {\n"
                +"    //@ show i,j,i*j,(i*j)/j;\n"
                +"    //@ assert (i*j)/j == i;\n"
                +"    boolean b =  (i*j)/j == i;\n"
                +"    //@ assert b;\n"
                +"  }\n"
                +"}\n"
              );
    }
    
    @Ignore // FIXME
    @Test // Tests long multiplication in bigint mode
    public void testMultLong() {
        Assume.assumeTrue(!options.contains("-escBV=true")); // Cannot have BV and Math mode
        helpTCX("tt.TestJava","package tt; import org.jmlspecs.annotation.*; \n"
                +"@CodeBigintMath @SpecBigintMath public class TestJava { \n"
                +"  //@ requires j != 0;\n"
                +"  //@ requires i * j <= Long.MAX_VALUE && i*j >= Long.MIN_VALUE;\n"
                +"  public void ma(long i, long j) {\n"
                +"    //@ show i,j,i*j,(i*j)/j;\n"
                +"    //@ assert (i*j)/j == i;\n"
                +"    boolean b =  (i*j)/j == i;\n"
                +"    //@ assert b;\n"
                +"  }\n"
                +"}\n"
              );
    }
    
    @Ignore // FIXME - long running
    @Test // Tests int multiplication in java mode
    public void testMultJava() {
        Assume.assumeTrue(!options.contains("-escBV=true")); // Cannot have BV and Math mode
        helpTCX("tt.TestJava","package tt; import org.jmlspecs.annotation.*; \n"
                +"@CodeJavaMath @SpecBigintMath public class TestJava { \n"
                +"  //@ requires j != 0;\n"
                +"  //@ requires i * j <= Integer.MAX_VALUE && i*j >= Integer.MIN_VALUE;\n"
                +"  public void ma(int i, int j) {\n"
                +"    //@ show i,j,i*j,(i*j)/j;\n"
                +"    //@ assert (i*j)/j == i;\n"
                +"    boolean b =  (i*j)/j == i;\n"
                +"    //@ assert b;\n"
                +"  }\n"
                +"}\n"
              );
    }
    
    @Ignore // FIXME -- long running
    @Test // Tests long multiplication in java mode
    public void testMultJavaLong() {
        Assume.assumeTrue(!options.contains("-escBV=true")); // Cannot have BV and Math mode
        helpTCX("tt.TestJava","package tt; import org.jmlspecs.annotation.*; \n"
                +"@CodeJavaMath @SpecBigintMath public class TestJava { \n"
                +"  //@ requires j != 0;\n"
                +"  //@ requires i * j <= Long.MAX_VALUE && i*j >= Long.MIN_VALUE;\n"
                +"  public void ma(long i, long j) {\n"
                +"    //@ show i,j,i*j,(i*j)/j;\n"
                +"    //@ assert (i*j)/j == i;\n"
                +"    boolean b =  (i*j)/j == i;\n"
                +"    //@ assert b;\n"
                +"  }\n"
                +"}\n"
              );
    }
    
    @Ignore // FIXME - long running
    @Test // Tests int multiplication in safe mode
    public void testMultSafe() {
        Assume.assumeTrue(!options.contains("-escBV=true")); // Cannot have BV and Math mode
        helpTCX("tt.TestJava","package tt; import org.jmlspecs.annotation.*; \n"
                +"@CodeSafeMath @SpecBigintMath public class TestJava { \n"
                +"  //@ requires j != 0;\n"
                +"  //@ requires i * j <= Integer.MAX_VALUE && i*j >= Integer.MIN_VALUE;\n"
                +"  public void ma(int i, int j) {\n"
                +"    //@ show i,j,i*j,(i*j)/j;\n"
                +"    //@ assert (i*j)/j == i;\n"
                +"    boolean b =  (i*j)/j == i;\n"
                +"    //@ assert b;\n"
                +"  }\n"
                +"}\n"
              );
    }
    
<<<<<<< HEAD
//    @Ignore // FIXME 
=======
    @Ignore // FIXME - long
>>>>>>> 6cf689ac
    @Test // Tests long multiplication in safe mode
    public void testMultSafeLong() {
        Assume.assumeTrue(!options.contains("-escBV=true")); // Cannot have BV and Math mode
        helpTCX("tt.TestJava","package tt; import org.jmlspecs.annotation.*; \n"
                +"@CodeSafeMath @SpecBigintMath public class TestJava { \n"
                +"  //@ requires j != 0;\n"
                +"  //@ requires i * j <= Long.MAX_VALUE && i*j >= Long.MIN_VALUE;\n"
                +"  public void ma(long i, long j) {\n"
                +"    //@ show i,j,i*j,(i*j)/j;\n"
                +"    //@ assert (i*j)/j == i;\n"
                +"    boolean b =  (i*j)/j == i;\n"
                +"    //@ assert b;\n"
                +"  }\n"
                +"}\n"
              );
    }
    
<<<<<<< HEAD
    @Ignore // FIXME - long running
=======
    @Ignore // FIXME
>>>>>>> 6cf689ac
    @Test  // Tests that div and mod give correct answers, if they do not overflow, in bigint mode
    public void testDiv() {
    	//main.addOptions("-show","-method=ma","-subexpressions");
        Assume.assumeTrue(!options.contains("-escBV=true")); // Cannot have BV and Math mode
        helpTCX("tt.TestJava","package tt; import org.jmlspecs.annotation.*; \n"
                +"@CodeBigintMath @SpecBigintMath public class TestJava { \n"
                +"  //@ requires j != 0;\n"
                +"  public void ma(int i, int j) {\n"
                +"    int q = i/j; //@ ghost int qq = i/j; \n"
                +"    int m = i%j;\n"
                +"    //@ show i,j,q,qq,m,i/j,i%j,j*q,j*(q+1),j*(q-1),j*q+m;\n"
                +"    if (i >= 0 && j >= 0) { /*@ assert q >= 0; assert i >= j*q; assert i-j < j*(q+1); assert m >= 0 && m < j; assert i == (j*q) + m; */ }\n"
                +"    if (i >= 0 && j < 0) { /*@ assert q <= 0; assert i >= j*q; assert i < j*(q-1);  assert m >= 0 && m < -j; assert i == (j*q) + m; */ }\n"
                +"    if (i < 0 && j >= 0) { /*@ assert q <= 0; assert i <= j*q; assert i > j*(q-1); assert m <= 0 && m > -j; assert i == (j*q) + m; */ }\n"
                +"    if (i < 0 && j < 0) { /*@ assert q >= 0; assert i <= j*q; assert i > j*(q+1); assert m <= 0 && m > j; assert i == (j*q) + m; */ }\n"
                +"  }\n"
                +"}\n"
              );
    }
    
    @Ignore // FIXME -- long running
    @Test  // Tests that div and mod give correct answers, if they do not overflow, in java mode
    public void testDivJava() {
        helpTCX("tt.TestJava","package tt; import org.jmlspecs.annotation.*; \n"
                +"@CodeJavaMath @SpecSafeMath @Options(\"-escMaxWarnings=1\") public class TestJava { \n"
                +"  //@ requires j != 0;\n"
                +"  //@ requires i != Integer.MIN_VALUE || j != -1;\n"
                +"  public void ma(int i, int j) {\n"
                +"    int q = i/j;\n"
                +"    int m = i%j;\n"
                +"    //@ show i,j,q,m,j*q,j*(q+1),j*(q-1),j*q+m;\n"
                +"    if (i >= 0 && j >= 0) { /*@ assert q >= 0; assert i >= j*q; assert i < j*(q+1); assert m >= 0 && m < j; assert i == (j*q) + m; */ }\n"
                +"    if (i >= 0 && j < 0) { /*@ assert q <= 0; assert i >= j*q; assert i < j*(q-1);  assert m >= 0 && m < -j; assert i == (j*q) + m; */ }\n"
                +"    if (i < 0 && j >= 0) { /*@ assert q <= 0; assert i <= j*q; assert i > j*(q-1); assert m <= 0 && m < -j; assert i == (j*q) + m; */ }\n"
                +"    if (i < 0 && j < 0) { /*@ assert q >= 0; assert i <= j*q; assert i > j*(q+1); assert m <= 0 && m > j; assert i == (j*q) + m; */ }\n"
                +"  }\n"
                +"}\n"
              );
    }
    
    @Ignore // FIXME -- long running
    @Test  // Tests that div and mod give correct answers, if they do not overflow, in safe mode
    public void testDivSafe() {
        helpTCX("tt.TestJava","package tt; import org.jmlspecs.annotation.*; \n"
                +"@CodeSafeMath @SpecSafeMath @Options(\"-escMaxWarnings=1\") public class TestJava { \n"
                +"  //@ requires j != 0;\n"
                +"  //@ requires i != Integer.MIN_VALUE || j != -1;\n"
               +"  public void ma(int i, int j) {\n"
               +"     //@ show i,j;\n"
               +"     int q = i/j;\n"
                +"    int m = i%j;\n"
                +"    //@ show q,m,j*q,j*(q+1),j*(q-1),j*q+m;\n"
                +"    if (i >= 0 && j >= 0) { /*@ assert q >= 0; assert i >= j*q; assert m >= 0 && m < j; assert i == (j*q) + m; */ }\n"
                +"    if (i >= 0 && j < 0) { /*@ assert q <= 0; assert i >= j*q;  assert m >= 0 && m < -j; assert i == (j*q) + m; */ }\n"
                +"    if (i < 0 && j >= 0) { /*@ assert q <= 0; assert i <= j*q; assert m <= 0 && m < -j; assert i == (j*q) + m; */ }\n"
                +"    if (i < 0 && j < 0) { /*@ assert q >= 0; assert i <= j*q; assert m <= 0 && m > j; assert i == (j*q) + m; */ }\n"
                +"  }\n"
                +"}\n"
              );
    }
    


}
<|MERGE_RESOLUTION|>--- conflicted
+++ resolved
@@ -491,11 +491,7 @@
               );
     }
     
-<<<<<<< HEAD
-//    @Ignore // FIXME 
-=======
     @Ignore // FIXME - long
->>>>>>> 6cf689ac
     @Test // Tests long multiplication in safe mode
     public void testMultSafeLong() {
         Assume.assumeTrue(!options.contains("-escBV=true")); // Cannot have BV and Math mode
@@ -513,11 +509,7 @@
               );
     }
     
-<<<<<<< HEAD
     @Ignore // FIXME - long running
-=======
-    @Ignore // FIXME
->>>>>>> 6cf689ac
     @Test  // Tests that div and mod give correct answers, if they do not overflow, in bigint mode
     public void testDiv() {
     	//main.addOptions("-show","-method=ma","-subexpressions");
