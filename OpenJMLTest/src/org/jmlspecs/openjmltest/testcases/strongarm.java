--- conflicted
+++ resolved
@@ -29,217 +29,214 @@
     // }
 
     public strongarm(String options, String solver) {
-	super(options, solver);
+        super(options, solver);
     }
 
     @Parameters
     static public Collection<String[]> parameters() {
-	return minQuantAndSolvers(solvers);
+        return minQuantAndSolvers(solvers);
     }
 
     public void helpSA(String sourceDirname, String outDir, String... opts) {
-	onFile(sourceDirname, outDir, opts);
+        onFile(sourceDirname, outDir, opts);
     }
 
     @Test
     public void testA() {
-	//expectedExit = 1;
-	helpSA("test/strongarm/base/A.java", "test/strongarm/base/");
+        //expectedExit = 1;
+        helpSA("test/strongarm/base/A.java", "test/strongarm/base/");
     }
 
     @Test
     public void testA1() {
-	//expectedExit = 1;
-	helpSA("test/strongarm/base/A1.java", "test/strongarm/base/");
+        //expectedExit = 1;
+        helpSA("test/strongarm/base/A1.java", "test/strongarm/base/");
     }
 
     @Test
     public void testA2() {
-	//expectedExit = 1;
-	helpSA("test/strongarm/base/A2.java", "test/strongarm/base/");
+        //expectedExit = 1;
+        helpSA("test/strongarm/base/A2.java", "test/strongarm/base/");
     }
     @Test
     public void testA3() {
-	//expectedExit = 1;
-	helpSA("test/strongarm/base/A3.java", "test/strongarm/base/");
+        //expectedExit = 1;
+        helpSA("test/strongarm/base/A3.java", "test/strongarm/base/");
     }
     @Test
     public void testA4() {
-	//expectedExit = 1;
-	helpSA("test/strongarm/base/A4.java", "test/strongarm/base/");
+        //expectedExit = 1;
+        helpSA("test/strongarm/base/A4.java", "test/strongarm/base/");
     }
     @Test
     public void testA5() {
-	//expectedExit = 1;
-	helpSA("test/strongarm/base/A5.java", "test/strongarm/base/");
+        //expectedExit = 1;
+        helpSA("test/strongarm/base/A5.java", "test/strongarm/base/");
     }
     @Test
     public void testA6() {
-	//expectedExit = 1;
-	helpSA("test/strongarm/base/A6.java", "test/strongarm/base/");
+        //expectedExit = 1;
+        helpSA("test/strongarm/base/A6.java", "test/strongarm/base/");
     }
     @Test
     public void testA7() {
-	//expectedExit = 1;
-	helpSA("test/strongarm/base/A7.java", "test/strongarm/base/");
+        //expectedExit = 1;
+        helpSA("test/strongarm/base/A7.java", "test/strongarm/base/");
     }
     @Test
     public void testA8() {
-	//expectedExit = 1;
-	helpSA("test/strongarm/base/A8.java", "test/strongarm/base/");
+        //expectedExit = 1;
+        helpSA("test/strongarm/base/A8.java", "test/strongarm/base/");
     }
     @Test
     public void testA9() {
-	//expectedExit = 1;
-	helpSA("test/strongarm/base/A9.java", "test/strongarm/base/");
+        //expectedExit = 1;
+        helpSA("test/strongarm/base/A9.java", "test/strongarm/base/");
     }
     @Test
     public void testA10() {
-	//expectedExit = 1;
-	helpSA("test/strongarm/base/A10.java", "test/strongarm/base/");
+        //expectedExit = 1;
+        helpSA("test/strongarm/base/A10.java", "test/strongarm/base/");
     }
     @Test
     public void testA11() {
-	//expectedExit = 1;
-	helpSA("test/strongarm/base/A11.java", "test/strongarm/base/");
+        //expectedExit = 1;
+        helpSA("test/strongarm/base/A11.java", "test/strongarm/base/");
     }
     @Test
     public void testA12() {
-	//expectedExit = 1;
-	helpSA("test/strongarm/base/A12.java", "test/strongarm/base/");
+        //expectedExit = 1;
+        helpSA("test/strongarm/base/A12.java", "test/strongarm/base/");
     }
     @Test
     public void testA13() {
-	//expectedExit = 1;
-	helpSA("test/strongarm/base/A13.java", "test/strongarm/base/");
+        //expectedExit = 1;
+        helpSA("test/strongarm/base/A13.java", "test/strongarm/base/");
     }
     @Test
     public void testA14() {
-	//expectedExit = 1;
-	helpSA("test/strongarm/base/A14.java", "test/strongarm/base/");
-    }
-        
+        //expectedExit = 1;
+        helpSA("test/strongarm/base/A14.java", "test/strongarm/base/");
+    }
+
     @Test
     public void testA16b() {
-	//expectedExit = 1;
-	helpSA("test/strongarm/base/A16.java", "test/strongarm/base/");
-    }
-   
+        //expectedExit = 1;
+        helpSA("test/strongarm/base/A16.java", "test/strongarm/base/");
+    }
+
     @Test
     public void testD() {
-	//expectedExit = 1;
-	helpSA("test/strongarm/base/D.java", "test/strongarm/base/");
+        //expectedExit = 1;
+        helpSA("test/strongarm/base/D.java", "test/strongarm/base/");
     }
 
     @Test
     public void testS1() {
-	helpSA("test/strongarm/base/S1.java", "test/strongarm/base/");
-    }
-
-    
+        helpSA("test/strongarm/base/S1.java", "test/strongarm/base/");
+    }
+
+
     @Test
     public void testE1() {
-<<<<<<< HEAD
-=======
-	expectedExit = 0; 
->>>>>>> 16721579
-	helpSA("test/strongarm/base/E1.java", "test/strongarm/base/");
+        expectedExit = 0; 
+        helpSA("test/strongarm/base/E1.java", "test/strongarm/base/");
     }
 
     /////// interprocedural tests
-    
+
     @Test
     public void testA15() {
-	//expectedExit = 1;
-	helpSA("test/strongarm/interprocedural/A15.java", "test/strongarm/interprocedural/");
-    }
-    
+        //expectedExit = 1;
+        helpSA("test/strongarm/interprocedural/A15.java", "test/strongarm/interprocedural/");
+    }
+
     @Test
     public void testA16() {
-	//expectedExit = 1;
-	helpSA("test/strongarm/interprocedural/A16.java", "test/strongarm/interprocedural/");
-    }
-    
-    
+        //expectedExit = 1;
+        helpSA("test/strongarm/interprocedural/A16.java", "test/strongarm/interprocedural/");
+    }
+
+
     @Test
     public void testA17() {
-	//expectedExit = 1;
-	helpSA("test/strongarm/interprocedural/A17.java", "test/strongarm/interprocedural/");
-    }
-    
-    
+        //expectedExit = 1;
+        helpSA("test/strongarm/interprocedural/A17.java", "test/strongarm/interprocedural/");
+    }
+
+
     @Test
     public void testA18() {
-	expectedExit = 1;
-	helpSA("test/strongarm/interprocedural/A18.java", "test/strongarm/interprocedural/");
-    }
-    
-    
+        expectedExit = 1;
+        helpSA("test/strongarm/interprocedural/A18.java", "test/strongarm/interprocedural/");
+    }
+
+
     @Test
     public void testB() {
-	//expectedExit = 1;
-	helpSA("test/strongarm/interprocedural/B.java", "test/strongarm/interprocedural/");
-    }
-    
-    
-    
+        //expectedExit = 1;
+        helpSA("test/strongarm/interprocedural/B.java", "test/strongarm/interprocedural/");
+    }
+
+
+
     //////// loop tests. 
 
     @Test
     public void testC1() {
-	//expectedExit = 1;
-	helpSA("test/strongarm/loops/C1.java", "test/strongarm/loops/");
-    }
-    
-    
+        //expectedExit = 1;
+        helpSA("test/strongarm/loops/C1.java", "test/strongarm/loops/");
+    }
+
+
     /// examples
-    
+
 
 
     @Test
     public void testDehexchar() {
-	//expectedExit = 1;
-	helpSA("test/strongarm/examples/Dehexchar.java", "test/strongarm/examples/");
-    }
-    
+        //expectedExit = 1;
+        helpSA("test/strongarm/examples/Dehexchar.java", "test/strongarm/examples/");
+    }
+
     @Test
     public void testEnd() {
-	//expectedExit = 1;
-	helpSA("test/strongarm/examples/End.java", "test/strongarm/examples/");
-    }
-    
+        //expectedExit = 1;
+        helpSA("test/strongarm/examples/End.java", "test/strongarm/examples/");
+    }
+
     @Test
     public void testMore() {
-	//expectedExit = 1;
-	helpSA("test/strongarm/examples/More.java", "test/strongarm/examples/");
-    }
-    
-    
+        //expectedExit = 1;
+        helpSA("test/strongarm/examples/More.java", "test/strongarm/examples/");
+    }
+
+
     @Test
     public void testFeeeeeeilds() {
-	//expectedExit = 1;
-	helpSA("test/strongarm/examples/Feeeeeeilds.java", "test/strongarm/examples/");
-    }
-    
-    
+        //expectedExit = 1;
+        helpSA("test/strongarm/examples/Feeeeeeilds.java", "test/strongarm/examples/");
+    }
+
+
     @Test
     public void testStrangeResult() {
-	//expectedExit = 1;
-	helpSA("test/strongarm/examples/StrangeResult.java", "test/strongarm/examples/");
-    }
-    
-//    @Test
-//    public void testRowToString() {
-//	//expectedExit = 1;
-//	helpSA("test/strongarm/examples/RowToString.java", "test/strongarm/examples/");
-//    }
-
-//    @Test
-//    public void testNext() {
-//	//expectedExit = 1;
-//	helpSA("test/strongarm/examples/Next.java", "test/strongarm/examples/");
-//    }
-    
-
-    
+        //expectedExit = 1;
+        helpSA("test/strongarm/examples/StrangeResult.java", "test/strongarm/examples/");
+    }
+
+    //    @Test
+    //    public void testRowToString() {
+    //	//expectedExit = 1;
+    //	helpSA("test/strongarm/examples/RowToString.java", "test/strongarm/examples/");
+    //    }
+
+    //    @Test
+    //    public void testNext() {
+    //	//expectedExit = 1;
+    //	helpSA("test/strongarm/examples/Next.java", "test/strongarm/examples/");
+    //    }
+
+
+
 }