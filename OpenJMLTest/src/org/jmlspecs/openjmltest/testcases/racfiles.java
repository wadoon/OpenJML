package org.jmlspecs.openjmltest.testcases;

import static org.junit.Assert.fail;

import java.io.BufferedWriter;
import java.io.File;
import java.io.FileWriter;
import java.io.PrintWriter;
import java.util.Arrays;
import java.util.LinkedList;
import java.util.List;

import org.jmlspecs.openjmltest.RacBase;
import org.junit.Assert;
import org.junit.Before;
import org.junit.Ignore;
import org.junit.Test;

/** These tests check running RAC on files in the file system, comparing the
 * output against expected files. These tests are a bit easier to create, since 
 * the file and output do not have to be converted into Strings; however, they
 * are not as easily read, since the content is tucked away in files, rather 
 * than immediately there in the test class.
 * <P>
 * To add a new test:
 * <UL>
 * <LI> create a directory containing the test files as a subdirectory of 
 * 'test'
 * <LI> add a test to this class - typically named similarly to the folder
 * containing the source data
 * </UL>
 */

public class racfiles extends RacBase {

    @Override
    @Before
    public void setUp() throws Exception {
        setUpForFiles();
        super.setUp();
        ignoreNotes = true;
    }




    /** Testing without using system specs */
    @Test
    public void test1() {
        expectedExit = 0;
        expectedRACExit = 0;
        helpTCF("test/rac1","test/rac1","Bug1","-noInternalSpecs");
    }

    /** Testing using system specs */
    @Test  // FIXME - problems with library specs - RAC cannot handle ghost variables when it does not compile the class file
    public void test1a() {
        expectedExit = 0;
        expectedRACExit = 0;
        helpTCF("test/rac1a","test/rac1a","Bug1");
    }

    @Test // Originally a Stack overflow because of recursive check of invariant
    public void testBug1() {
        expectedExit = 0;
        expectedRACExit = 1;
        helpTCF("test/racbug1","test/racbug1","Add");
    }

    @Test // Originally a Stack overflow because of recursive check of invariant
    public void testBugStackTrace() {
        expectedExit = 0;
        helpTCF("test/racStackTrace","test/racStackTrace","CantCompileRAC");
    }

    @Test // Originally crashed because of a model method in a library class
    public void testPoint() {
        expectedExit = 0;
        helpTCF("test/racPoint","test/racPoint","Point","-quiet");
    }

    @Test // Originally crashed because of a model method in a library class
    public void testPoint2() {
        expectedExit = 0;
        helpTCF("test/racPoint2","test/racPoint2","Point");
    }

    @Test
    public void testFirstTest() {
        expectedExit = 0;
        helpTCF("test/firstTest","test/firstTest","FirstTest","-racJavaChecks","-racCheckAssumptions");
    }

    @Test
    public void testUniqueList() {
        expectedExit = 0;
        helpTCF("test/uniqueList","test/uniqueList","UniqueList","-racJavaChecks","-racCheckAssumptions");
    }

    @Test 
    public void testUniqueList1() {
        expectedExit = 0;
        helpTCF("test/uniqueListBug1","test/uniqueListBug1","UniqueListBug1","-racJavaChecks","-racCheckAssumptions");
    }

    @Test 
    public void testUniqueList2() {
        expectedExit = 0;
        helpTCF("test/uniqueListBug2","test/uniqueListBug2","UniqueListBug2");
    }

    @Test
    public void testDecimal() {
        expectedExit = 0;
        helpTCF("test/sv_rac","test/sv_rac","sv_rac/Decimal");
    }

    @Test
    public void testDecimal2() {
        expectedExit = 0;
        helpTCF("test/sv_rac_mod","test/sv_rac_mod","sv_rac/Decimal");
    }

    @Test
    public void testbigint() {
        expectedExit = 0;
        helpTCF("test/racbigint","test/racbigint","bigint");
    }

    @Test
    public void testreal() {
        expectedExit = 0;
        helpTCF("test/racreal","test/racreal","real");
    }

    @Test
    public void demoStudent() {
        expectedExit = 0;
        helpTCF(OpenJMLDemoPath + "/src/openjml/student","test/demoStudent","ExecuteCStudent2","-racJavaChecks","-racCheckAssumptions");
    }

    @Test
    public void testECU() {
        expectedExit = 0;
        helpTCF(OpenJMLDemoPath + "/src/openjml/ecudemo","test/ecurac","Test","-racJavaChecks","-racCheckAssumptions");
    }

    @Test
    public void purseCardTest() {
        expectedExit = 0;
        helpTCF(OpenJMLDemoPath + "/src/openjml/purse","test/purse","CardTest");
    }

    @Test
    public void purseModTest() {
        expectedExit = 0;
        helpTCF(OpenJMLDemoPath + "/src/openjml/purseMod","test/purseMod","CardTest");
    }

    @Test
    public void racTime() {
        expectedExit = 0;
        helpTCF(OpenJMLDemoPath + "/src/openjml/demo/Time.java","test/racTime","Time");
    }

    @Test
    public void racQueue() {
        expectedExit = 0;
        helpTCF(OpenJMLDemoPath + "/src/openjml/demo/Queue.java","test/racQueue","Queue");
    }

    @Test
    public void racAddng() {
        rac = new String[]{jdk, "-classpath","bin"+z+"../OpenJML/bin-runtime"+z+"testdata"+z+"test/racaddng/jmlunitng.jar",null};
        expectedExit = 0;
        helpTCF("test/racaddng/Add_InstanceStrategy.java","test/racaddng","Add_JML_Test","-cp","../OpenJML/bin-runtime"+z+"test/racaddng"+z+"test/racaddng/jmlunitng.jar","-jmltesting");
    }

    @Test
    public void racAddngall() {
        rac = new String[]{jdk, "-classpath","bin"+z+"../OpenJML/bin-runtime"+z+"testdata"+z+"test/racaddng/jmlunitng.jar",null};
        expectedExit = 0;
        helpTCF("test/racaddng","test/racaddngall","Add_JML_Test","-cp","../OpenJML/bin-runtime"+z+"test/racaddngall"+z+"test/racaddng"+z+"test/racaddng/jmlunitng.jar","-jmltesting");
    }

    @Test
    public void racNoModel() {
        rac = new String[]{jdk, "-classpath","bin"+z+"../OpenJML/bin-runtime"+z+"testdata"+z+"test/racaddng/jmlunitng.jar",null};
        expectedExit = 0;
        helpTCF("test/racNoModel","test/racNoModel","NoModelTest","-racMissingModelFieldRepSource=skip");
    }

    @Test
    public void racMainActivity() {
        runrac = false; // FIXME: Don't try running executable until we supply some input
        //rac = new String[]{jdk, "-classpath","bin"+z+"bin-runtime"+z+"testdata"+z+"test/racaddng/jmlunitng.jar",null};
        expectedExit = 0;
        helpTCF("test/racMainActivity","test/racMainActivity","MainActivity");
    }


    @Test
    public void racMainActivityMicro() {
        expectedExit = 0;
        helpTCF("test/racMainActivityMicro","test/racMainActivityMicro","CharAt");
    }

    @Test // FIXME - should we allow and compensate for \result in an \old environment
    public void racOld() {
        expectedExit = 1;
        runrac = false;
        helpTCF("test/racold","test/racold","ArrayExample");
    }
    
    @Test
    public void racHans4() {
    	expectedRACExit = 1;
    	rac = new String[]{jdk, "-ea", "-classpath","../OpenJML/bin"+z+"../OpenJML/bin-runtime"+z+"testdata","-Dorg.jmlspecs.openjml.racexceptions=true","-Dorg.jmlspecs.openjml.racjavaassert=true","-Dorg.jmlspecs.openjml.racshowstack=false","StorageParameters"};
    	helpTCF("test/racHansStorage/StorageParameters.java","test/racHansStorage","StorageParameters","-racCheckAssumptions","-specspath=test/racHansStorage");
    	rac = null;
    }

    @Test
    public void racHans4a() {
    	expectedRACExit = 0;
    	rac = new String[]{jdk, "-ea", "-classpath","../OpenJML/bin"+z+"../OpenJML/bin-runtime"+z+"testdata","-Dorg.jmlspecs.openjml.racexceptions=true","-Dorg.jmlspecs.openjml.racjavaassert=true","-Dorg.jmlspecs.openjml.racshowstack=false","StorageParameters"};
    	helpTCF("test/racHansStorage/StorageParameters.java","test/racHansStorageA","StorageParameters","-racCheckAssumptions","-specspath=test/racHansStorage","-nullableByDefault");
    	rac = null;
    }

    @Test
    public void racHans4b() {
        expectedRACExit = 1;
    	rac = new String[]{jdk, "-ea", "-classpath","../OpenJML/bin"+z+"../OpenJML/bin-runtime"+z+"testdata","-Dorg.jmlspecs.openjml.racexceptions=true","-Dorg.jmlspecs.openjml.racjavaassert=true","-Dorg.jmlspecs.openjml.racshowstack=false","StorageParameters"};
    	helpTCF("test/racHansStorageB/StorageParameters.java","test/racHansStorageB","StorageParameters","-racCheckAssumptions","-specspath=test/racHansStorageB");
    	rac = null;
    }

    @Test // Bug in that some annotations had to be in the .java file, not the .jml, fixed
    public void racHans4c() {
        expectedRACExit = 0;
    	rac = new String[]{jdk, "-ea", "-classpath","../OpenJML/bin"+z+"../OpenJML/bin-runtime"+z+"testdata","-Dorg.jmlspecs.openjml.racexceptions=true","-Dorg.jmlspecs.openjml.racjavaassert=true","-Dorg.jmlspecs.openjml.racshowstack=false","StorageParameters"};
    	helpTCF("test/racHansStorageC/StorageParameters.java","test/racHansStorageC","StorageParameters","-racCheckAssumptions","-specspath=test/racHansStorageC");
    	rac = null;
    }

    @Test  // Bug in that import statements must be in .java files, not .jml // FIXME - partially fixed - .jml imports are merged into .java imports
    public void racHans4d() {
        expectedRACExit = 0;
    	rac = new String[]{jdk, "-ea", "-classpath","../OpenJML/bin"+z+"../OpenJML/bin-runtime"+z+"testdata","-Dorg.jmlspecs.openjml.racexceptions=true","-Dorg.jmlspecs.openjml.racjavaassert=true","-Dorg.jmlspecs.openjml.racshowstack=false","StorageParameters"};
    	helpTCF("test/racHansStorageD/StorageParameters.java","test/racHansStorageD","StorageParameters","-racCheckAssumptions","-specspath=test/racHansStorageD");
    	rac = null;
    }
    
    @Test
    public void racHansE() {
    	runrac = false;
    	helpTCF("test/hans/OpenJMLTest/src/javax/safetycritical/test/safelet/TckTestSafelet2.java",
    			"test/hans",
    			null,
    			"-cp","test/hans/OpenJMLTest/src"+z+"test/hans/icecapSDK/src",  //nFIXME - changed icecapSDK/bin to icecapSDK/src
    			"-rac",
    			"-specspath","test/hans/OpenJMLTest/specs",
    			"-racCheckAssumptions","-racJavaChecks","-showNotImplemented","-noInternalSpecs","-nullableByDefault"
    			,"-show"
    			);
    }

    @Test
    public void racHans2() {
        rac = new String[]{jdk, "-ea", "-classpath","../OpenJML/bin"+z+"../OpenJML/bin-runtime"+z+"testdata"+z+"test/hans/OpenJMLTest/bin"+z+"test/hans/icecapSDK/src",null};

    	runrac = true;
    	helpTCF("test/racHans2/account",
    			"test/racHans2",
    			"account.AllTests",
    			"-cp","test/hans/OpenJMLTest/bin"+z+"test/hans/icecapSDK/src"+z+"test/racHans2",
    			//"-rac",
    			"-specspath","test/racHans2/specs",
    			"-racCheckAssumptions","-racJavaChecks","-showNotImplemented","-noInternalSpecs","-nullableByDefault"
    			);
    }

    @Ignore // FIXME - no longer tests for absence of ghost field
    @Test // FIXME - make platform independent and remove use of -jmltesting - but also has added a stack trace
    public void racNoGhostField() {
        expectedRACExit = 0;
        helpTCF("test/racNoGhostField","test/racNoGhostField","Magic","-jmltesting");
    }

    @Test
    public void gitbug524() {
    	//runrac = false;
        expectedRACExit = 0;
        helpTCF("test/gitbug524","test/gitbug524","Test");
    }

    @Test
    public void gitbug532() {
    	//runrac = false;
        expectedRACExit = 0;
        helpTCF("test/gitbug532","test/gitbug532","Big");
    }

    @Test
    public void gitbug532a() {
    	//runrac = false;
        expectedRACExit = 0;
        helpTCF("test/gitbug532a","test/gitbug532a","Big");
    }

    @Test
<<<<<<< HEAD
    public void gitbug533() {
    	//runrac = false;
        expectedRACExit = 0;
        helpTCF("test/gitbug533","test/gitbug533","TestSum");
    }

    @Test
    public void gitbug533a() {
    	//runrac = false;
        expectedRACExit = 0;
        helpTCF("test/gitbug533a","test/gitbug533a","TestSum");
    }
=======
    public void gitbug534() {
    	runrac = true;
        expectedRACExit = 0;
        helpTCF("test/gitbug534","test/gitbug534","S");
    }

    @Test
    public void gitbug536() {
    	runrac = true;
        expectedRACExit = 0;
        helpTCF("test/gitbug536","test/gitbug536","Test536","-code-math=safe","-spec-math=bigint");
    }

//    @Test
//    public void gitbug533() {
//    	//runrac = false;
//        expectedRACExit = 0;
//        helpTCF("test/gitbug533a","test/gitbug533a","TestSum");
//    }
>>>>>>> 4a88eab0

    @Test
    public void sfbug413() {
        expectedRACExit = 0;
        helpTCF("test/sfbug413","test/sfbug413","Main");
    }

    @Test
    public void sfbug402() {
        expectedRACExit = 0;
        runrac = false;
        helpTCF("test/sfbug402","test/sfbug402","Main");
    }

    @Test
    public void sfbug420() {
        expectedRACExit = 0;
        helpTCF("test/sfbug420","test/sfbug420","stack.StackImpl");
    }

    @Test
    public void sfbug396() {
        expectedRACExit = 0;
        runrac = false;
        helpTCF("test/sfbug396","test/sfbug396","Main");
    }


}<|MERGE_RESOLUTION|>--- conflicted
+++ resolved
@@ -310,7 +310,6 @@
     }
 
     @Test
-<<<<<<< HEAD
     public void gitbug533() {
     	//runrac = false;
         expectedRACExit = 0;
@@ -323,7 +322,7 @@
         expectedRACExit = 0;
         helpTCF("test/gitbug533a","test/gitbug533a","TestSum");
     }
-=======
+
     public void gitbug534() {
     	runrac = true;
         expectedRACExit = 0;
@@ -337,14 +336,6 @@
         helpTCF("test/gitbug536","test/gitbug536","Test536","-code-math=safe","-spec-math=bigint");
     }
 
-//    @Test
-//    public void gitbug533() {
-//    	//runrac = false;
-//        expectedRACExit = 0;
-//        helpTCF("test/gitbug533a","test/gitbug533a","TestSum");
-//    }
->>>>>>> 4a88eab0
-
     @Test
     public void sfbug413() {
         expectedRACExit = 0;
