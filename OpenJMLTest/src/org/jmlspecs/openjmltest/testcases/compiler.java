--- conflicted
+++ resolved
@@ -804,16 +804,12 @@
                   "-extensions=X", // Ignored when strict
                   "test/testNoErrors/A.jml"
                 },0,0
-<<<<<<< HEAD
-                ,"$SPECS/specs/java/nio/ByteBuffer.jml:260: warning: The inline construct is an OpenJML extension to JML and not allowed under -strictJML\n"
-=======
-                ,"$SPECS/java8/java/util/stream/Stream.jml:60: warning: The /count construct is an OpenJML extension to JML and not allowed under -strictJML\n"
+                ,"$SPECS/specs/java/nio/ByteBuffer.jml:263: warning: The inline construct is an OpenJML extension to JML and not allowed under -strictJML\n"
+                        +"\t    //@ model public static inline pure helper function int asUnsigned(byte b) { return (b >= 0 ? b : b + 256); }\n"
+                        +"\t                            ^\n"
+                ,"$SPECS/specs/java/util/stream/Stream.jml:60: warning: The /count construct is an OpenJML extension to JML and not allowed under -strictJML\n"
                 +"\t        //@ loop_invariant i == /count && 0 <= i && i <= _length;\n"
                 +"\t                                ^\n"
-                +"$SPECS/java7/java/nio/ByteBuffer.jml:263: warning: The inline construct is an OpenJML extension to JML and not allowed under -strictJML\n"
->>>>>>> fcebbe4f
-                +"\t    //@ model public static inline pure helper function int asUnsigned(byte b) { return (b >= 0 ? b : b + 256); }\n"
-                +"\t                            ^\n"
                 +"2 warnings\n");
     }
 
