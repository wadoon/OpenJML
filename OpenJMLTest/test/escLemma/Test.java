public class Test {

	//@ public normal_behavior
	//@   requires p >= 0;
	//@   ensures (p&1) ==  p%2;
	//@ pure
	public void lemma(int p) {}
	
	//@ requires k >= 0;
	//@ requires k <= Integer.MAX_VALUE/2 && k >= Integer.MIN_VALUE/2;
	public void mbit(int k) {
		k = 2*k;
		boolean b = ((k+1)&1) == 1;
		//@ assert b;
	}

<<<<<<< HEAD
	//@ requires k <= Integer.MAX_VALUE/2 && k >= -1; // The -1 just so the counterexample is always the same
=======
	//@ requires k <= Integer.MAX_VALUE/2 && k >= Integer.MIN_VALUE/2 && k >= -1; // The last just to be deterministic
>>>>>>> 1fd46e99
	public void m(int k) {
		//@ show k;
		k = 2*k;
		//@ use lemma((k+1));
		boolean b = ((k+1)&1) == 1; // Error expect4ed when k is -1
		//@ assert b;
	}

	//@ requires k >= 0;
	//@ requires k <= Integer.MAX_VALUE/2 && k >= Integer.MIN_VALUE/2;
	public void mm(int k) {
		//@ show k;
		k = 2*k;
		//@ use lemma((k+1));
		boolean b = ((k+1)&1) == 1;
		//@ assert b;
	}
	
}<|MERGE_RESOLUTION|>--- conflicted
+++ resolved
@@ -14,11 +14,7 @@
 		//@ assert b;
 	}
 
-<<<<<<< HEAD
 	//@ requires k <= Integer.MAX_VALUE/2 && k >= -1; // The -1 just so the counterexample is always the same
-=======
-	//@ requires k <= Integer.MAX_VALUE/2 && k >= Integer.MIN_VALUE/2 && k >= -1; // The last just to be deterministic
->>>>>>> 1fd46e99
 	public void m(int k) {
 		//@ show k;
 		k = 2*k;
