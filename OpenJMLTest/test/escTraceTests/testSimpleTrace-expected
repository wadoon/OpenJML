
TRACE of tt.TestJava.m1(int)
<<<<<<< HEAD
			VALUE: _JML___exception_74_74___11	 === NULL
			VALUE: null	 === ???
			VALUE: _JML___exception_74_74___11 == null	 === ???
			VALUE: _JML___termination_74_74___12	 === 0
			VALUE: 0	 === ???
			VALUE: _JML___termination_74_74___12 == 0	 === ???
			VALUE: THIS	 === THIS
			VALUE: null	 === NULL
			VALUE: THIS != null	 === ???
				ASSUME_54 = null
			VALUE: THIS	 === THIS
			VALUE: null	 === NULL
			VALUE: THIS == null	 === ???
			VALUE: THIS == null || THIS instanceof tt.TestJava && <:(\typeof(THIS), \type(tt.TestJava))	 === ???
				ASSUME_55 = null
			VALUE: THIS	 === THIS
			VALUE: THIS._alloc___42_0___6	 === ???
			VALUE: 0	 === ???
			VALUE: THIS._alloc___42_0___6 == 0	 === ???
 	Invariants for discovered fields
			VALUE: -2147483648	 === ???
			VALUE: j_97_97___13	 === 0
			VALUE: -2147483648 <= j_97_97___13	 === ???
			VALUE: -2147483648 <= j_97_97___13 && j_97_97___13 <= 2147483647	 === ???
				ASSUME_81 = null
/tt/TestJava.java:5:  	assume ImplicitAssume -2147483648 <= j && j <= 2147483647;
			VALUE: -2147483648	 === ???
			VALUE: j_97_97___13	 === 0
			VALUE: -2147483648 <= j_97_97___13	 === ???
			VALUE: -2147483648 <= j_97_97___13 && j_97_97___13 <= 2147483647	 === ???
			VALUE: -2147483648	 === ???
			VALUE: i_81_0___1	 === 2
			VALUE: -2147483648 <= i_81_0___1	 === ???
			VALUE: -2147483648 <= i_81_0___1 && i_81_0___1 <= 2147483647	 === ???
				ASSUME_82 = null
/tt/TestJava.java:5:  	assume ImplicitAssume -2147483648 <= i && i <= 2147483647;
			VALUE: -2147483648	 === ???
			VALUE: i_81_0___1	 === 2
			VALUE: -2147483648 <= i_81_0___1	 === ???
			VALUE: -2147483648 <= i_81_0___1 && i_81_0___1 <= 2147483647	 === ???
 	Declare pre-state value of formals
 	Assume axioms
 	Assume static final constant fields
 	Assume static initialization
 	1
			VALUE: true	 === ???
				ASSUME_56 = null
 	Static initialization
 	Assume field type, allocation, and nullness
			VALUE: -2147483648	 === ???
			VALUE: THIS	 === THIS
			VALUE: THIS.objectTimesFinalized_10030_0___3	 === ???
			VALUE: -2147483648 <= THIS.objectTimesFinalized_10030_0___3	 === ???
			VALUE: -2147483648 <= THIS.objectTimesFinalized_10030_0___3 && THIS.objectTimesFinalized_10030_0___3 <= 2147483647	 === ???
				ASSUME_57 = null
/tt/TestJava.java:3:  	assume ImplicitAssume -2147483648 <= THIS.objectTimesFinalized && THIS.objectTimesFinalized <= 2147483647; ...
			VALUE: -2147483648	 === ???
			VALUE: THIS	 === THIS
			VALUE: THIS.objectTimesFinalized_10030_0___3	 === ???
			VALUE: -2147483648 <= THIS.objectTimesFinalized_10030_0___3	 === ???
			VALUE: -2147483648 <= THIS.objectTimesFinalized_10030_0___3 && THIS.objectTimesFinalized_10030_0___3 <= 2147483647	 === ???
			VALUE: THIS	 === THIS
			VALUE: THIS.theString_8186_0___4	 === ???
			VALUE: null	 === ???
			VALUE: THIS.theString_8186_0___4 != null	 === ???
				ASSUME_58 = null
			VALUE: THIS	 === THIS
			VALUE: THIS.theString_8186_0___4	 === ???
			VALUE: THIS.theString_8186_0___4._alloc___42_0___6	 === ???
			VALUE: 0	 === ???
			VALUE: THIS.theString_8186_0___4._alloc___42_0___6 <= 0	 === ???
				ASSUME_59 = null
			VALUE: THIS	 === THIS
			VALUE: THIS.theString_8186_0___4	 === ???
			VALUE: null	 === NULL
			VALUE: THIS.theString_8186_0___4 == null	 === ???
			VALUE: THIS.theString_8186_0___4 == null || THIS.theString_8186_0___4 instanceof java.lang.Object && <:(\typeof(THIS.theString_8186_0___4), \type(java.lang.Object))	 === ???
			VALUE: (THIS.theString_8186_0___4 == null || THIS.theString_8186_0___4 instanceof java.lang.Object && <:(\typeof(THIS.theString_8186_0___4), \type(java.lang.Object))) && (THIS.theString_8186_0___4 == null || THIS.theString_8186_0___4 instanceof java.lang.CharSequence && <:(\typeof(THIS.theString_8186_0___4), \type(java.lang.CharSequence)))	 === ???
			VALUE: (THIS.theString_8186_0___4 == null || THIS.theString_8186_0___4 instanceof java.lang.Object && <:(\typeof(THIS.theString_8186_0___4), \type(java.lang.Object))) && (THIS.theString_8186_0___4 == null || THIS.theString_8186_0___4 instanceof java.lang.CharSequence && <:(\typeof(THIS.theString_8186_0___4), \type(java.lang.CharSequence))) && (THIS.theString_8186_0___4 == null || THIS.theString_8186_0___4 instanceof java.lang.Comparable && <:(\typeof(THIS.theString_8186_0___4), \type(java.lang.Comparable<java.lang.String>)))	 === ???
			VALUE: (THIS.theString_8186_0___4 == null || THIS.theString_8186_0___4 instanceof java.lang.Object && <:(\typeof(THIS.theString_8186_0___4), \type(java.lang.Object))) && (THIS.theString_8186_0___4 == null || THIS.theString_8186_0___4 instanceof java.lang.CharSequence && <:(\typeof(THIS.theString_8186_0___4), \type(java.lang.CharSequence))) && (THIS.theString_8186_0___4 == null || THIS.theString_8186_0___4 instanceof java.lang.Comparable && <:(\typeof(THIS.theString_8186_0___4), \type(java.lang.Comparable<java.lang.String>))) && (THIS.theString_8186_0___4 == null || THIS.theString_8186_0___4 instanceof java.io.Serializable && <:(\typeof(THIS.theString_8186_0___4), \type(java.io.Serializable)))	 === ???
			VALUE: (THIS.theString_8186_0___4 == null || THIS.theString_8186_0___4 instanceof java.lang.Object && <:(\typeof(THIS.theString_8186_0___4), \type(java.lang.Object))) && (THIS.theString_8186_0___4 == null || THIS.theString_8186_0___4 instanceof java.lang.CharSequence && <:(\typeof(THIS.theString_8186_0___4), \type(java.lang.CharSequence))) && (THIS.theString_8186_0___4 == null || THIS.theString_8186_0___4 instanceof java.lang.Comparable && <:(\typeof(THIS.theString_8186_0___4), \type(java.lang.Comparable<java.lang.String>))) && (THIS.theString_8186_0___4 == null || THIS.theString_8186_0___4 instanceof java.io.Serializable && <:(\typeof(THIS.theString_8186_0___4), \type(java.io.Serializable))) && (THIS.theString_8186_0___4 == null || THIS.theString_8186_0___4 instanceof java.lang.String && <:(\typeof(THIS.theString_8186_0___4), \type(java.lang.String)))	 === ???
				ASSUME_60 = null
/tt/TestJava.java:2:  	assume ImplicitAssume (THIS.theString == null || THIS.theString instanceof java.lang.Object && <:(\typeof(THIS.theString), \type(java.lang.Object))) && (THIS.theString == null || THIS.theString instanceof java.lang.CharSequence && <:(\typeof(THIS.theString), \type(java.lang.CharSequence))) && (THIS.theString == null || THIS.theString instanceof java.lang.Comparable && <:(\typeof(THIS.theString), \type(java.lang.Comparable<java.lang.String>))) && (THIS.theString == null || THIS.theString instanceof java.io.Serializable && <:(\typeof(THIS.theString), \type(java.io.Serializable))) && (THIS.theString == null || THIS.theString instanceof java.lang.String && <:(\typeof(THIS.theString), \type(java.lang.String))); ...
			VALUE: THIS	 === THIS
			VALUE: THIS.theString_8186_0___4	 === ???
			VALUE: null	 === NULL
			VALUE: THIS.theString_8186_0___4 == null	 === ???
			VALUE: THIS.theString_8186_0___4 == null || THIS.theString_8186_0___4 instanceof java.lang.Object && <:(\typeof(THIS.theString_8186_0___4), \type(java.lang.Object))	 === ???
			VALUE: (THIS.theString_8186_0___4 == null || THIS.theString_8186_0___4 instanceof java.lang.Object && <:(\typeof(THIS.theString_8186_0___4), \type(java.lang.Object))) && (THIS.theString_8186_0___4 == null || THIS.theString_8186_0___4 instanceof java.lang.CharSequence && <:(\typeof(THIS.theString_8186_0___4), \type(java.lang.CharSequence)))	 === ???
			VALUE: (THIS.theString_8186_0___4 == null || THIS.theString_8186_0___4 instanceof java.lang.Object && <:(\typeof(THIS.theString_8186_0___4), \type(java.lang.Object))) && (THIS.theString_8186_0___4 == null || THIS.theString_8186_0___4 instanceof java.lang.CharSequence && <:(\typeof(THIS.theString_8186_0___4), \type(java.lang.CharSequence))) && (THIS.theString_8186_0___4 == null || THIS.theString_8186_0___4 instanceof java.lang.Comparable && <:(\typeof(THIS.theString_8186_0___4), \type(java.lang.Comparable<java.lang.String>)))	 === ???
			VALUE: (THIS.theString_8186_0___4 == null || THIS.theString_8186_0___4 instanceof java.lang.Object && <:(\typeof(THIS.theString_8186_0___4), \type(java.lang.Object))) && (THIS.theString_8186_0___4 == null || THIS.theString_8186_0___4 instanceof java.lang.CharSequence && <:(\typeof(THIS.theString_8186_0___4), \type(java.lang.CharSequence))) && (THIS.theString_8186_0___4 == null || THIS.theString_8186_0___4 instanceof java.lang.Comparable && <:(\typeof(THIS.theString_8186_0___4), \type(java.lang.Comparable<java.lang.String>))) && (THIS.theString_8186_0___4 == null || THIS.theString_8186_0___4 instanceof java.io.Serializable && <:(\typeof(THIS.theString_8186_0___4), \type(java.io.Serializable)))	 === ???
			VALUE: (THIS.theString_8186_0___4 == null || THIS.theString_8186_0___4 instanceof java.lang.Object && <:(\typeof(THIS.theString_8186_0___4), \type(java.lang.Object))) && (THIS.theString_8186_0___4 == null || THIS.theString_8186_0___4 instanceof java.lang.CharSequence && <:(\typeof(THIS.theString_8186_0___4), \type(java.lang.CharSequence))) && (THIS.theString_8186_0___4 == null || THIS.theString_8186_0___4 instanceof java.lang.Comparable && <:(\typeof(THIS.theString_8186_0___4), \type(java.lang.Comparable<java.lang.String>))) && (THIS.theString_8186_0___4 == null || THIS.theString_8186_0___4 instanceof java.io.Serializable && <:(\typeof(THIS.theString_8186_0___4), \type(java.io.Serializable))) && (THIS.theString_8186_0___4 == null || THIS.theString_8186_0___4 instanceof java.lang.String && <:(\typeof(THIS.theString_8186_0___4), \type(java.lang.String)))	 === ???
			VALUE: -2147483648	 === ???
			VALUE: THIS	 === THIS
			VALUE: THIS.theHashCode_1978_0___9	 === ???
			VALUE: -2147483648 <= THIS.theHashCode_1978_0___9	 === ???
			VALUE: -2147483648 <= THIS.theHashCode_1978_0___9 && THIS.theHashCode_1978_0___9 <= 2147483647	 === ???
				ASSUME_61 = null
/tt/TestJava.java:3:  	assume ImplicitAssume -2147483648 <= THIS.theHashCode && THIS.theHashCode <= 2147483647; ...
			VALUE: -2147483648	 === ???
			VALUE: THIS	 === THIS
			VALUE: THIS.theHashCode_1978_0___9	 === ???
			VALUE: -2147483648 <= THIS.theHashCode_1978_0___9	 === ???
			VALUE: -2147483648 <= THIS.theHashCode_1978_0___9 && THIS.theHashCode_1978_0___9 <= 2147483647	 === ???
			VALUE: THIS	 === THIS
			VALUE: THIS.owner_1530_0___5	 === REF!val!12
			VALUE: null	 === ???
			VALUE: THIS.owner_1530_0___5 == null	 === ???
			VALUE: THIS.owner_1530_0___5 == null || THIS.owner_1530_0___5._alloc___42_0___6 <= 0	 === ???
				ASSUME_62 = null
			VALUE: THIS	 === THIS
			VALUE: THIS.owner_1530_0___5	 === ???
			VALUE: null	 === NULL
			VALUE: THIS.owner_1530_0___5 == null	 === ???
			VALUE: THIS.owner_1530_0___5 == null || THIS.owner_1530_0___5 instanceof java.lang.Object && <:(\typeof(THIS.owner_1530_0___5), \type(java.lang.Object))	 === ???
				ASSUME_63 = null
/tt/TestJava.java:2:  	assume ImplicitAssume THIS.owner == null || THIS.owner instanceof java.lang.Object && <:(\typeof(THIS.owner), \type(java.lang.Object)); ...
			VALUE: THIS	 === THIS
			VALUE: THIS.owner_1530_0___5	 === ???
			VALUE: null	 === NULL
			VALUE: THIS.owner_1530_0___5 == null	 === ???
			VALUE: THIS.owner_1530_0___5 == null || THIS.owner_1530_0___5 instanceof java.lang.Object && <:(\typeof(THIS.owner_1530_0___5), \type(java.lang.Object))	 === ???
			VALUE: THIS	 === THIS
			VALUE: THIS.privateState_1296_0___7	 === ???
			VALUE: null	 === ???
			VALUE: THIS.privateState_1296_0___7 != null	 === ???
				ASSUME_64 = null
			VALUE: THIS	 === THIS
			VALUE: THIS.privateState_1296_0___7	 === ???
			VALUE: THIS.privateState_1296_0___7._alloc___42_0___6	 === ???
			VALUE: 0	 === ???
			VALUE: THIS.privateState_1296_0___7._alloc___42_0___6 <= 0	 === ???
				ASSUME_65 = null
			VALUE: THIS	 === THIS
			VALUE: THIS.privateState_1296_0___7	 === ???
			VALUE: null	 === NULL
			VALUE: THIS.privateState_1296_0___7 == null	 === ???
			VALUE: THIS.privateState_1296_0___7 == null || THIS.privateState_1296_0___7 instanceof java.lang.Object && <:(\typeof(THIS.privateState_1296_0___7), \type(java.lang.Object))	 === ???
				ASSUME_66 = null
/tt/TestJava.java:2:  	assume ImplicitAssume THIS.privateState == null || THIS.privateState instanceof java.lang.Object && <:(\typeof(THIS.privateState), \type(java.lang.Object)); ...
			VALUE: THIS	 === THIS
			VALUE: THIS.privateState_1296_0___7	 === ???
			VALUE: null	 === NULL
			VALUE: THIS.privateState_1296_0___7 == null	 === ???
			VALUE: THIS.privateState_1296_0___7 == null || THIS.privateState_1296_0___7 instanceof java.lang.Object && <:(\typeof(THIS.privateState_1296_0___7), \type(java.lang.Object))	 === ???
			VALUE: THIS	 === THIS
			VALUE: THIS.objectState_1171_0___2	 === ???
			VALUE: null	 === ???
			VALUE: THIS.objectState_1171_0___2 != null	 === ???
				ASSUME_67 = null
			VALUE: THIS	 === THIS
			VALUE: THIS.objectState_1171_0___2	 === ???
			VALUE: THIS.objectState_1171_0___2._alloc___42_0___6	 === ???
			VALUE: 0	 === ???
			VALUE: THIS.objectState_1171_0___2._alloc___42_0___6 <= 0	 === ???
				ASSUME_68 = null
			VALUE: THIS	 === THIS
			VALUE: THIS.objectState_1171_0___2	 === ???
			VALUE: null	 === NULL
			VALUE: THIS.objectState_1171_0___2 == null	 === ???
			VALUE: THIS.objectState_1171_0___2 == null || THIS.objectState_1171_0___2 instanceof java.lang.Object && <:(\typeof(THIS.objectState_1171_0___2), \type(java.lang.Object))	 === ???
				ASSUME_69 = null
/tt/TestJava.java:2:  	assume ImplicitAssume THIS.objectState == null || THIS.objectState instanceof java.lang.Object && <:(\typeof(THIS.objectState), \type(java.lang.Object)); ...
			VALUE: THIS	 === THIS
			VALUE: THIS.objectState_1171_0___2	 === ???
			VALUE: null	 === NULL
			VALUE: THIS.objectState_1171_0___2 == null	 === ???
			VALUE: THIS.objectState_1171_0___2 == null || THIS.objectState_1171_0___2 instanceof java.lang.Object && <:(\typeof(THIS.objectState_1171_0___2), \type(java.lang.Object))	 === ???
 	Assume parameter type, allocation, and nullness
			VALUE: -2147483648	 === ???
			VALUE: i_81_0___1	 === 2
			VALUE: -2147483648 <= i_81_0___1	 === ???
			VALUE: -2147483648 <= i_81_0___1 && i_81_0___1 <= 2147483647	 === ???
				ASSUME_70 = null
/tt/TestJava.java:3:  	assume ImplicitAssume -2147483648 <= i && i <= 2147483647;
			VALUE: -2147483648	 === ???
			VALUE: i_81_0___1	 === 2
			VALUE: -2147483648 <= i_81_0___1	 === ???
			VALUE: -2147483648 <= i_81_0___1 && i_81_0___1 <= 2147483647	 === ???
			VALUE: THIS	 === THIS
			VALUE: THIS._isalloc___42_0___8	 === ???
				ASSUME_71 = null
			VALUE: Pre_2_0_74___14	 === false
			VALUE: false	 === ???
			VALUE: Pre_2_0_74___14 == false	 === ???
 	Assume invariants for java.lang.Object
 	if...
			VALUE: THIS	 === THIS
			VALUE: null	 === NULL
			VALUE: THIS != null	 === ???
 	Assume final field invariants for java.lang.Object
			VALUE: THIS	 === THIS
			VALUE: THIS.objectState_1171_0___2	 === ???
			VALUE: null	 === ???
			VALUE: THIS.objectState_1171_0___2 != null	 === ???
				ASSUME_72 = null
			VALUE: THIS	 === THIS
			VALUE: THIS.objectState_1171_0___2	 === ???
			VALUE: null	 === NULL
			VALUE: THIS.objectState_1171_0___2 == null	 === ???
			VALUE: THIS.objectState_1171_0___2 == null || THIS.objectState_1171_0___2 instanceof java.lang.Object && <:(\typeof(THIS.objectState_1171_0___2), \type(java.lang.Object))	 === ???
				ASSUME_73 = null
			VALUE: THIS	 === THIS
			VALUE: THIS.privateState_1296_0___7	 === ???
			VALUE: null	 === ???
			VALUE: THIS.privateState_1296_0___7 != null	 === ???
				ASSUME_74 = null
			VALUE: THIS	 === THIS
			VALUE: THIS.privateState_1296_0___7	 === ???
			VALUE: null	 === NULL
			VALUE: THIS.privateState_1296_0___7 == null	 === ???
			VALUE: THIS.privateState_1296_0___7 == null || THIS.privateState_1296_0___7 instanceof java.lang.Object && <:(\typeof(THIS.privateState_1296_0___7), \type(java.lang.Object))	 === ???
				ASSUME_75 = null
			VALUE: THIS	 === THIS
			VALUE: THIS.owner_1530_0___5	 === ???
			VALUE: null	 === NULL
			VALUE: THIS.owner_1530_0___5 == null	 === ???
			VALUE: THIS.owner_1530_0___5 == null || THIS.owner_1530_0___5 instanceof java.lang.Object && <:(\typeof(THIS.owner_1530_0___5), \type(java.lang.Object))	 === ???
				ASSUME_76 = null
			VALUE: THIS	 === THIS
			VALUE: THIS.theString_8186_0___4	 === ???
			VALUE: null	 === ???
			VALUE: THIS.theString_8186_0___4 != null	 === ???
				ASSUME_77 = null
			VALUE: THIS	 === THIS
			VALUE: THIS.theString_8186_0___4	 === ???
			VALUE: null	 === NULL
			VALUE: THIS.theString_8186_0___4 == null	 === ???
			VALUE: THIS.theString_8186_0___4 == null || THIS.theString_8186_0___4 instanceof java.lang.String && <:(\typeof(THIS.theString_8186_0___4), \type(java.lang.String))	 === ???
				ASSUME_78 = null
			VALUE: 4	 === ???
			VALUE: BL_74_afterIf_3_source == 4	 === ???
 	Assume invariants for tt.TestJava
 	Assume Preconditions
			VALUE: Pre_2_0_74___15	 === true
			VALUE: true	 === ???
			VALUE: Pre_2_0_74___15 == true	 === ???
			VALUE: Pre_2_0_74___15	 === true
				ASSUME_79 = null
			VALUE: ASSERT_80_74	 === true
			VALUE: __JML_AssumeCheck_	 === 0
			VALUE: 1	 === ???
			VALUE: __JML_AssumeCheck_ != 1	 === ???
			VALUE: ASSERT_80_74 == (__JML_AssumeCheck_ != 1)	 === ???
 	try...
 	Method Body
=======
>>>>>>> 542b7be7
/tt/TestJava.java:4:  	int j = 5
			VALUE: 5	 === 5
			VALUE: j	 === 5
			VALUE: j_97_97___16	 === 5
			VALUE: 5	 === ???
			VALUE: j_97_97___16 == 5	 === ???
/tt/TestJava.java:5:  	j = j + i
			VALUE: j	 === 5
			VALUE: i	 === 2
			VALUE: j + i	 === 7
			VALUE: j = j + i	 === 7
			VALUE: -2147483648	 === ???
			VALUE: j_97_97___16	 === 5
			VALUE: -2147483648 <= j_97_97___16	 === ???
			VALUE: -2147483648 <= j_97_97___16 && j_97_97___16 <= 2147483647	 === ???
				ASSUME_83 = null
			VALUE: -2147483648	 === ???
			VALUE: i_81_0___1	 === 2
			VALUE: -2147483648 <= i_81_0___1	 === ???
			VALUE: -2147483648 <= i_81_0___1 && i_81_0___1 <= 2147483647	 === ???
				ASSUME_84 = null
			VALUE: j_97_111___17	 === 7
			VALUE: _JML__tmp4	 === 7
			VALUE: j_97_111___17 == _JML__tmp4	 === ???
/tt/TestJava.java:6:  	assert Assert j != 7;
			VALUE: j	 === 7
			VALUE: 7	 === 7
			VALUE: j != 7	 === false
			VALUE: ASSERT_85_133	 === true
			VALUE: __JML_AssumeCheck_	 === 0
			VALUE: 2	 === ???
			VALUE: __JML_AssumeCheck_ != 2	 === ???
			VALUE: ASSERT_85_133 == (__JML_AssumeCheck_ != 2)	 === ???
			VALUE: ASSERT_86_140	 === false
			VALUE: _JML__tmp5	 === false
			VALUE: ASSERT_86_140 == _JML__tmp5	 === ???
/tt/TestJava.java:6:  Invalid assertion (Assert)
<|MERGE_RESOLUTION|>--- conflicted
+++ resolved
@@ -1,254 +1,5 @@
 
 TRACE of tt.TestJava.m1(int)
-<<<<<<< HEAD
-			VALUE: _JML___exception_74_74___11	 === NULL
-			VALUE: null	 === ???
-			VALUE: _JML___exception_74_74___11 == null	 === ???
-			VALUE: _JML___termination_74_74___12	 === 0
-			VALUE: 0	 === ???
-			VALUE: _JML___termination_74_74___12 == 0	 === ???
-			VALUE: THIS	 === THIS
-			VALUE: null	 === NULL
-			VALUE: THIS != null	 === ???
-				ASSUME_54 = null
-			VALUE: THIS	 === THIS
-			VALUE: null	 === NULL
-			VALUE: THIS == null	 === ???
-			VALUE: THIS == null || THIS instanceof tt.TestJava && <:(\typeof(THIS), \type(tt.TestJava))	 === ???
-				ASSUME_55 = null
-			VALUE: THIS	 === THIS
-			VALUE: THIS._alloc___42_0___6	 === ???
-			VALUE: 0	 === ???
-			VALUE: THIS._alloc___42_0___6 == 0	 === ???
- 	Invariants for discovered fields
-			VALUE: -2147483648	 === ???
-			VALUE: j_97_97___13	 === 0
-			VALUE: -2147483648 <= j_97_97___13	 === ???
-			VALUE: -2147483648 <= j_97_97___13 && j_97_97___13 <= 2147483647	 === ???
-				ASSUME_81 = null
-/tt/TestJava.java:5:  	assume ImplicitAssume -2147483648 <= j && j <= 2147483647;
-			VALUE: -2147483648	 === ???
-			VALUE: j_97_97___13	 === 0
-			VALUE: -2147483648 <= j_97_97___13	 === ???
-			VALUE: -2147483648 <= j_97_97___13 && j_97_97___13 <= 2147483647	 === ???
-			VALUE: -2147483648	 === ???
-			VALUE: i_81_0___1	 === 2
-			VALUE: -2147483648 <= i_81_0___1	 === ???
-			VALUE: -2147483648 <= i_81_0___1 && i_81_0___1 <= 2147483647	 === ???
-				ASSUME_82 = null
-/tt/TestJava.java:5:  	assume ImplicitAssume -2147483648 <= i && i <= 2147483647;
-			VALUE: -2147483648	 === ???
-			VALUE: i_81_0___1	 === 2
-			VALUE: -2147483648 <= i_81_0___1	 === ???
-			VALUE: -2147483648 <= i_81_0___1 && i_81_0___1 <= 2147483647	 === ???
- 	Declare pre-state value of formals
- 	Assume axioms
- 	Assume static final constant fields
- 	Assume static initialization
- 	1
-			VALUE: true	 === ???
-				ASSUME_56 = null
- 	Static initialization
- 	Assume field type, allocation, and nullness
-			VALUE: -2147483648	 === ???
-			VALUE: THIS	 === THIS
-			VALUE: THIS.objectTimesFinalized_10030_0___3	 === ???
-			VALUE: -2147483648 <= THIS.objectTimesFinalized_10030_0___3	 === ???
-			VALUE: -2147483648 <= THIS.objectTimesFinalized_10030_0___3 && THIS.objectTimesFinalized_10030_0___3 <= 2147483647	 === ???
-				ASSUME_57 = null
-/tt/TestJava.java:3:  	assume ImplicitAssume -2147483648 <= THIS.objectTimesFinalized && THIS.objectTimesFinalized <= 2147483647; ...
-			VALUE: -2147483648	 === ???
-			VALUE: THIS	 === THIS
-			VALUE: THIS.objectTimesFinalized_10030_0___3	 === ???
-			VALUE: -2147483648 <= THIS.objectTimesFinalized_10030_0___3	 === ???
-			VALUE: -2147483648 <= THIS.objectTimesFinalized_10030_0___3 && THIS.objectTimesFinalized_10030_0___3 <= 2147483647	 === ???
-			VALUE: THIS	 === THIS
-			VALUE: THIS.theString_8186_0___4	 === ???
-			VALUE: null	 === ???
-			VALUE: THIS.theString_8186_0___4 != null	 === ???
-				ASSUME_58 = null
-			VALUE: THIS	 === THIS
-			VALUE: THIS.theString_8186_0___4	 === ???
-			VALUE: THIS.theString_8186_0___4._alloc___42_0___6	 === ???
-			VALUE: 0	 === ???
-			VALUE: THIS.theString_8186_0___4._alloc___42_0___6 <= 0	 === ???
-				ASSUME_59 = null
-			VALUE: THIS	 === THIS
-			VALUE: THIS.theString_8186_0___4	 === ???
-			VALUE: null	 === NULL
-			VALUE: THIS.theString_8186_0___4 == null	 === ???
-			VALUE: THIS.theString_8186_0___4 == null || THIS.theString_8186_0___4 instanceof java.lang.Object && <:(\typeof(THIS.theString_8186_0___4), \type(java.lang.Object))	 === ???
-			VALUE: (THIS.theString_8186_0___4 == null || THIS.theString_8186_0___4 instanceof java.lang.Object && <:(\typeof(THIS.theString_8186_0___4), \type(java.lang.Object))) && (THIS.theString_8186_0___4 == null || THIS.theString_8186_0___4 instanceof java.lang.CharSequence && <:(\typeof(THIS.theString_8186_0___4), \type(java.lang.CharSequence)))	 === ???
-			VALUE: (THIS.theString_8186_0___4 == null || THIS.theString_8186_0___4 instanceof java.lang.Object && <:(\typeof(THIS.theString_8186_0___4), \type(java.lang.Object))) && (THIS.theString_8186_0___4 == null || THIS.theString_8186_0___4 instanceof java.lang.CharSequence && <:(\typeof(THIS.theString_8186_0___4), \type(java.lang.CharSequence))) && (THIS.theString_8186_0___4 == null || THIS.theString_8186_0___4 instanceof java.lang.Comparable && <:(\typeof(THIS.theString_8186_0___4), \type(java.lang.Comparable<java.lang.String>)))	 === ???
-			VALUE: (THIS.theString_8186_0___4 == null || THIS.theString_8186_0___4 instanceof java.lang.Object && <:(\typeof(THIS.theString_8186_0___4), \type(java.lang.Object))) && (THIS.theString_8186_0___4 == null || THIS.theString_8186_0___4 instanceof java.lang.CharSequence && <:(\typeof(THIS.theString_8186_0___4), \type(java.lang.CharSequence))) && (THIS.theString_8186_0___4 == null || THIS.theString_8186_0___4 instanceof java.lang.Comparable && <:(\typeof(THIS.theString_8186_0___4), \type(java.lang.Comparable<java.lang.String>))) && (THIS.theString_8186_0___4 == null || THIS.theString_8186_0___4 instanceof java.io.Serializable && <:(\typeof(THIS.theString_8186_0___4), \type(java.io.Serializable)))	 === ???
-			VALUE: (THIS.theString_8186_0___4 == null || THIS.theString_8186_0___4 instanceof java.lang.Object && <:(\typeof(THIS.theString_8186_0___4), \type(java.lang.Object))) && (THIS.theString_8186_0___4 == null || THIS.theString_8186_0___4 instanceof java.lang.CharSequence && <:(\typeof(THIS.theString_8186_0___4), \type(java.lang.CharSequence))) && (THIS.theString_8186_0___4 == null || THIS.theString_8186_0___4 instanceof java.lang.Comparable && <:(\typeof(THIS.theString_8186_0___4), \type(java.lang.Comparable<java.lang.String>))) && (THIS.theString_8186_0___4 == null || THIS.theString_8186_0___4 instanceof java.io.Serializable && <:(\typeof(THIS.theString_8186_0___4), \type(java.io.Serializable))) && (THIS.theString_8186_0___4 == null || THIS.theString_8186_0___4 instanceof java.lang.String && <:(\typeof(THIS.theString_8186_0___4), \type(java.lang.String)))	 === ???
-				ASSUME_60 = null
-/tt/TestJava.java:2:  	assume ImplicitAssume (THIS.theString == null || THIS.theString instanceof java.lang.Object && <:(\typeof(THIS.theString), \type(java.lang.Object))) && (THIS.theString == null || THIS.theString instanceof java.lang.CharSequence && <:(\typeof(THIS.theString), \type(java.lang.CharSequence))) && (THIS.theString == null || THIS.theString instanceof java.lang.Comparable && <:(\typeof(THIS.theString), \type(java.lang.Comparable<java.lang.String>))) && (THIS.theString == null || THIS.theString instanceof java.io.Serializable && <:(\typeof(THIS.theString), \type(java.io.Serializable))) && (THIS.theString == null || THIS.theString instanceof java.lang.String && <:(\typeof(THIS.theString), \type(java.lang.String))); ...
-			VALUE: THIS	 === THIS
-			VALUE: THIS.theString_8186_0___4	 === ???
-			VALUE: null	 === NULL
-			VALUE: THIS.theString_8186_0___4 == null	 === ???
-			VALUE: THIS.theString_8186_0___4 == null || THIS.theString_8186_0___4 instanceof java.lang.Object && <:(\typeof(THIS.theString_8186_0___4), \type(java.lang.Object))	 === ???
-			VALUE: (THIS.theString_8186_0___4 == null || THIS.theString_8186_0___4 instanceof java.lang.Object && <:(\typeof(THIS.theString_8186_0___4), \type(java.lang.Object))) && (THIS.theString_8186_0___4 == null || THIS.theString_8186_0___4 instanceof java.lang.CharSequence && <:(\typeof(THIS.theString_8186_0___4), \type(java.lang.CharSequence)))	 === ???
-			VALUE: (THIS.theString_8186_0___4 == null || THIS.theString_8186_0___4 instanceof java.lang.Object && <:(\typeof(THIS.theString_8186_0___4), \type(java.lang.Object))) && (THIS.theString_8186_0___4 == null || THIS.theString_8186_0___4 instanceof java.lang.CharSequence && <:(\typeof(THIS.theString_8186_0___4), \type(java.lang.CharSequence))) && (THIS.theString_8186_0___4 == null || THIS.theString_8186_0___4 instanceof java.lang.Comparable && <:(\typeof(THIS.theString_8186_0___4), \type(java.lang.Comparable<java.lang.String>)))	 === ???
-			VALUE: (THIS.theString_8186_0___4 == null || THIS.theString_8186_0___4 instanceof java.lang.Object && <:(\typeof(THIS.theString_8186_0___4), \type(java.lang.Object))) && (THIS.theString_8186_0___4 == null || THIS.theString_8186_0___4 instanceof java.lang.CharSequence && <:(\typeof(THIS.theString_8186_0___4), \type(java.lang.CharSequence))) && (THIS.theString_8186_0___4 == null || THIS.theString_8186_0___4 instanceof java.lang.Comparable && <:(\typeof(THIS.theString_8186_0___4), \type(java.lang.Comparable<java.lang.String>))) && (THIS.theString_8186_0___4 == null || THIS.theString_8186_0___4 instanceof java.io.Serializable && <:(\typeof(THIS.theString_8186_0___4), \type(java.io.Serializable)))	 === ???
-			VALUE: (THIS.theString_8186_0___4 == null || THIS.theString_8186_0___4 instanceof java.lang.Object && <:(\typeof(THIS.theString_8186_0___4), \type(java.lang.Object))) && (THIS.theString_8186_0___4 == null || THIS.theString_8186_0___4 instanceof java.lang.CharSequence && <:(\typeof(THIS.theString_8186_0___4), \type(java.lang.CharSequence))) && (THIS.theString_8186_0___4 == null || THIS.theString_8186_0___4 instanceof java.lang.Comparable && <:(\typeof(THIS.theString_8186_0___4), \type(java.lang.Comparable<java.lang.String>))) && (THIS.theString_8186_0___4 == null || THIS.theString_8186_0___4 instanceof java.io.Serializable && <:(\typeof(THIS.theString_8186_0___4), \type(java.io.Serializable))) && (THIS.theString_8186_0___4 == null || THIS.theString_8186_0___4 instanceof java.lang.String && <:(\typeof(THIS.theString_8186_0___4), \type(java.lang.String)))	 === ???
-			VALUE: -2147483648	 === ???
-			VALUE: THIS	 === THIS
-			VALUE: THIS.theHashCode_1978_0___9	 === ???
-			VALUE: -2147483648 <= THIS.theHashCode_1978_0___9	 === ???
-			VALUE: -2147483648 <= THIS.theHashCode_1978_0___9 && THIS.theHashCode_1978_0___9 <= 2147483647	 === ???
-				ASSUME_61 = null
-/tt/TestJava.java:3:  	assume ImplicitAssume -2147483648 <= THIS.theHashCode && THIS.theHashCode <= 2147483647; ...
-			VALUE: -2147483648	 === ???
-			VALUE: THIS	 === THIS
-			VALUE: THIS.theHashCode_1978_0___9	 === ???
-			VALUE: -2147483648 <= THIS.theHashCode_1978_0___9	 === ???
-			VALUE: -2147483648 <= THIS.theHashCode_1978_0___9 && THIS.theHashCode_1978_0___9 <= 2147483647	 === ???
-			VALUE: THIS	 === THIS
-			VALUE: THIS.owner_1530_0___5	 === REF!val!12
-			VALUE: null	 === ???
-			VALUE: THIS.owner_1530_0___5 == null	 === ???
-			VALUE: THIS.owner_1530_0___5 == null || THIS.owner_1530_0___5._alloc___42_0___6 <= 0	 === ???
-				ASSUME_62 = null
-			VALUE: THIS	 === THIS
-			VALUE: THIS.owner_1530_0___5	 === ???
-			VALUE: null	 === NULL
-			VALUE: THIS.owner_1530_0___5 == null	 === ???
-			VALUE: THIS.owner_1530_0___5 == null || THIS.owner_1530_0___5 instanceof java.lang.Object && <:(\typeof(THIS.owner_1530_0___5), \type(java.lang.Object))	 === ???
-				ASSUME_63 = null
-/tt/TestJava.java:2:  	assume ImplicitAssume THIS.owner == null || THIS.owner instanceof java.lang.Object && <:(\typeof(THIS.owner), \type(java.lang.Object)); ...
-			VALUE: THIS	 === THIS
-			VALUE: THIS.owner_1530_0___5	 === ???
-			VALUE: null	 === NULL
-			VALUE: THIS.owner_1530_0___5 == null	 === ???
-			VALUE: THIS.owner_1530_0___5 == null || THIS.owner_1530_0___5 instanceof java.lang.Object && <:(\typeof(THIS.owner_1530_0___5), \type(java.lang.Object))	 === ???
-			VALUE: THIS	 === THIS
-			VALUE: THIS.privateState_1296_0___7	 === ???
-			VALUE: null	 === ???
-			VALUE: THIS.privateState_1296_0___7 != null	 === ???
-				ASSUME_64 = null
-			VALUE: THIS	 === THIS
-			VALUE: THIS.privateState_1296_0___7	 === ???
-			VALUE: THIS.privateState_1296_0___7._alloc___42_0___6	 === ???
-			VALUE: 0	 === ???
-			VALUE: THIS.privateState_1296_0___7._alloc___42_0___6 <= 0	 === ???
-				ASSUME_65 = null
-			VALUE: THIS	 === THIS
-			VALUE: THIS.privateState_1296_0___7	 === ???
-			VALUE: null	 === NULL
-			VALUE: THIS.privateState_1296_0___7 == null	 === ???
-			VALUE: THIS.privateState_1296_0___7 == null || THIS.privateState_1296_0___7 instanceof java.lang.Object && <:(\typeof(THIS.privateState_1296_0___7), \type(java.lang.Object))	 === ???
-				ASSUME_66 = null
-/tt/TestJava.java:2:  	assume ImplicitAssume THIS.privateState == null || THIS.privateState instanceof java.lang.Object && <:(\typeof(THIS.privateState), \type(java.lang.Object)); ...
-			VALUE: THIS	 === THIS
-			VALUE: THIS.privateState_1296_0___7	 === ???
-			VALUE: null	 === NULL
-			VALUE: THIS.privateState_1296_0___7 == null	 === ???
-			VALUE: THIS.privateState_1296_0___7 == null || THIS.privateState_1296_0___7 instanceof java.lang.Object && <:(\typeof(THIS.privateState_1296_0___7), \type(java.lang.Object))	 === ???
-			VALUE: THIS	 === THIS
-			VALUE: THIS.objectState_1171_0___2	 === ???
-			VALUE: null	 === ???
-			VALUE: THIS.objectState_1171_0___2 != null	 === ???
-				ASSUME_67 = null
-			VALUE: THIS	 === THIS
-			VALUE: THIS.objectState_1171_0___2	 === ???
-			VALUE: THIS.objectState_1171_0___2._alloc___42_0___6	 === ???
-			VALUE: 0	 === ???
-			VALUE: THIS.objectState_1171_0___2._alloc___42_0___6 <= 0	 === ???
-				ASSUME_68 = null
-			VALUE: THIS	 === THIS
-			VALUE: THIS.objectState_1171_0___2	 === ???
-			VALUE: null	 === NULL
-			VALUE: THIS.objectState_1171_0___2 == null	 === ???
-			VALUE: THIS.objectState_1171_0___2 == null || THIS.objectState_1171_0___2 instanceof java.lang.Object && <:(\typeof(THIS.objectState_1171_0___2), \type(java.lang.Object))	 === ???
-				ASSUME_69 = null
-/tt/TestJava.java:2:  	assume ImplicitAssume THIS.objectState == null || THIS.objectState instanceof java.lang.Object && <:(\typeof(THIS.objectState), \type(java.lang.Object)); ...
-			VALUE: THIS	 === THIS
-			VALUE: THIS.objectState_1171_0___2	 === ???
-			VALUE: null	 === NULL
-			VALUE: THIS.objectState_1171_0___2 == null	 === ???
-			VALUE: THIS.objectState_1171_0___2 == null || THIS.objectState_1171_0___2 instanceof java.lang.Object && <:(\typeof(THIS.objectState_1171_0___2), \type(java.lang.Object))	 === ???
- 	Assume parameter type, allocation, and nullness
-			VALUE: -2147483648	 === ???
-			VALUE: i_81_0___1	 === 2
-			VALUE: -2147483648 <= i_81_0___1	 === ???
-			VALUE: -2147483648 <= i_81_0___1 && i_81_0___1 <= 2147483647	 === ???
-				ASSUME_70 = null
-/tt/TestJava.java:3:  	assume ImplicitAssume -2147483648 <= i && i <= 2147483647;
-			VALUE: -2147483648	 === ???
-			VALUE: i_81_0___1	 === 2
-			VALUE: -2147483648 <= i_81_0___1	 === ???
-			VALUE: -2147483648 <= i_81_0___1 && i_81_0___1 <= 2147483647	 === ???
-			VALUE: THIS	 === THIS
-			VALUE: THIS._isalloc___42_0___8	 === ???
-				ASSUME_71 = null
-			VALUE: Pre_2_0_74___14	 === false
-			VALUE: false	 === ???
-			VALUE: Pre_2_0_74___14 == false	 === ???
- 	Assume invariants for java.lang.Object
- 	if...
-			VALUE: THIS	 === THIS
-			VALUE: null	 === NULL
-			VALUE: THIS != null	 === ???
- 	Assume final field invariants for java.lang.Object
-			VALUE: THIS	 === THIS
-			VALUE: THIS.objectState_1171_0___2	 === ???
-			VALUE: null	 === ???
-			VALUE: THIS.objectState_1171_0___2 != null	 === ???
-				ASSUME_72 = null
-			VALUE: THIS	 === THIS
-			VALUE: THIS.objectState_1171_0___2	 === ???
-			VALUE: null	 === NULL
-			VALUE: THIS.objectState_1171_0___2 == null	 === ???
-			VALUE: THIS.objectState_1171_0___2 == null || THIS.objectState_1171_0___2 instanceof java.lang.Object && <:(\typeof(THIS.objectState_1171_0___2), \type(java.lang.Object))	 === ???
-				ASSUME_73 = null
-			VALUE: THIS	 === THIS
-			VALUE: THIS.privateState_1296_0___7	 === ???
-			VALUE: null	 === ???
-			VALUE: THIS.privateState_1296_0___7 != null	 === ???
-				ASSUME_74 = null
-			VALUE: THIS	 === THIS
-			VALUE: THIS.privateState_1296_0___7	 === ???
-			VALUE: null	 === NULL
-			VALUE: THIS.privateState_1296_0___7 == null	 === ???
-			VALUE: THIS.privateState_1296_0___7 == null || THIS.privateState_1296_0___7 instanceof java.lang.Object && <:(\typeof(THIS.privateState_1296_0___7), \type(java.lang.Object))	 === ???
-				ASSUME_75 = null
-			VALUE: THIS	 === THIS
-			VALUE: THIS.owner_1530_0___5	 === ???
-			VALUE: null	 === NULL
-			VALUE: THIS.owner_1530_0___5 == null	 === ???
-			VALUE: THIS.owner_1530_0___5 == null || THIS.owner_1530_0___5 instanceof java.lang.Object && <:(\typeof(THIS.owner_1530_0___5), \type(java.lang.Object))	 === ???
-				ASSUME_76 = null
-			VALUE: THIS	 === THIS
-			VALUE: THIS.theString_8186_0___4	 === ???
-			VALUE: null	 === ???
-			VALUE: THIS.theString_8186_0___4 != null	 === ???
-				ASSUME_77 = null
-			VALUE: THIS	 === THIS
-			VALUE: THIS.theString_8186_0___4	 === ???
-			VALUE: null	 === NULL
-			VALUE: THIS.theString_8186_0___4 == null	 === ???
-			VALUE: THIS.theString_8186_0___4 == null || THIS.theString_8186_0___4 instanceof java.lang.String && <:(\typeof(THIS.theString_8186_0___4), \type(java.lang.String))	 === ???
-				ASSUME_78 = null
-			VALUE: 4	 === ???
-			VALUE: BL_74_afterIf_3_source == 4	 === ???
- 	Assume invariants for tt.TestJava
- 	Assume Preconditions
-			VALUE: Pre_2_0_74___15	 === true
-			VALUE: true	 === ???
-			VALUE: Pre_2_0_74___15 == true	 === ???
-			VALUE: Pre_2_0_74___15	 === true
-				ASSUME_79 = null
-			VALUE: ASSERT_80_74	 === true
-			VALUE: __JML_AssumeCheck_	 === 0
-			VALUE: 1	 === ???
-			VALUE: __JML_AssumeCheck_ != 1	 === ???
-			VALUE: ASSERT_80_74 == (__JML_AssumeCheck_ != 1)	 === ???
- 	try...
- 	Method Body
-=======
->>>>>>> 542b7be7
 /tt/TestJava.java:4:  	int j = 5
 			VALUE: 5	 === 5
 			VALUE: j	 === 5
